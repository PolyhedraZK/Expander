use std::{cmp, fmt::Debug};

use arith::{Field, FieldSerde};
use mpi::{
    environment::Universe,
    ffi,
    topology::{Process, SimpleCommunicator},
    traits::*,
};
use transcript::{FiatShamirHash, Transcript, TranscriptInstance};

#[macro_export]
macro_rules! root_println {
    ($config: expr, $($arg:tt)*) => {
        if $config.is_root() {
            println!($($arg)*);
        }
    };
}

static mut UNIVERSE: Option<Universe> = None;
static mut WORLD: Option<SimpleCommunicator> = None;

#[derive(Clone)]
pub struct MPIConfig {
    pub universe: Option<&'static mpi::environment::Universe>,
    pub world: Option<&'static SimpleCommunicator>,
    pub world_size: i32,
    pub world_rank: i32,
}

impl Default for MPIConfig {
    fn default() -> Self {
        Self {
            universe: None,
            world: None,
            world_size: 1,
            world_rank: 0,
        }
    }
}

impl Debug for MPIConfig {
    fn fmt(&self, f: &mut std::fmt::Formatter<'_>) -> std::fmt::Result {
        let universe_fmt = if self.universe.is_none() {
            Option::<usize>::None
        } else {
            Some(self.universe.unwrap().buffer_size())
        };

        let world_fmt = if self.world.is_none() {
            Option::<usize>::None
        } else {
            Some(0usize)
        };

        f.debug_struct("MPIConfig")
            .field("universe", &universe_fmt)
            .field("world", &world_fmt)
            .field("world_size", &self.world_size)
            .field("world_rank", &self.world_rank)
            .finish()
    }
}

// Note: may not be correct
impl PartialEq for MPIConfig {
    fn eq(&self, other: &Self) -> bool {
        self.world_rank == other.world_rank && self.world_size == other.world_size
    }
}

/// MPI toolkit:
impl MPIConfig {
    const ROOT_RANK: i32 = 0;

<<<<<<< HEAD
    /// The communication limit for MPI is 2^31 - 1. Save 10 bits for #parties here.
    const CHUNK_SIZE: usize = 1usize << 10;
=======
    /// The communication limit for MPI is 2^30. Save 10 bits for #parties here.
    const CHUNK_SIZE: usize = 1usize << 20;
>>>>>>> 72f01b16

    // OK if already initialized, mpi::initialize() will return None
    #[allow(static_mut_refs)]
    pub fn init() {
        unsafe {
            let universe = mpi::initialize();
            if universe.is_some() {
                UNIVERSE = universe;
                WORLD = Some(UNIVERSE.as_ref().unwrap().world());
            }
        }
    }

    #[inline]
    pub fn finalize() {
        unsafe { ffi::MPI_Finalize() };
    }

    #[allow(static_mut_refs)]
    pub fn new() -> Self {
        Self::init();
        let universe = unsafe { UNIVERSE.as_ref() };
        let world = unsafe { WORLD.as_ref() };
        let world_size = if let Some(world) = world {
            world.size()
        } else {
            1
        };
        let world_rank = if let Some(world) = world {
            world.rank()
        } else {
            0
        };
        Self {
            universe,
            world,
            world_size,
            world_rank,
        }
    }

    #[inline]
    pub fn new_for_verifier(world_size: i32) -> Self {
        Self {
            universe: None,
            world: None,
            world_size,
            world_rank: 0,
        }
    }

    /// Return an u8 vector sharing THE SAME MEMORY SLOT with the input.
    #[inline]
    unsafe fn elem_to_u8_bytes<V: Sized>(elem: &V, byte_size: usize) -> Vec<u8> {
        Vec::<u8>::from_raw_parts((elem as *const V) as *mut u8, byte_size, byte_size)
    }

    /// Return an u8 vector sharing THE SAME MEMORY SLOT with the input.
    #[inline]
    unsafe fn vec_to_u8_bytes<F: Field>(vec: &Vec<F>) -> Vec<u8> {
        Vec::<u8>::from_raw_parts(
            vec.as_ptr() as *mut u8,
            vec.len() * F::SIZE,
            vec.capacity() * F::SIZE,
        )
    }

<<<<<<< HEAD
    #[allow(clippy::collapsible_else_if)]
=======
    #[inline]
>>>>>>> 72f01b16
    pub fn gather_vec<F: Field>(&self, local_vec: &Vec<F>, global_vec: &mut Vec<F>) {
        unsafe {
            assert!(global_vec.len() >= local_vec.len() * (self.world_size as usize));
            if self.world_size == 1 {
                *global_vec = local_vec.clone()
            } else {
                let local_vec_u8 = Self::vec_to_u8_bytes(local_vec);
<<<<<<< HEAD
                let local_n_bytes = local_vec_u8.len();
                let n_chunks = (local_n_bytes + Self::CHUNK_SIZE - 1) / Self::CHUNK_SIZE;
                if n_chunks == 1 {
                    if self.world_rank == Self::ROOT_RANK {
                        let mut global_vec_u8 = Self::vec_to_u8_bytes(global_vec);
                        self.root_process()
                            .gather_into_root(&local_vec_u8, &mut global_vec_u8);
                        global_vec_u8.leak(); // discard control of the memory
                    } else {
                        self.root_process().gather_into(&local_vec_u8);
                    }
                } else {
                    if self.world_rank == Self::ROOT_RANK {
                        let mut chunk_buffer_u8 = vec![0u8; Self::CHUNK_SIZE * self.world_size()];
                        let mut global_vec_u8 = Self::vec_to_u8_bytes(global_vec);
                        for i in 0..n_chunks {
                            let local_start = i * Self::CHUNK_SIZE;
                            let local_end = cmp::min(local_start + Self::CHUNK_SIZE, local_n_bytes);
                            self.root_process().gather_into_root(
                                &local_vec_u8[local_start..local_end],
                                &mut chunk_buffer_u8,
                            );

                            // distribute the data to where they belong to in global vec
                            let actual_chunk_size = local_end - local_start;
                            for j in 0..self.world_size() {
                                let global_start = j * local_n_bytes + local_start;
                                let global_end = global_start + actual_chunk_size;
                                global_vec_u8[global_start..global_end].copy_from_slice(
                                    &chunk_buffer_u8[j * Self::CHUNK_SIZE
                                        ..j * Self::CHUNK_SIZE + actual_chunk_size],
                                );
                            }
                        }
                        global_vec_u8.leak(); // discard control of the memory
                    } else {
                        for i in 0..n_chunks {
                            let local_start = i * Self::CHUNK_SIZE;
                            let local_end = cmp::min(local_start + Self::CHUNK_SIZE, local_n_bytes);
                            self.root_process()
                                .gather_into(&local_vec_u8[local_start..local_end]);
                        }
                    }
                }

=======
                let n_chunks = (local_vec_u8.len() + Self::CHUNK_SIZE - 1) / Self::CHUNK_SIZE;
                if self.world_rank == Self::ROOT_RANK {
                    let mut global_vec_u8 = Self::vec_to_u8_bytes(global_vec);
                    for i in 0..n_chunks {
                        let local_start = i * Self::CHUNK_SIZE;
                        let local_end = cmp::min((i + 1) * Self::CHUNK_SIZE, local_vec_u8.len());
                        let global_start = local_start * self.world_size();
                        let global_end = local_end * self.world_size();
                        self.root_process().gather_into_root(
                            &local_vec_u8[local_start..local_end],
                            &mut global_vec_u8[global_start..global_end],
                        );
                    }
                    global_vec_u8.leak();
                } else {
                    for i in 0..n_chunks {
                        let local_start = i * Self::CHUNK_SIZE;
                        let local_end = cmp::min((i + 1) * Self::CHUNK_SIZE, local_vec_u8.len());
                        self.root_process()
                            .gather_into(&local_vec_u8[local_start..local_end]);
                    }
                }
>>>>>>> 72f01b16
                local_vec_u8.leak(); // discard control of the memory
            }
        }
    }

    /// broadcast root transcript state. incurs an additional hash if self.world_size > 1
    #[inline]
    pub fn transcript_sync_up<H: FiatShamirHash>(&self, transcript: &mut TranscriptInstance<H>) {
        if self.world_size == 1 {
        } else {
            transcript.hash_to_digest();
            self.root_process().broadcast_into(&mut transcript.digest);
        }
    }

    /// Root process broadcase a value f into all the processes
    #[inline]
    pub fn root_broadcast<F: Field>(&self, f: &mut F) {
        unsafe {
            if self.world_size == 1 {
            } else {
                let mut vec_u8 = Self::elem_to_u8_bytes(f, F::SIZE);
                self.root_process().broadcast_into(&mut vec_u8);
                vec_u8.leak();
            }
        }
    }

    /// sum up all local values
    #[inline]
    pub fn sum_vec<F: Field>(&self, local_vec: &Vec<F>) -> Vec<F> {
        if self.world_size == 1 {
            local_vec.clone()
        } else if self.world_rank == Self::ROOT_RANK {
            let mut global_vec = vec![F::ZERO; local_vec.len() * (self.world_size as usize)];
            self.gather_vec(local_vec, &mut global_vec);
            for i in 0..local_vec.len() {
                for j in 1..(self.world_size as usize) {
                    global_vec[i] = global_vec[i] + global_vec[j * local_vec.len() + i];
                }
            }
            global_vec.truncate(local_vec.len());
            global_vec
        } else {
            self.gather_vec(local_vec, &mut vec![]);
            vec![]
        }
    }

    /// coef has a length of mpi_world_size
    #[inline]
    pub fn coef_combine_vec<F: Field>(&self, local_vec: &Vec<F>, coef: &[F]) -> Vec<F> {
        if self.world_size == 1 {
            // Warning: literally, it should be coef[0] * local_vec
            // but coef[0] is always one in our use case of self.world_size = 1
            local_vec.clone()
        } else if self.world_rank == Self::ROOT_RANK {
            let mut global_vec = vec![F::ZERO; local_vec.len() * (self.world_size as usize)];
            let mut ret = vec![F::ZERO; local_vec.len()];
            self.gather_vec(local_vec, &mut global_vec);
            for i in 0..local_vec.len() {
                for j in 0..(self.world_size as usize) {
                    ret[i] += global_vec[j * local_vec.len() + i] * coef[j];
                }
            }
            ret
        } else {
            self.gather_vec(local_vec, &mut vec![]);
            vec![]
        }
    }

    #[inline(always)]
    pub fn world_size(&self) -> usize {
        self.world_size as usize
    }

    #[inline(always)]
    pub fn world_rank(&self) -> usize {
        self.world_rank as usize
    }

    #[inline(always)]
    pub fn is_root(&self) -> bool {
        self.world_rank == Self::ROOT_RANK
    }

    #[inline(always)]
    pub fn root_process(&self) -> Process {
        self.world.unwrap().process_at_rank(Self::ROOT_RANK)
    }

    /// Transcript IO for MPI
    #[inline]
    pub fn transcript_io<F, H>(&self, ps: &[F], transcript: &mut TranscriptInstance<H>) -> F
    where
        F: Field + FieldSerde,
        H: FiatShamirHash,
    {
        assert!(ps.len() == 3 || ps.len() == 4); // 3 for x, y; 4 for simd var
        for p in ps {
            transcript.append_field_element::<F>(p);
        }
        let mut r = transcript.generate_challenge::<F>();
        self.root_broadcast(&mut r);
        r
    }
}

unsafe impl Send for MPIConfig {}<|MERGE_RESOLUTION|>--- conflicted
+++ resolved
@@ -74,13 +74,8 @@
 impl MPIConfig {
     const ROOT_RANK: i32 = 0;
 
-<<<<<<< HEAD
-    /// The communication limit for MPI is 2^31 - 1. Save 10 bits for #parties here.
-    const CHUNK_SIZE: usize = 1usize << 10;
-=======
     /// The communication limit for MPI is 2^30. Save 10 bits for #parties here.
     const CHUNK_SIZE: usize = 1usize << 20;
->>>>>>> 72f01b16
 
     // OK if already initialized, mpi::initialize() will return None
     #[allow(static_mut_refs)]
@@ -148,11 +143,7 @@
         )
     }
 
-<<<<<<< HEAD
     #[allow(clippy::collapsible_else_if)]
-=======
-    #[inline]
->>>>>>> 72f01b16
     pub fn gather_vec<F: Field>(&self, local_vec: &Vec<F>, global_vec: &mut Vec<F>) {
         unsafe {
             assert!(global_vec.len() >= local_vec.len() * (self.world_size as usize));
@@ -160,7 +151,6 @@
                 *global_vec = local_vec.clone()
             } else {
                 let local_vec_u8 = Self::vec_to_u8_bytes(local_vec);
-<<<<<<< HEAD
                 let local_n_bytes = local_vec_u8.len();
                 let n_chunks = (local_n_bytes + Self::CHUNK_SIZE - 1) / Self::CHUNK_SIZE;
                 if n_chunks == 1 {
@@ -205,31 +195,6 @@
                         }
                     }
                 }
-
-=======
-                let n_chunks = (local_vec_u8.len() + Self::CHUNK_SIZE - 1) / Self::CHUNK_SIZE;
-                if self.world_rank == Self::ROOT_RANK {
-                    let mut global_vec_u8 = Self::vec_to_u8_bytes(global_vec);
-                    for i in 0..n_chunks {
-                        let local_start = i * Self::CHUNK_SIZE;
-                        let local_end = cmp::min((i + 1) * Self::CHUNK_SIZE, local_vec_u8.len());
-                        let global_start = local_start * self.world_size();
-                        let global_end = local_end * self.world_size();
-                        self.root_process().gather_into_root(
-                            &local_vec_u8[local_start..local_end],
-                            &mut global_vec_u8[global_start..global_end],
-                        );
-                    }
-                    global_vec_u8.leak();
-                } else {
-                    for i in 0..n_chunks {
-                        let local_start = i * Self::CHUNK_SIZE;
-                        let local_end = cmp::min((i + 1) * Self::CHUNK_SIZE, local_vec_u8.len());
-                        self.root_process()
-                            .gather_into(&local_vec_u8[local_start..local_end]);
-                    }
-                }
->>>>>>> 72f01b16
                 local_vec_u8.leak(); // discard control of the memory
             }
         }
