--- conflicted
+++ resolved
@@ -14,12 +14,9 @@
 gf2 = { path = "../../arith/gf2" }
 gkr_field_config = { path = "../gkr_field_config" }
 mersenne31 = { path = "../../arith/mersenne31/" }
-<<<<<<< HEAD
 poly_commit = { path = "../../poly_commit" }
 transcript = { path = "../../transcript" }
-=======
 halo2curves.workspace = true
->>>>>>> 26e35fc1
 
 [lib]
 proc-macro=true