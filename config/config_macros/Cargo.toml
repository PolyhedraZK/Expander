[package]
name = "config_macros"
version = "0.1.0"
edition = "2021"

[dependencies]
config = { path = ".." }
field_hashers = { path = "../../arith/field_hashers" }
gkr_field_config = { path = "../gkr_field_config" }
poly_commit = { path = "../../poly_commit" }
transcript = { path = "../../transcript" }

syn = "2.0"       # For parsing Rust code
quote = "1.0"     # For generating code
proc-macro2 = "1.0"  # For working with tokens

[dev-dependencies]
<<<<<<< HEAD
gf2 = { path = "../../arith/gf2" }
=======
mersenne31 = { path = "../../arith/mersenne31/" }
>>>>>>> 19ea495c

[lib]
proc-macro=true<|MERGE_RESOLUTION|>--- conflicted
+++ resolved
@@ -15,11 +15,8 @@
 proc-macro2 = "1.0"  # For working with tokens
 
 [dev-dependencies]
-<<<<<<< HEAD
 gf2 = { path = "../../arith/gf2" }
-=======
 mersenne31 = { path = "../../arith/mersenne31/" }
->>>>>>> 19ea495c
 
 [lib]
 proc-macro=true