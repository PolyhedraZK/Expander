use std::fmt;
use std::fmt::{Debug, Display};
use std::mem::forget;

use arith::{Field, SimdField};
use ark_std::{end_timer, log2, start_timer};

use crate::{Leaf, Node, Path, RangePath, LEAF_BYTES};

/// Represents a Merkle tree structure.
#[derive(Clone, Debug, PartialEq, Default)]
pub struct Tree {
    pub nodes: Vec<Node>,
    pub leaves: Vec<Leaf>,
}

impl Display for Tree {
    fn fmt(&self, f: &mut fmt::Formatter) -> fmt::Result {
        writeln!(f, "nodes:")?;
        for (i, e) in self.nodes.iter().enumerate() {
            writeln!(f, "{}: {}", i, e)?;
        }
        writeln!(f, "leaves:")?;
        for (i, e) in self.leaves.iter().enumerate() {
            writeln!(f, "{}: {}", i, e)?;
        }
        Ok(())
    }
}

impl Tree {
    /// Creates an empty tree with default leaves.
    #[inline]
    pub fn init(tree_height: usize) -> Self {
        let leaves = vec![Leaf::default(); 1 << (tree_height - 1)];
        Self::new_with_leaves(leaves)
    }

    /// Builds a tree with the given leaves.
    #[inline]
    pub fn new_with_leaves(leaves: Vec<Leaf>) -> Self {
        let tree_height = log2(leaves.len() + 1);

        let mut leaf_nodes = leaves
            .as_slice()
            .iter()
            .map(|leaf| leaf.leaf_hash())
            .collect::<Vec<Node>>();
        let mut nodes = Self::new_with_leaf_nodes(&leaf_nodes, tree_height);
        nodes.append(&mut leaf_nodes);
        Self { nodes, leaves }
    }

    /// Create a tree with compact serialization of field elements as leaves,
    /// by taking advantage of PackF
    #[inline]
    pub fn compact_new_with_field_elems<F, PackF>(field_elems: Vec<F>) -> Self
    where
        F: Field,
        PackF: SimdField<Scalar = F>,
    {
        let packed_elems: Vec<PackF> = field_elems
            .chunks(PackF::PACK_SIZE)
            .map(SimdField::pack)
            .collect();

        Self::compact_new_with_packed_field_elems(packed_elems)
    }

    /// Create a tree with compact serialization of *packed* field elements as leaves.
    #[inline]
    pub fn compact_new_with_packed_field_elems<F, PackF>(field_elems: Vec<PackF>) -> Self
    where
        F: Field,
        PackF: SimdField<Scalar = F>,
    {
        assert_eq!(field_elems.len() * PackF::SIZE % LEAF_BYTES, 0);
        assert!(field_elems.len().is_power_of_two());

        let leaves = unsafe {
            let field_elems_ptr = field_elems.as_ptr();
            let field_elems_len = field_elems.len();
            let field_elems_cap = field_elems.capacity();

            forget(field_elems);

            Vec::from_raw_parts(
                field_elems_ptr as *mut Leaf,
                field_elems_len * PackF::SIZE / LEAF_BYTES,
                field_elems_cap * PackF::SIZE / LEAF_BYTES,
            )
        };

        Tree::new_with_leaves(leaves)
    }

    /// Builds a tree with pre-hashed leaf nodes.
    ///
    /// # Arguments
    ///
    /// * `leaf_nodes` - Vector of pre-hashed leaf nodes
    /// * `tree_height` - Height of the tree
    ///
    /// # Returns
    ///
    /// A tuple containing vectors of non-leaf nodes and leaf nodes.
    #[inline(always)]
    pub fn new_with_leaf_nodes(leaf_nodes: &[Node], tree_height: u32) -> Vec<Node> {
        let timer = start_timer!(|| format!("generate new tree with {} leaves", leaf_nodes.len()));

        let len = leaf_nodes.len();
        assert_eq!(len, 1 << (tree_height - 1), "incorrect leaf size");

        let mut non_leaf_nodes = vec![Node::default(); (1 << (tree_height - 1)) - 1];

        // Compute the starting indices for each non-leaf level of the tree
        let mut index = 0;
        let mut level_indices = Vec::with_capacity(tree_height as usize - 1);
        for _ in 0..(tree_height - 1) {
            level_indices.push(index);
            index = left_child_index(index);
        }

        // Compute the hash values for the non-leaf bottom layer
        {
            let start_index = level_indices.pop().unwrap();
            let upper_bound = left_child_index(start_index);

            non_leaf_nodes
                .iter_mut()
                .enumerate()
                .take(upper_bound)
                .skip(start_index)
                .for_each(|(current_index, e)| {
                    let left_leaf_index = left_child_index(current_index) - upper_bound;
                    let right_leaf_index = left_leaf_index + 1;
                    *e = Node::node_hash(
                        &leaf_nodes[left_leaf_index],
                        &leaf_nodes[right_leaf_index],
                    );
                });
        }

        // Compute the hash values for nodes in every other layer in the tree
        level_indices.reverse();

        for &start_index in &level_indices {
            let upper_bound = left_child_index(start_index);
            for i in start_index..upper_bound {
                let left = left_child_index(i);
                let right = left + 1;
                non_leaf_nodes[i] = Node::node_hash(&non_leaf_nodes[left], &non_leaf_nodes[right]);
            }
        }
        end_timer!(timer);

<<<<<<< HEAD
        (non_leaf_nodes, leaf_nodes)
=======
        non_leaf_nodes
>>>>>>> 8f53f68a
    }

    /// Returns the root node of the tree.
    #[inline]
    pub fn root(&self) -> Node {
        self.nodes[0]
    }

    #[inline]
    pub fn size(&self) -> usize {
        self.leaves.len()
    }

    #[inline]
    pub fn height(&self) -> usize {
        log2(self.leaves.len() + 1) as usize
    }

    /// Generates a membership proof for the given index.
    #[inline]
    pub fn gen_proof(&self, index: usize, tree_height: usize) -> Path {
        let timer = start_timer!(|| "generate membership proof");

        // Leaf
        let leaf_index_in_tree = convert_index_to_last_level(index, tree_height);
        let leaf = self.leaves[index];

        // Path nodes
        let sibling_index_in_tree = sibling_index(leaf_index_in_tree).unwrap();
        let mut path_nodes = Vec::with_capacity(tree_height - 1);
        path_nodes.push(self.nodes[sibling_index_in_tree]);

        // Iterate from the bottom layer after the leaves to the top
        let mut current_node = parent_index(leaf_index_in_tree).unwrap();
        while current_node != 0 {
            let sibling_node = sibling_index(current_node).unwrap();
            path_nodes.push(self.nodes[sibling_node]);
            current_node = parent_index(current_node).unwrap();
        }

        path_nodes.reverse();
        end_timer!(timer);
        Path {
            index,
            leaf,
            path_nodes,
        }
    }

    /// Generates a range membership proof for given index range [left, right].
    #[inline]
    pub fn gen_range_proof(&self, left: usize, right: usize, tree_height: usize) -> RangePath {
        assert!(right > left);
        assert!((right - left + 1).is_power_of_two());
        assert!(left % (right - left + 1) == 0);

        // Leaves
        let range_leaves = self.leaves[left..right + 1].to_vec();
        let left_index_in_tree = convert_index_to_last_level(left, tree_height);
        let right_index_in_tree = convert_index_to_last_level(right, tree_height);

        // Common ancestor
        let mut current_node = common_ancestor(left_index_in_tree, right_index_in_tree);

        // Path node
        let mut path_nodes: Vec<Node> = Vec::new();
        while current_node != 0 {
            let sibling_node = sibling_index(current_node).unwrap();
            path_nodes.push(self.nodes[sibling_node]);
            current_node = parent_index(current_node).unwrap();
        }
        path_nodes.reverse();

        RangePath {
            left,
            right,
            path_nodes,
            leaves: range_leaves,
        }
    }

    #[inline]
    pub fn index_query(&self, index: usize) -> Path {
        let tree_height = log2(self.leaves.len() + 1) as usize;

        self.gen_proof(index, tree_height)
    }

    #[inline]
    pub fn range_query(&self, left: usize, right: usize) -> RangePath {
        let tree_height = log2(self.leaves.len() + 1) as usize;

        self.gen_range_proof(left, right, tree_height)
    }
}

/// Returns the index of the sibling, given an index.
#[inline]
fn sibling_index(index: usize) -> Option<usize> {
    if index == 0 {
        None
    } else if is_left_child(index) {
        Some(index + 1)
    } else {
        Some(index - 1)
    }
}

/// Returns the index of the parent, given an index.
#[inline]
pub(crate) fn parent_index(index: usize) -> Option<usize> {
    if index > 0 {
        Some((index - 1) >> 1)
    } else {
        None
    }
}

/// Returns the index of the left child, given an index.
#[inline]
fn left_child_index(index: usize) -> usize {
    2 * index + 1
}

/// Returns the index of the right child, given an index.
#[allow(unused)]
#[inline]
fn right_child_index(index: usize) -> usize {
    2 * index + 2
}

/// Converts a leaf index to its position in the last level of the tree.
#[inline]
pub(crate) fn convert_index_to_last_level(index: usize, tree_height: usize) -> usize {
    index + (1 << (tree_height - 1)) - 1
}

#[inline]
pub(crate) fn common_ancestor(left: usize, right: usize) -> usize {
    let (mut current_left, mut current_right) = (left, right);
    while current_left != current_right {
        current_left = parent_index(current_left).unwrap();
        current_right = parent_index(current_right).unwrap();
    }
    current_left
}

/// Returns true if the given index represents a left child.
#[inline]
pub(crate) fn is_left_child(index: usize) -> bool {
    index % 2 == 1
}<|MERGE_RESOLUTION|>--- conflicted
+++ resolved
@@ -154,11 +154,7 @@
         }
         end_timer!(timer);
 
-<<<<<<< HEAD
-        (non_leaf_nodes, leaf_nodes)
-=======
         non_leaf_nodes
->>>>>>> 8f53f68a
     }
 
     /// Returns the root node of the tree.
