<<<<<<< HEAD
mod baby_bear;
mod bn254;
mod gf2;
mod m31;

pub use baby_bear::*;
pub use bn254::*;
pub use gf2::*;
pub use m31::*;
=======
>>>>>>> 9034a39c
use rand::RngCore;

use std::{
    fmt::Debug,
    hash::Hash,
    iter::{Product, Sum},
    ops::{Add, AddAssign, Mul, MulAssign, Neg, Sub, SubAssign},
};

/// Field definitions.
pub trait Field:
    Copy
    + Clone
    + Debug
    + Default
    + PartialEq
    + From<u32>
    + Neg<Output = Self>
    + Add<Output = Self>
    + Sub<Output = Self>
    + Mul<Output = Self>
    + Sum
    + Product
    + for<'a> Add<&'a Self, Output = Self>
    + for<'a> Sub<&'a Self, Output = Self>
    + for<'a> Mul<&'a Self, Output = Self>
    + for<'a> Sum<&'a Self>
    + for<'a> Product<&'a Self>
    + AddAssign
    + SubAssign
    + MulAssign
    + for<'a> AddAssign<&'a Self>
    + for<'a> SubAssign<&'a Self>
    + for<'a> MulAssign<&'a Self>
{
    /// name
    const NAME: &'static str;

    /// size required to store the data
    const SIZE: usize;

    /// Field element size in bits, e.g., log_2(modulus), rounded up to the next power of 2.
    const FIELD_SIZE: usize;

    /// zero
    const ZERO: Self;

    /// One
    const ONE: Self;

    /// Inverse of 2
    const INV_2: Self;

    // ====================================
    // constants
    // ====================================
    /// Zero element
    fn zero() -> Self;

    /// Is zero
    fn is_zero(&self) -> bool;

    /// Identity element
    fn one() -> Self;

    // ====================================
    // generators
    // ====================================
    /// create a random element from rng.
    /// test only -- the output may not be uniformly random.
    fn random_unsafe(rng: impl RngCore) -> Self;

    /// create a random boolean element from rng
    fn random_bool(rng: impl RngCore) -> Self;

    // ====================================
    //    #[inline(always)]
    fn square(&self) -> Self {
        *self * *self
    }

    /// Doubling
    #[inline(always)]
    fn double(&self) -> Self {
        *self + *self
    }

    /// Exp
    fn exp(&self, exponent: u128) -> Self;

    /// find the inverse of the element; return None if not exist
    fn inv(&self) -> Option<Self>;

    /// expose the element as u32.
    fn as_u32_unchecked(&self) -> u32;

    /// sample from a 32 bytes
    fn from_uniform_bytes(bytes: &[u8; 32]) -> Self;

    /// multiply by 2
    #[inline(always)]
    fn mul_by_2(&self) -> Self {
        *self + *self
    }

    #[inline(always)]
    /// multiply by 3
    fn mul_by_3(&self) -> Self {
        *self + *self + *self
    }

    #[inline(always)]
    /// multiply by 5
    fn mul_by_5(&self) -> Self {
        let double = self.mul_by_2();
        let quad = double.mul_by_2();
        *self + quad
    }

    #[inline(always)]
    /// multiply by 6
    fn mul_by_6(&self) -> Self {
        let t = self.mul_by_3();
        t + t
    }
}

pub trait FieldForECC: Field + Hash + Eq + PartialOrd + Ord {
    /// Modulus
    fn modulus() -> ethnum::U256;

    fn from_u256(x: ethnum::U256) -> Self;
    fn to_u256(&self) -> ethnum::U256;
}<|MERGE_RESOLUTION|>--- conflicted
+++ resolved
@@ -1,15 +1,3 @@
-<<<<<<< HEAD
-mod baby_bear;
-mod bn254;
-mod gf2;
-mod m31;
-
-pub use baby_bear::*;
-pub use bn254::*;
-pub use gf2::*;
-pub use m31::*;
-=======
->>>>>>> 9034a39c
 use rand::RngCore;
 
 use std::{
