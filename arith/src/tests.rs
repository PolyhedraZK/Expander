<<<<<<< HEAD
mod baby_bear;
mod baby_bear_ext;
=======
use ark_std::{end_timer, start_timer, test_rng};
use field::{
    associativity_tests, commutativity_tests, identity_tests, random_addition_tests,
    random_doubling_tests, random_expansion_tests, random_multiplication_tests,
    random_negation_tests, random_serde_tests, random_squaring_tests, random_subtraction_tests,
};
use rand::RngCore;

use crate::{ExtensionField, Field, FieldSerde, SimdField};

#[cfg(test)]
>>>>>>> 9034a39c
mod bn254;

mod field;

#[cfg(target_arch = "x86_64")]
#[test]
fn test_mm256_const_init() {
    use std::arch::x86_64::*;
    use std::mem::transmute;

    let all_equal = unsafe {
        let x = _mm256_set1_epi32(1);
        let y = transmute::<_, __m256i>([1, 1, 1, 1, 1, 1, 1, 1]);
        let cmp = _mm256_cmpeq_epi32(x, y);
        _mm256_testc_si256(cmp, _mm256_set1_epi32(-1))
    };

    assert!(all_equal != 0, "x and y are not equal");
}

#[cfg(target_arch = "aarch64")]
#[test]
fn test_uint32x4_const_init() {
    use std::arch::aarch64::*;
    use std::mem::transmute;

    let all_equal = unsafe {
        let x = vdupq_n_u32(1);
        let y = transmute::<_, uint32x4_t>([1, 1, 1, 1]);
        let cmp = vceqq_u32(x, y);
        vgetq_lane_u32(cmp, 0) == 0xffffffff
    };

    assert!(all_equal, "x and y are not equal");
}

pub fn random_extension_field_tests<F: ExtensionField>(_name: String) {
    let mut rng = test_rng();
    for _ in 0..1000 {
        {
            let a = F::random_unsafe(&mut rng);
            let s1 = F::BaseField::random_unsafe(&mut rng);
            let s2 = F::BaseField::random_unsafe(&mut rng);

            assert_eq!(
                a.mul_by_base_field(&s1).mul_by_base_field(&s2),
                a.mul_by_base_field(&s2).mul_by_base_field(&s1),
            );
            assert_eq!(
                a.mul_by_base_field(&s1).mul_by_base_field(&s2),
                a.mul_by_base_field(&(s1 * s2)),
            );

            assert_eq!(
                a.add_by_base_field(&s1).add_by_base_field(&s2),
                a.add_by_base_field(&s2).add_by_base_field(&s1),
            );
            assert_eq!(
                a.add_by_base_field(&s1).add_by_base_field(&s2),
                a.add_by_base_field(&(s1 + s2)),
            );
        }

        {
            let a = F::random_unsafe(&mut rng);
            let b = F::random_unsafe(&mut rng);
            let s = F::BaseField::random_unsafe(&mut rng);

            assert_eq!(a.mul_by_base_field(&s) * b, (a * b).mul_by_base_field(&s),);
            assert_eq!(b.mul_by_base_field(&s) * a, (a * b).mul_by_base_field(&s),);

            assert_eq!(a.add_by_base_field(&s) + b, (a + b).add_by_base_field(&s),);
            assert_eq!(b.add_by_base_field(&s) + a, (a + b).add_by_base_field(&s),);
        }

        {
            let a = F::random_unsafe(&mut rng);
            let b = F::X;
            let ax = a.mul_by_x();
            let ab = a * b;
            assert_eq!(ax, ab);
        }
    }
}

pub fn random_field_tests<F: Field + FieldSerde>(type_name: String) {
    let mut rng = test_rng();

    random_multiplication_tests::<F, _>(&mut rng, type_name.clone());
    random_addition_tests::<F, _>(&mut rng, type_name.clone());
    random_subtraction_tests::<F, _>(&mut rng, type_name.clone());
    random_negation_tests::<F, _>(&mut rng, type_name.clone());
    random_doubling_tests::<F, _>(&mut rng, type_name.clone());
    random_squaring_tests::<F, _>(&mut rng, type_name.clone());
    random_expansion_tests::<F, _>(&mut rng, type_name.clone()); // also serve as distributivity tests
    random_serde_tests::<F, _>(&mut rng, type_name.clone());
    associativity_tests::<F, _>(&mut rng, type_name.clone());
    commutativity_tests::<F, _>(&mut rng, type_name.clone());
    identity_tests::<F, _>(&mut rng, type_name.clone());
    //inverse_tests::<F, _>(&mut rng, type_name.clone());

    assert!(F::zero().is_zero());
    {
        let mut z = F::zero();
        z = z.neg();
        assert!(z.is_zero());
    }

    // Multiplication by zero
    {
        let mut a = F::random_unsafe(&mut rng);
        a.mul_assign(&F::zero());
        assert!(a.is_zero());
    }

    // Addition by zero
    {
        let mut a = F::random_unsafe(&mut rng);
        let copy = a;
        a.add_assign(&F::zero());
        assert_eq!(a, copy);
    }
}

pub fn random_inversion_tests<F: Field, R: RngCore>(mut rng: R, type_name: String) {
    assert!(F::zero().inv().is_none());

    let _message = format!("inversion {}", type_name);
    let start = start_timer!(|| _message);
    for _ in 0..1000 {
        let mut a = F::random_unsafe(&mut rng);
        if a.is_zero() {
            a = F::one();
        }
        let b = a.inv().unwrap(); // probabilistically nonzero
        a.mul_assign(&b);
        assert_eq!(a, F::one());
    }
    end_timer!(start);
}

pub fn random_simd_field_tests<F: SimdField>(_name: String) {
    let mut rng = test_rng();

    {
        let a = F::random_unsafe(&mut rng);
        let s1 = F::Scalar::random_unsafe(&mut rng);
        let s2 = F::Scalar::random_unsafe(&mut rng);

        assert_eq!(a.scale(&s1).scale(&s2), a.scale(&s2).scale(&s1),);
        assert_eq!(a.scale(&s1).scale(&s2), a.scale(&(s1 * s2)));
    }

    {
        let a = F::random_unsafe(&mut rng);
        let b = F::random_unsafe(&mut rng);
        let s = F::Scalar::random_unsafe(&mut rng);

        assert_eq!(a.scale(&s) * b, (a * b).scale(&s),);
        assert_eq!(b.scale(&s) * a, (a * b).scale(&s),);
    }

    {
        let x = F::random_unsafe(&mut rng);
        let scalars = x.unpack();
        let x_repacked = F::pack(&scalars);
        assert_eq!(x, x_repacked);
    }
}<|MERGE_RESOLUTION|>--- conflicted
+++ resolved
@@ -1,7 +1,3 @@
-<<<<<<< HEAD
-mod baby_bear;
-mod baby_bear_ext;
-=======
 use ark_std::{end_timer, start_timer, test_rng};
 use field::{
     associativity_tests, commutativity_tests, identity_tests, random_addition_tests,
@@ -13,7 +9,6 @@
 use crate::{ExtensionField, Field, FieldSerde, SimdField};
 
 #[cfg(test)]
->>>>>>> 9034a39c
 mod bn254;
 
 mod field;
