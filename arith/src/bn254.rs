--- conflicted
+++ resolved
@@ -2,16 +2,9 @@
 use halo2curves::ff::{Field as Halo2Field, FromUniformBytes, PrimeField};
 use rand::RngCore;
 
-<<<<<<< HEAD
-use crate::{
-    serde::{FieldSerdeError, FieldSerdeResult},
-    ExtensionField, FFTField, Field, FieldForECC, FieldSerde, SimdField,
-};
-=======
-use crate::{ExtensionField, Field, SimdField};
+use crate::{ExtensionField, FFTField, Field, SimdField};
 
 pub use halo2curves::bn256::Fr;
->>>>>>> dbfb3fbb
 
 const MODULUS: U256 = U256([
     0x2833e84879b9709143e1f593f0000001,
@@ -117,14 +110,9 @@
     }
 
     /// Exp
-<<<<<<< HEAD
+    #[inline(always)]
     fn exp(&self, exp: u128) -> Self {
         self.pow_vartime([exp as u64])
-=======
-    #[inline(always)]
-    fn exp(&self, _exponent: u128) -> Self {
-        unimplemented!()
->>>>>>> dbfb3fbb
     }
 
     /// find the inverse of the element; return None if not exist
