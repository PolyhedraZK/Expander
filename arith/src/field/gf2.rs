--- conflicted
+++ resolved
@@ -38,18 +38,8 @@
     }
 
     #[inline(always)]
-<<<<<<< HEAD
-    fn try_deserialize_from_ecc_format<R: Read>(
-        mut reader: R,
-    ) -> std::result::Result<Self, std::io::Error>
-    where
-        Self: Sized,
-    {
+    fn try_deserialize_from_ecc_format<R: Read>(mut reader: R) -> FieldSerdeResult<Self> {
         let mut u = [0u8; 32];
-=======
-    fn try_deserialize_from_ecc_format<R: Read>(mut reader: R) -> FieldSerdeResult<Self> {
-        let mut u = [0u8; 1];
->>>>>>> 70b504ae
         reader.read_exact(&mut u)?;
 
         // FIXME:
