--- conflicted
+++ resolved
@@ -25,9 +25,3 @@
 [[bench]]
 name = "fr"
 harness = false
-<<<<<<< HEAD
-
-[features]
-avx256 = []
-=======
->>>>>>> 46338505
