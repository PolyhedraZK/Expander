[package]
name = "arith"
version = "0.1.0"
edition = "2021"

[dependencies]
ark-std.workspace = true
criterion.workspace = true
ethnum.workspace = true
<<<<<<< HEAD
halo2curves.workspace = true
itertools.workspace = true
=======
>>>>>>> 1612ca7d
log.workspace = true
rand.workspace = true
sha2.workspace = true
tynm.workspace = true


serdes = { path = "../serdes" }

[target.'cfg(target_arch = "x86_64")'.dependencies]
halo2curves = { workspace = true, features = [ "asm" ] }
[target.'cfg(not(target_arch = "x86_64"))'.dependencies]
halo2curves.workspace = true

[dev-dependencies]
itertools.workspace = true

[[bench]]
name = "fr"
harness = false

[[bench]]
name = "fft"
harness = false

[[bench]]
name = "utils"
harness = false<|MERGE_RESOLUTION|>--- conflicted
+++ resolved
@@ -7,11 +7,7 @@
 ark-std.workspace = true
 criterion.workspace = true
 ethnum.workspace = true
-<<<<<<< HEAD
-halo2curves.workspace = true
 itertools.workspace = true
-=======
->>>>>>> 1612ca7d
 log.workspace = true
 rand.workspace = true
 sha2.workspace = true
