--- conflicted
+++ resolved
@@ -27,12 +27,9 @@
 harness = false
 
 [[bench]]
-<<<<<<< HEAD
-=======
 name = "fft"
 harness = false
 
 [[bench]]
->>>>>>> 95c13f5a
 name = "utils"
 harness = false