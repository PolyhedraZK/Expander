use arith::{field_common, Field, SimdField};
use ark_std::iterable::Iterable;
use ethnum::U256;
use rand::{Rng, RngCore};
use serdes::{ExpSerde, SerdeResult};
use std::{
    arch::x86_64::*,
    fmt::Debug,
    hash::Hash,
    io::{Read, Write},
    iter::{Product, Sum},
    mem::transmute,
    ops::{Add, AddAssign, Mul, MulAssign, Neg, Sub, SubAssign},
};

use crate::{babybear::BABY_BEAR_MOD, BabyBear};

#[inline]
unsafe fn mod_reduce_epi32(x: __m512i) -> __m512i {
    // Compare each element with modulus
    let mask = _mm512_cmpgt_epu32_mask(x, PACKED_MOD);
    // If element > modulus, subtract modulus
    _mm512_mask_sub_epi32(x, mask, x, PACKED_MOD)
}

const BABY_BEAR_PACK_SIZE: usize = 16;

const PACKED_0: __m512i = unsafe { transmute([0; BABY_BEAR_PACK_SIZE]) };

// 1 in Montgomery form
const PACKED_1: __m512i = unsafe { transmute([0xffffffe; BABY_BEAR_PACK_SIZE]) };

// 2^-1 Montgomery form
const PACKED_INV_2: __m512i = unsafe { transmute([0x7ffffff; BABY_BEAR_PACK_SIZE]) };

const PACKED_MOD: __m512i = unsafe { transmute([BABY_BEAR_MOD; BABY_BEAR_PACK_SIZE]) };

const PACKED_MU: __m512i =
    unsafe { transmute::<[u32; BABY_BEAR_PACK_SIZE], _>([0x88000001; BABY_BEAR_PACK_SIZE]) };

#[derive(Clone, Copy)]
pub struct AVXBabyBear {
    pub v: __m512i,
}

field_common!(AVXBabyBear);

impl ExpSerde for AVXBabyBear {
    #[inline(always)]
    /// serialize self into bytes
    fn serialize_into<W: Write>(&self, mut writer: W) -> SerdeResult<()> {
        let data = unsafe { transmute::<__m512i, [u8; 64]>(mod_reduce_epi32(self.v)) };
        writer.write_all(&data)?;
        Ok(())
    }

    /// deserialize bytes into field
    #[inline(always)]
    fn deserialize_from<R: Read>(mut reader: R) -> SerdeResult<Self> {
        let mut data = [0; 64];
        reader.read_exact(&mut data)?;
        unsafe {
            let value = transmute::<[u8; 64], __m512i>(data);
            Ok(AVXBabyBear { v: value })
        }
    }
}

impl Field for AVXBabyBear {
    const NAME: &'static str = "AVXBabyBear";

    const SIZE: usize = 512 / 8;

    const ZERO: Self = Self { v: PACKED_0 };

    const ONE: Self = Self { v: PACKED_1 };

    const INV_2: Self = Self { v: PACKED_INV_2 };

    const FIELD_SIZE: usize = 32;

    const MODULUS: U256 = U256([BABY_BEAR_MOD as u128, 0]);

    #[inline(always)]
    fn zero() -> Self {
        Self::ZERO
    }

    #[inline(always)]
    fn one() -> Self {
        Self { v: PACKED_1 }
    }

    #[inline(always)]
    fn is_zero(&self) -> bool {
        // value is either zero or 0x7FFFFFFF
        unsafe {
            let pcmp = _mm512_cmpeq_epi32_mask(self.v, PACKED_0);
            let pcmp2 = _mm512_cmpeq_epi32_mask(self.v, PACKED_MOD);
            (pcmp | pcmp2) == 0xFFFF
        }
    }

    #[inline(always)]
    fn random_unsafe(mut rng: impl RngCore) -> Self {
        // Caution: this may not produce uniformly random elements
        unsafe {
            let mut v = _mm512_setr_epi32(
                rng.gen::<i32>(),
                rng.gen::<i32>(),
                rng.gen::<i32>(),
                rng.gen::<i32>(),
                rng.gen::<i32>(),
                rng.gen::<i32>(),
                rng.gen::<i32>(),
                rng.gen::<i32>(),
                rng.gen::<i32>(),
                rng.gen::<i32>(),
                rng.gen::<i32>(),
                rng.gen::<i32>(),
                rng.gen::<i32>(),
                rng.gen::<i32>(),
                rng.gen::<i32>(),
                rng.gen::<i32>(),
            );
            v = mod_reduce_epi32(v);
            v = mod_reduce_epi32(v);
            Self { v }
        }
    }

    #[inline(always)]
    fn random_bool(mut rng: impl RngCore) -> Self {
        // Caution: this may not produce uniformly random elements
        unsafe {
            let v = _mm512_setr_epi32(
                rng.gen::<bool>() as i32,
                rng.gen::<bool>() as i32,
                rng.gen::<bool>() as i32,
                rng.gen::<bool>() as i32,
                rng.gen::<bool>() as i32,
                rng.gen::<bool>() as i32,
                rng.gen::<bool>() as i32,
                rng.gen::<bool>() as i32,
                rng.gen::<bool>() as i32,
                rng.gen::<bool>() as i32,
                rng.gen::<bool>() as i32,
                rng.gen::<bool>() as i32,
                rng.gen::<bool>() as i32,
                rng.gen::<bool>() as i32,
                rng.gen::<bool>() as i32,
                rng.gen::<bool>() as i32,
            );
            Self { v }
        }
    }

    #[inline(always)]
    fn inv(&self) -> Option<Self> {
        // slow, should not be used in production
        let values = unsafe { transmute::<__m512i, [BabyBear; BABY_BEAR_PACK_SIZE]>(self.v) };
        let is_non_zero = values.iter().all(|x| !x.is_zero());
        if !is_non_zero {
            return None;
        }
        let inv = values.iter().map(|x| x.inv().unwrap()).collect::<Vec<_>>();
        Some(Self {
            v: unsafe {
                transmute::<[BabyBear; BABY_BEAR_PACK_SIZE], __m512i>(inv.try_into().unwrap())
            },
        })
    }

    #[inline(always)]
    fn as_u32_unchecked(&self) -> u32 {
        unimplemented!("self is a vector, cannot convert to u32")
    }

    #[inline(always)]
    fn from_uniform_bytes(bytes: &[u8]) -> Self {
        let m = BabyBear::from_uniform_bytes(bytes);
        Self {
            v: unsafe { _mm512_set1_epi32(m.value as i32) },
        }
    }
}

impl SimdField for AVXBabyBear {
    type Scalar = BabyBear;

    #[inline]
    fn scale(&self, challenge: &Self::Scalar) -> Self {
        *self * *challenge
    }

    const PACK_SIZE: usize = BABY_BEAR_PACK_SIZE;

    #[inline(always)]
    fn pack_full(x: &BabyBear) -> AVXBabyBear {
        AVXBabyBear {
            v: unsafe { _mm512_set1_epi32(x.value as i32) },
        }
    }

    #[inline(always)]
    fn pack(base_vec: &[Self::Scalar]) -> Self {
        assert!(base_vec.len() == BABY_BEAR_PACK_SIZE);
        let ret: [Self::Scalar; BABY_BEAR_PACK_SIZE] = base_vec.try_into().unwrap();
        unsafe { transmute(ret) }
    }

    #[inline(always)]
    fn unpack(&self) -> Vec<Self::Scalar> {
        let ret = unsafe { transmute::<__m512i, [Self::Scalar; BABY_BEAR_PACK_SIZE]>(self.v) };
        ret.to_vec()
    }
}

impl From<BabyBear> for AVXBabyBear {
    #[inline(always)]
    fn from(x: BabyBear) -> Self {
        AVXBabyBear::pack_full(&x)
    }
}

impl Debug for AVXBabyBear {
    fn fmt(&self, f: &mut std::fmt::Formatter<'_>) -> std::fmt::Result {
        let mut data = [0; BABY_BEAR_PACK_SIZE];
        unsafe {
            _mm512_storeu_si512(data.as_mut_ptr() as *mut __m512i, self.v);
        }
        // if all data is the same, print only one
        if data.iter().all(|x| x == data[0]) {
            write!(
                f,
                "mm512i<8 x {}>",
                if BABY_BEAR_MOD - data[0] > 1024 {
                    format!("{}", data[0])
                } else {
                    format!("-{}", BABY_BEAR_MOD - data[0])
                }
            )
        } else {
<<<<<<< HEAD
            write!(f, "mm512i<{data:?}>",)
=======
            write!(f, "mm512i<{data:?}>")
>>>>>>> 3b267c82
        }
    }
}

impl Default for AVXBabyBear {
    fn default() -> Self {
        AVXBabyBear::zero()
    }
}

impl PartialEq for AVXBabyBear {
    #[inline(always)]
    fn eq(&self, other: &Self) -> bool {
        unsafe {
            let pcmp = _mm512_cmpeq_epi32_mask(mod_reduce_epi32(self.v), mod_reduce_epi32(other.v));
            pcmp == 0xFFFF
        }
    }
}

impl Eq for AVXBabyBear {}

#[inline]
#[must_use]
fn add_internal(a: &AVXBabyBear, b: &AVXBabyBear) -> AVXBabyBear {
    AVXBabyBear {
        v: p3_instructions::add(a.v, b.v),
    }
}

#[inline]
#[must_use]
fn sub_internal(a: &AVXBabyBear, b: &AVXBabyBear) -> AVXBabyBear {
    AVXBabyBear {
        v: p3_instructions::sub(a.v, b.v),
    }
}

#[inline]
#[must_use]
fn mul_internal(a: &AVXBabyBear, b: &AVXBabyBear) -> AVXBabyBear {
    AVXBabyBear {
        v: p3_instructions::mul(a.v, b.v),
    }
}

impl Mul<&BabyBear> for AVXBabyBear {
    type Output = AVXBabyBear;

    #[inline(always)]
    fn mul(self, rhs: &BabyBear) -> Self::Output {
        let rhsv = AVXBabyBear::pack_full(rhs);
        mul_internal(&self, &rhsv)
    }
}

impl Mul<BabyBear> for AVXBabyBear {
    type Output = AVXBabyBear;
    #[inline(always)]
    #[allow(clippy::op_ref)]
    fn mul(self, rhs: BabyBear) -> Self::Output {
        self * &rhs
    }
}

impl Add<BabyBear> for AVXBabyBear {
    type Output = AVXBabyBear;
    #[inline(always)]
    fn add(self, rhs: BabyBear) -> Self::Output {
        self + AVXBabyBear::pack_full(&rhs)
    }
}

impl From<u32> for AVXBabyBear {
    #[inline(always)]
    fn from(x: u32) -> Self {
        AVXBabyBear::pack_full(&BabyBear::from(x))
    }
}

impl Neg for AVXBabyBear {
    type Output = AVXBabyBear;
    #[inline(always)]
    fn neg(self) -> Self::Output {
        AVXBabyBear {
            v: p3_instructions::neg(self.v),
        }
    }
}

impl Hash for AVXBabyBear {
    #[inline(always)]
    fn hash<H: std::hash::Hasher>(&self, state: &mut H) {
        unsafe {
            state.write(transmute::<__m512i, [u8; 64]>(self.v).as_ref());
        }
    }
}

mod p3_instructions {

    use core::arch::asm;
    use std::{arch::x86_64::*, hint::unreachable_unchecked, mem::transmute};

    use super::{PACKED_MOD, PACKED_MU};

    const EVENS: __mmask16 = 0b0101010101010101;

    /// Add two vectors of MontyField31 elements in canonical form.
    ///
    /// We allow a slight loosening of the canonical form requirement. One of this inputs
    /// must be in canonical form [0, P) but the other is also allowed to equal P.
    /// If the inputs do not conform to this representation, the result is undefined.
    #[inline]
    #[must_use]
    pub(super) fn add(lhs: __m512i, rhs: __m512i) -> __m512i {
        // We want this to compile to:
        //      vpaddd   t, lhs, rhs
        //      vpsubd   u, t, P
        //      vpminud  res, t, u
        // throughput: 1.5 cyc/vec (10.67 els/cyc)
        // latency: 3 cyc

        // Let t := lhs + rhs. We want to return t mod P. Recall that lhs and rhs are in [0, P]
        //   with at most one of them equal to P. Hence t is in [0, 2P - 1] and so it suffices
        //   to return t if t < P and t - P otherwise.
        // Let u := (t - P) mod 2^32 and r := unsigned_min(t, u).
        // If t is in [0, P - 1], then u is in (P - 1 <) 2^32 - P, ..., 2^32 - 1 and r = t.
        // Otherwise, t is in [P, 2P - 1], and u is in [0, P - 1] (< P) and r = u. Hence, r is t if
        //   t < P and t - P otherwise, as desired.
        unsafe {
            // Safety: If this code got compiled then AVX-512F intrinsics are available.
            let t = _mm512_add_epi32(lhs, rhs);
            let u = _mm512_sub_epi32(t, PACKED_MOD);
            _mm512_min_epu32(t, u)
        }
    }

    /// Subtract vectors of MontyField31 elements in canonical form.
    ///
    /// We allow a slight loosening of the canonical form requirement. The
    /// rhs input is additionally allowed to be P.
    /// If the inputs do not conform to this representation, the result is undefined.
    #[inline]
    #[must_use]
    pub(super) fn sub(lhs: __m512i, rhs: __m512i) -> __m512i {
        // We want this to compile to:
        //      vpsubd   t, lhs, rhs
        //      vpaddd   u, t, P
        //      vpminud  res, t, u
        // throughput: 1.5 cyc/vec (10.67 els/cyc)
        // latency: 3 cyc

        // Let t := lhs - rhs. We want to return t mod P. Recall that lhs is in [0, P - 1]
        //   and rhs is in [0, P] so t is in (-2^31 <) -P, ..., P - 1 (< 2^31). It suffices to
        // return t if   t >= 0 and t + P otherwise.
        // Let u := (t + P) mod 2^32 and r := unsigned_min(t, u).
        // If t is in [0, P - 1], then u is in P, ..., 2 P - 1 and r = t.
        // Otherwise, t is in [-P, -1], u is in [0, P - 1] (< P) and r = u. Hence, r is t if
        //   t < P and t - P otherwise, as desired.
        unsafe {
            // Safety: If this code got compiled then AVX-512F intrinsics are available.
            let t = _mm512_sub_epi32(lhs, rhs);
            let u = _mm512_add_epi32(t, PACKED_MOD);
            _mm512_min_epu32(t, u)
        }
    }

    /// Viewing the input as a vector of 16 `u32`s, copy the odd elements into the even elements
    /// below them. In other words, for all `0 <= i < 8`, set the even elements according to
    /// `res[2 * i] := a[2 * i + 1]`, and the odd elements according to
    /// `res[2 * i + 1] := a[2 * i + 1]`.
    #[inline]
    #[must_use]
    fn movehdup_epi32(a: __m512i) -> __m512i {
        // The instruction is only available in the floating-point flavor; this distinction is only
        // for historical reasons and no longer matters. We cast to floats, do the thing,
        // and cast back.
        unsafe { _mm512_castps_si512(_mm512_movehdup_ps(_mm512_castsi512_ps(a))) }
    }

    /// Viewing `a` as a vector of 16 `u32`s, copy the odd elements into the even elements below
    /// them, then merge with `src` according to the mask provided. In other words, for all `0
    /// <= i < 8`, set the even elements according to `res[2 * i] := if k[2 * i] { a[2 * i + 1]
    /// } else { src[2 * i] }`, and the odd elements according to
    /// `res[2 * i + 1] := if k[2 * i + 1] { a[2 * i + 1] } else { src[2 * i + 1] }`.
    #[inline]
    #[must_use]
    fn mask_movehdup_epi32(src: __m512i, k: __mmask16, a: __m512i) -> __m512i {
        // The instruction is only available in the floating-point flavor; this distinction is only
        // for historical reasons and no longer matters.

        // While we can write this using intrinsics, when inlined, the intrinsic often compiles
        // to a vpermt2ps which has worse latency, see https://godbolt.org/z/489aaPhz3.
        // Hence we use inline assembly to force the compiler to do the right thing.
        unsafe {
            let dst: __m512i;
            asm!(
                "vmovshdup {src_dst}{{{k}}}, {a}",
                src_dst = inlateout(zmm_reg) src => dst,
                k = in(kreg) k,
                a = in(zmm_reg) a,
                options(nomem, nostack, preserves_flags, pure),
            );
            dst
        }
    }

    /// Multiply a vector of unsigned field elements return a vector of unsigned field elements
    /// lying in [0, P).
    ///
    /// Note that the input does not need to be in canonical form but must satisfy
    /// the bound `lhs * rhs < 2^32 * P`. If this bound is not satisfied, the result
    /// is undefined.
    #[inline]
    #[must_use]
    pub(super) fn mul(lhs: __m512i, rhs: __m512i) -> __m512i {
        // We want this to compile to:
        //      vmovshdup  lhs_odd, lhs
        //      vmovshdup  rhs_odd, rhs
        //      vpmuludq   prod_evn, lhs, rhs
        //      vpmuludq   prod_hi, lhs_odd, rhs_odd
        //      vpmuludq   q_evn, prod_evn, MU
        //      vpmuludq   q_odd, prod_hi, MU
        //      vmovshdup  prod_hi{EVENS}, prod_evn
        //      vpmuludq   q_p_evn, q_evn, P
        //      vpmuludq   q_p_hi, q_odd, P
        //      vmovshdup  q_p_hi{EVENS}, q_p_evn
        //      vpcmpltud  underflow, prod_hi, q_p_hi
        //      vpsubd     res, prod_hi, q_p_hi
        //      vpaddd     res{underflow}, res, P
        // throughput: 6.5 cyc/vec (2.46 els/cyc)
        // latency: 21 cyc
        unsafe {
            // `vpmuludq` only reads the even doublewords, so when we pass `lhs` and `rhs` directly
            // we get the eight products at even positions.
            let lhs_evn = lhs;
            let rhs_evn = rhs;

            // Copy the odd doublewords into even positions to compute the eight products at odd
            // positions.
            // NB: The odd doublewords are ignored by `vpmuludq`, so we have a lot of choices for
            // how to do this; `vmovshdup` is nice because it runs on a memory port if
            // the operand is in memory, thus improving our throughput.
            let lhs_odd = movehdup_epi32(lhs);
            let rhs_odd = movehdup_epi32(rhs);

            let prod_evn = _mm512_mul_epu32(lhs_evn, rhs_evn);
            let prod_odd = _mm512_mul_epu32(lhs_odd, rhs_odd);

            // We throw a confuse compiler here to prevent the compiler from
            // using vpmullq instead of vpmuludq in the computations for q_p.
            // vpmullq has both higher latency and lower throughput.
            let q_evn = confuse_compiler(_mm512_mul_epu32(prod_evn, PACKED_MU));
            let q_odd = confuse_compiler(_mm512_mul_epu32(prod_odd, PACKED_MU));

            // Get all the high halves as one vector: this is `(lhs * rhs) >> 32`.
            // NB: `vpermt2d` may feel like a more intuitive choice here, but it has much higher
            // latency.
            let prod_hi = mask_movehdup_epi32(prod_odd, EVENS, prod_evn);

            // Normally we'd want to mask to perform % 2**32, but the instruction below only reads
            // the low 32 bits anyway.
            let q_p_evn = _mm512_mul_epu32(q_evn, PACKED_MOD);
            let q_p_odd = _mm512_mul_epu32(q_odd, PACKED_MOD);

            // We can ignore all the low halves of `q_p` as they cancel out. Get all the high halves
            // as one vector.
            let q_p_hi = mask_movehdup_epi32(q_p_odd, EVENS, q_p_evn);

            // Subtraction `prod_hi - q_p_hi` modulo `P`.
            // NB: Normally we'd `vpaddd P` and take the `vpminud`, but `vpminud` runs on port 0,
            // which is already under a lot of pressure performing multiplications. To
            // relieve this pressure, we check for underflow to generate a mask, and
            // then conditionally add `P`. The underflow check runs on port 5,
            // increasing our throughput, although it does cost us an additional
            // cycle of latency.
            let underflow = _mm512_cmplt_epu32_mask(prod_hi, q_p_hi);
            let t = _mm512_sub_epi32(prod_hi, q_p_hi);
            _mm512_mask_add_epi32(t, underflow, t, PACKED_MOD)
        }
    }

    /// No-op. Prevents the compiler from deducing the value of the vector.
    ///
    /// Similar to `std::hint::black_box`, it can be used to stop the compiler applying undesirable
    /// "optimizations". Unlike the built-in `black_box`, it does not force the value to be written
    /// to and then read from the stack.
    #[inline]
    #[must_use]
    fn confuse_compiler(x: __m512i) -> __m512i {
        let y;
        unsafe {
            asm!(
                "/*{0}*/",
                inlateout(zmm_reg) x => y,
                options(nomem, nostack, preserves_flags, pure),
            );
            // Below tells the compiler the semantics of this so it can still do constant folding,
            // etc. You may ask, doesn't it defeat the point of the inline asm block to
            // tell the compiler what it does? The answer is that we still inhibit the
            // transform we want to avoid, so apparently not. Idk, LLVM works in
            // mysterious ways.
            if transmute::<__m512i, [u32; 16]>(x) != transmute::<__m512i, [u32; 16]>(y) {
                unreachable_unchecked();
            }
        }
        y
    }

    /// Negate a vector of MontyField31 elements in canonical form.
    /// If the inputs are not in canonical form, the result is undefined.
    #[inline]
    #[must_use]
    pub(super) fn neg(val: __m512i) -> __m512i {
        // We want this to compile to:
        //      vptestmd  nonzero, val, val
        //      vpsubd    res{nonzero}{z}, P, val
        // throughput: 1 cyc/vec (16 els/cyc)
        // latency: 4 cyc

        // NB: This routine prioritizes throughput over latency. An alternative method would be to
        // do sub(0, val), which would result in shorter latency, but also lower throughput.

        //   If val is nonzero, then val is in {1, ..., P - 1} and P - val is in the same range. If
        // val is zero, then the result is zeroed by masking.
        unsafe {
            // Safety: If this code got compiled then AVX-512F intrinsics are available.
            let nonzero = _mm512_test_epi32_mask(val, val);
            _mm512_maskz_sub_epi32(nonzero, PACKED_MOD, val)
        }
    }
}<|MERGE_RESOLUTION|>--- conflicted
+++ resolved
@@ -241,11 +241,7 @@
                 }
             )
         } else {
-<<<<<<< HEAD
-            write!(f, "mm512i<{data:?}>",)
-=======
             write!(f, "mm512i<{data:?}>")
->>>>>>> 3b267c82
         }
     }
 }
