use arith::{
<<<<<<< HEAD
    random_extension_field_tests, random_field_tests, random_inversion_tests,
    random_simd_field_tests,
=======
    random_extension_field_tests, random_field_tests, random_from_limbs_to_limbs_tests,
    random_inversion_tests, random_simd_field_tests, FieldSerde,
>>>>>>> f73cc687
};
use ark_std::test_rng;
use gf2::{GF2x8, GF2};

#[cfg(target_arch = "aarch64")]
use crate::gf2_ext128::neon::{gfadd, gfmul};

use crate::{GF2_128x8, GF2_128};

#[test]
fn test_simd_field() {
    random_simd_field_tests::<GF2_128x8>("Simd GF2 Ext128".to_string());
}

#[test]
fn test_ext_field() {
    random_field_tests::<GF2_128>("GF2 Ext128".to_string());
    random_field_tests::<GF2_128x8>("Simd GF2 Ext128".to_string());

    random_extension_field_tests::<GF2_128>("GF2 Ext128".to_string());
    random_extension_field_tests::<GF2_128x8>("Simd GF2 Ext128".to_string());

    let mut rng = test_rng();
    random_inversion_tests::<GF2_128, _>(&mut rng, "GF2_128".to_string());

    random_from_limbs_to_limbs_tests::<GF2, GF2_128>("GF2 Ext128".to_string());
    random_from_limbs_to_limbs_tests::<GF2x8, GF2_128x8>("Simd GF2 Ext128".to_string());
}

#[cfg(target_arch = "aarch64")]
#[test]
// known answer test, results cross-checked with avx_gf2_128
fn test_gf_mul_kat() {
    use core::mem::transmute;
    use std::arch::aarch64::*;

    unsafe {
        {
            let a = vdupq_n_u32(0);
            let b = vcombine_u32(vcreate_u32(1234567890), vcreate_u32(0));
            let result = gfmul(a, b);
            assert_eq!(vgetq_lane_u32(result, 0), 0);
            assert_eq!(vgetq_lane_u32(result, 1), 0);
        }
        {
            let zero = transmute(0u128);
            let a = transmute((3u128 << 64) + 5);
            let result = gfmul(a, zero);

            assert_eq!(vgetq_lane_u32(result, 0), 0);
            assert_eq!(vgetq_lane_u32(result, 1), 0);
            assert_eq!(vgetq_lane_u32(result, 2), 0);
            assert_eq!(vgetq_lane_u32(result, 3), 0);
        }

        {
            let one = transmute(1u128);
            let a = transmute((3u128 << 64) + 5);
            let result = gfmul(one, a);

            assert_eq!(vgetq_lane_u32(result, 0), 5);
            assert_eq!(vgetq_lane_u32(result, 1), 0);
            assert_eq!(vgetq_lane_u32(result, 2), 3);
            assert_eq!(vgetq_lane_u32(result, 3), 0);
        }

        {
            let a = transmute((3u128 << 64) + 5);
            let b = transmute((1u128 << 64) + 7);
            let result = gfmul(a, b);

            assert_eq!(vgetq_lane_u32(result, 0), 402);
            assert_eq!(vgetq_lane_u32(result, 1), 0);
            assert_eq!(vgetq_lane_u32(result, 2), 12);
            assert_eq!(vgetq_lane_u32(result, 3), 0);
        }

        {
            let b = transmute((1u128 << 64) + 7);
            let c = transmute((1u128 << 96) + (1 << 64) + (1 << 32) + 1);
            let result = gfmul(b, c);

            assert_eq!(vgetq_lane_u32(result, 0), 128);
            assert_eq!(vgetq_lane_u32(result, 1), 128);
            assert_eq!(vgetq_lane_u32(result, 2), 6);
            assert_eq!(vgetq_lane_u32(result, 3), 6);
        }

        {
            let a = transmute::<_, uint32x4_t>([7u8; 16]);
            let b = transmute::<_, uint32x4_t>([5u8; 16]);
            let result = gfmul(a, b);

            assert_eq!(vgetq_lane_u32(result, 0), 232394202);
            assert_eq!(vgetq_lane_u32(result, 1), 232394202);
            assert_eq!(vgetq_lane_u32(result, 2), 232394202);
            assert_eq!(vgetq_lane_u32(result, 3), 232394202);
        }

        {
            let mut a = [6u8; 16];
            a[8] = 0;
            let a = transmute::<_, uint32x4_t>(a);
            let mut b = [5u8; 16];
            b[4] = 1;
            let b = transmute::<_, uint32x4_t>(b);
            let result = gfmul(a, b);

            assert_eq!(vgetq_lane_u32(result, 0), 508894806);
            assert_eq!(vgetq_lane_u32(result, 1), 1107902981);
            assert_eq!(vgetq_lane_u32(result, 2), 155322701);
            assert_eq!(vgetq_lane_u32(result, 3), 155322714);
        }
    }
}

#[cfg(target_arch = "aarch64")]
#[test]
fn test_gf_mul_rnd() {
    use core::mem::transmute;
    use rand::RngCore;
    use std::arch::aarch64::*;

    let mut rng = rand::thread_rng();
    for _ in 0..100 {
        unsafe {
            {
                // associativity
                let a = transmute::<_, uint32x4_t>(
                    (rng.next_u64() as u128) << 64 | rng.next_u64() as u128,
                );
                let b = transmute::<_, uint32x4_t>(
                    (rng.next_u64() as u128) << 64 | rng.next_u64() as u128,
                );
                let c = transmute::<_, uint32x4_t>(
                    (rng.next_u64() as u128) << 64 | rng.next_u64() as u128,
                );
                let ab = gfmul(a, b);
                let bc = gfmul(b, c);
                let abc = gfmul(ab, c);

                assert_eq!(
                    transmute::<_, u128>(gfmul(a, bc)),
                    transmute::<_, u128>(abc)
                );
            }

            {
                // commutativity
                let a = transmute::<_, uint32x4_t>(
                    (rng.next_u64() as u128) << 64 | rng.next_u64() as u128,
                );
                let b = transmute::<_, uint32x4_t>(
                    (rng.next_u64() as u128) << 64 | rng.next_u64() as u128,
                );

                let ab = gfmul(a, b);
                let ba = gfmul(b, a);

                assert_eq!(transmute::<_, u128>(ab), transmute::<_, u128>(ba));
            }

            {
                // distributivity
                let a = transmute::<_, uint32x4_t>(
                    (rng.next_u64() as u128) << 64 | rng.next_u64() as u128,
                );
                let b = transmute::<_, uint32x4_t>(
                    (rng.next_u64() as u128) << 64 | rng.next_u64() as u128,
                );
                let c = transmute::<_, uint32x4_t>(
                    (rng.next_u64() as u128) << 64 | rng.next_u64() as u128,
                );

                let a_plus_b = gfadd(a, b);
                let a_plus_b_then_mul_c = gfmul(a_plus_b, c);

                let ac = gfmul(a, c);
                let bc = gfmul(b, c);
                let ac_plus_bc = gfadd(ac, bc);

                assert_eq!(
                    transmute::<_, u128>(a_plus_b_then_mul_c),
                    transmute::<_, u128>(ac_plus_bc)
                );
            }
        }
    }
}<|MERGE_RESOLUTION|>--- conflicted
+++ resolved
@@ -1,11 +1,6 @@
 use arith::{
-<<<<<<< HEAD
-    random_extension_field_tests, random_field_tests, random_inversion_tests,
-    random_simd_field_tests,
-=======
     random_extension_field_tests, random_field_tests, random_from_limbs_to_limbs_tests,
-    random_inversion_tests, random_simd_field_tests, FieldSerde,
->>>>>>> f73cc687
+    random_inversion_tests, random_simd_field_tests,
 };
 use ark_std::test_rng;
 use gf2::{GF2x8, GF2};
