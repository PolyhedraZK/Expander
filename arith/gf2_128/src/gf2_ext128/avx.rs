use std::iter::{Product, Sum};
use std::{
    arch::x86_64::*,
    mem::transmute,
    ops::{Add, AddAssign, Mul, MulAssign, Neg, Sub, SubAssign},
};

<<<<<<< HEAD
use arith::{field_common, ExtensionField, Field, FieldSerde, FieldSerdeResult, SimdField};
use gf2::{GF2x64, GF2};
=======
use arith::{field_common, ExtensionField, Field, FieldSerde, FieldSerdeResult};
use gf2::GF2;
>>>>>>> 30c80f87

#[derive(Debug, Clone, Copy)]
pub struct AVXGF2_128 {
    pub v: __m128i,
}

field_common!(AVXGF2_128);

impl FieldSerde for AVXGF2_128 {
    const SERIALIZED_SIZE: usize = 16;

    #[inline(always)]
    fn serialize_into<W: std::io::Write>(&self, mut writer: W) -> FieldSerdeResult<()> {
        unsafe {
            writer.write_all(transmute::<__m128i, [u8; Self::SERIALIZED_SIZE]>(self.v).as_ref())?
        };
        Ok(())
    }

    #[inline(always)]
    fn deserialize_from<R: std::io::Read>(mut reader: R) -> FieldSerdeResult<Self> {
        let mut u = [0u8; Self::SERIALIZED_SIZE];
        reader.read_exact(&mut u)?;
        unsafe {
            Ok(AVXGF2_128 {
                v: transmute::<[u8; Self::SERIALIZED_SIZE], __m128i>(u),
            })
        }
    }

    #[inline(always)]
    fn try_deserialize_from_ecc_format<R: std::io::Read>(mut reader: R) -> FieldSerdeResult<Self> {
        let mut u = [0u8; 32];
        reader.read_exact(&mut u)?;
        Ok(unsafe {
            AVXGF2_128 {
                v: transmute::<[u8; 16], __m128i>(u[..16].try_into().unwrap()),
            }
        })
    }
}

impl Field for AVXGF2_128 {
    const NAME: &'static str = "Galios Field 2^128";

    const SIZE: usize = 128 / 8;

    const FIELD_SIZE: usize = 128; // in bits

    const ZERO: Self = AVXGF2_128 {
        v: unsafe { std::mem::zeroed() },
    };

    const ONE: Self = AVXGF2_128 {
        v: unsafe { std::mem::transmute::<[i32; 4], __m128i>([1, 0, 0, 0]) },
    };

    const INV_2: Self = AVXGF2_128 {
        v: unsafe { std::mem::zeroed() },
    }; // should not be used

    #[inline(always)]
    fn zero() -> Self {
        AVXGF2_128 {
            v: unsafe { std::mem::zeroed() },
        }
    }

    #[inline(always)]
    fn one() -> Self {
        AVXGF2_128 {
            // 1 in the first bit
            v: unsafe { std::mem::transmute::<[i32; 4], __m128i>([1, 0, 0, 0]) }, // TODO check bit order
        }
    }

    #[inline(always)]
    fn random_unsafe(mut rng: impl rand::RngCore) -> Self {
        let mut u = [0u8; 16];
        rng.fill_bytes(&mut u);
        unsafe {
            AVXGF2_128 {
                v: *(u.as_ptr() as *const __m128i),
            }
        }
    }

    #[inline(always)]
    fn random_bool(mut rng: impl rand::RngCore) -> Self {
        AVXGF2_128 {
            v: unsafe { std::mem::transmute::<[u32; 4], __m128i>([rng.next_u32() % 2, 0, 0, 0]) },
        }
    }

    #[inline(always)]
    fn is_zero(&self) -> bool {
        unsafe { std::mem::transmute::<__m128i, [u8; 16]>(self.v) == [0; 16] }
    }

    #[inline(always)]
    fn exp(&self, exponent: u128) -> Self {
        let mut e = exponent;
        let mut res = Self::one();
        let mut t = *self;
        while e > 0 {
            if e & 1 == 1 {
                res *= t;
            }
            t = t * t;
            e >>= 1;
        }
        res
    }

    #[inline(always)]
    fn inv(&self) -> Option<Self> {
        if self.is_zero() {
            return None;
        }
        let p_m2 = !(0u128) - 1;
        Some(Self::exp(self, p_m2))
    }

    #[inline(always)]
    fn square(&self) -> Self {
        self * self
    }

    #[inline(always)]
    fn as_u32_unchecked(&self) -> u32 {
        unimplemented!("u32 for GF128 doesn't make sense")
    }

    #[inline(always)]
    fn from_uniform_bytes(bytes: &[u8; 32]) -> Self {
        unsafe {
            AVXGF2_128 {
                v: transmute::<[u8; 16], __m128i>(bytes[..16].try_into().unwrap()),
            }
        }
    }
}

impl ExtensionField for AVXGF2_128 {
    const DEGREE: usize = 128;

    const W: u32 = 0x87;

    const X: Self = AVXGF2_128 {
        v: unsafe { std::mem::transmute::<[i32; 4], __m128i>([2, 0, 0, 0]) },
    };

    type BaseField = GF2;

    #[inline(always)]
    fn mul_by_base_field(&self, base: &Self::BaseField) -> Self {
        if base.v == 0 {
            Self::zero()
        } else {
            *self
        }
    }

    #[inline(always)]
    fn add_by_base_field(&self, base: &Self::BaseField) -> Self {
        let mut res = *self;
        res.v = unsafe { _mm_xor_si128(res.v, _mm_set_epi64x(0, base.v as i64)) };
        res
    }

    #[inline]
    fn mul_by_x(&self) -> Self {
        unsafe {
            // Shift left by 1 bit
            let shifted = _mm_slli_epi64(self.v, 1);

            // Get the most significant bit and move it
            let msb = _mm_srli_epi64(self.v, 63);
            let msb_moved = _mm_slli_si128(msb, 8);

            // Combine the shifted value with the moved msb
            let shifted_consolidated = _mm_or_si128(shifted, msb_moved);

            // Create the reduction value (0x87) and the comparison value (1)
            let reduction = {
                let multiplier = _mm_set_epi64x(0, 0x87);
                let one = _mm_set_epi64x(0, 1);

                // Check if the MSB was 1 and create a mask
                let mask = _mm_cmpeq_epi64(_mm_srli_si128(msb, 8), one);

                _mm_and_si128(mask, multiplier)
            };

            // Apply the reduction conditionally
            let res = _mm_xor_si128(shifted_consolidated, reduction);

            Self { v: res }
        }
    }
}

impl Mul<GF2> for AVXGF2_128 {
    type Output = AVXGF2_128;

    #[inline(always)]
    fn mul(self, rhs: GF2) -> Self::Output {
        self.mul_by_base_field(&rhs)
    }
}

impl From<GF2> for AVXGF2_128 {
    #[inline(always)]
    fn from(v: GF2) -> Self {
        AVXGF2_128 {
            v: unsafe { _mm_set_epi64x(0, v.v as i64) },
        }
    }
}

#[inline]
unsafe fn gfmul(a: __m128i, b: __m128i) -> __m128i {
    let xmm_mask = _mm_setr_epi32((0xffffffff_u32) as i32, 0x0, 0x0, 0x0);

    // a = a0|a1, b = b0|b1

    let mut tmp3 = _mm_clmulepi64_si128(a, b, 0x00); // tmp3 = a0 * b0
    let mut tmp6 = _mm_clmulepi64_si128(a, b, 0x11); // tmp6 = a1 * b1

    let mut tmp4 = _mm_shuffle_epi32(a, 78); // tmp4 = a1|a0
    let mut tmp5 = _mm_shuffle_epi32(b, 78); // tmp5 = b1|b0
    tmp4 = _mm_xor_si128(tmp4, a); // tmp4 = (a0 + a1) | (a0 + a1)
    tmp5 = _mm_xor_si128(tmp5, b); // tmp5 = (b0 + b1) | (b0 + b1)

    tmp4 = _mm_clmulepi64_si128(tmp4, tmp5, 0x00); // tmp4 = (a0 + a1) * (b0 + b1)
    tmp4 = _mm_xor_si128(tmp4, tmp3); // tmp4 = (a0 + a1) * (b0 + b1) - a0 * b0
    tmp4 = _mm_xor_si128(tmp4, tmp6); // tmp4 = (a0 + a1) * (b0 + b1) - a0 * b0 - a1 * b1 = a0 * b1 + a1 * b0

    let tmp5_shifted_left = _mm_slli_si128(tmp4, 8);
    tmp4 = _mm_srli_si128(tmp4, 8);
    tmp3 = _mm_xor_si128(tmp3, tmp5_shifted_left);
    tmp6 = _mm_xor_si128(tmp6, tmp4);

    let mut tmp7 = _mm_srli_epi32(tmp6, 31);
    let mut tmp8 = _mm_srli_epi32(tmp6, 30);
    let tmp9 = _mm_srli_epi32(tmp6, 25);

    tmp7 = _mm_xor_si128(tmp7, tmp8);
    tmp7 = _mm_xor_si128(tmp7, tmp9);

    tmp8 = _mm_shuffle_epi32(tmp7, 147);
    tmp7 = _mm_and_si128(xmm_mask, tmp8);
    tmp8 = _mm_andnot_si128(xmm_mask, tmp8);

    tmp3 = _mm_xor_si128(tmp3, tmp8);
    tmp6 = _mm_xor_si128(tmp6, tmp7);

    let tmp10 = _mm_slli_epi32(tmp6, 1);
    tmp3 = _mm_xor_si128(tmp3, tmp10);

    let tmp11 = _mm_slli_epi32(tmp6, 2);
    tmp3 = _mm_xor_si128(tmp3, tmp11);

    let tmp12 = _mm_slli_epi32(tmp6, 7);
    tmp3 = _mm_xor_si128(tmp3, tmp12);

    _mm_xor_si128(tmp3, tmp6)
}

impl Default for AVXGF2_128 {
    #[inline(always)]
    fn default() -> Self {
        Self::zero()
    }
}

impl PartialEq for AVXGF2_128 {
    #[inline(always)]
    fn eq(&self, other: &Self) -> bool {
        unsafe { _mm_test_all_ones(_mm_cmpeq_epi8(self.v, other.v)) == 1 }
    }
}

impl Neg for AVXGF2_128 {
    type Output = Self;

    #[inline(always)]
    fn neg(self) -> Self {
        self
    }
}

impl From<u32> for AVXGF2_128 {
    #[inline(always)]
    fn from(v: u32) -> Self {
        AVXGF2_128 {
            v: unsafe { std::mem::transmute::<[u32; 4], __m128i>([v, 0, 0, 0]) },
        }
    }
}

#[inline(always)]
fn add_internal(a: &AVXGF2_128, b: &AVXGF2_128) -> AVXGF2_128 {
    AVXGF2_128 {
        v: unsafe { _mm_xor_si128(a.v, b.v) },
    }
}

#[inline(always)]
fn sub_internal(a: &AVXGF2_128, b: &AVXGF2_128) -> AVXGF2_128 {
    AVXGF2_128 {
        v: unsafe { _mm_xor_si128(a.v, b.v) },
    }
}

#[inline(always)]
fn mul_internal(a: &AVXGF2_128, b: &AVXGF2_128) -> AVXGF2_128 {
    AVXGF2_128 {
        v: unsafe { gfmul(a.v, b.v) },
    }
}

impl SimdField for AVXGF2_128 {
    type Scalar = GF2;

    const PACK_SIZE: usize = 128;

    #[inline(always)]
    fn scale(&self, challenge: &Self::Scalar) -> Self {
        if challenge.v == 0 {
            Self::ZERO
        } else {
            *self
        }
    }

    #[inline(always)]
    fn pack(base_vec: &[Self::Scalar]) -> Self {
        assert_eq!(base_vec.len(), Self::PACK_SIZE);
        let mut packed_to_gf2x64 = [GF2x64::ZERO; Self::PACK_SIZE / GF2x64::PACK_SIZE];
        packed_to_gf2x64
            .iter_mut()
            .zip(base_vec.chunks(GF2x64::PACK_SIZE))
            .for_each(|(gf2x64, pack)| *gf2x64 = GF2x64::pack(pack));

        unsafe { transmute(packed_to_gf2x64) }
    }

    #[inline(always)]
    fn unpack(&self) -> Vec<Self::Scalar> {
        let packed_to_gf2x64: [GF2x64; Self::PACK_SIZE / GF2x64::PACK_SIZE] =
            unsafe { transmute(*self) };

        packed_to_gf2x64
            .iter()
            .flat_map(|packed| packed.unpack())
            .collect()
    }
}<|MERGE_RESOLUTION|>--- conflicted
+++ resolved
@@ -5,13 +5,8 @@
     ops::{Add, AddAssign, Mul, MulAssign, Neg, Sub, SubAssign},
 };
 
-<<<<<<< HEAD
-use arith::{field_common, ExtensionField, Field, FieldSerde, FieldSerdeResult, SimdField};
-use gf2::{GF2x64, GF2};
-=======
 use arith::{field_common, ExtensionField, Field, FieldSerde, FieldSerdeResult};
 use gf2::GF2;
->>>>>>> 30c80f87
 
 #[derive(Debug, Clone, Copy)]
 pub struct AVXGF2_128 {
@@ -332,42 +327,4 @@
     AVXGF2_128 {
         v: unsafe { gfmul(a.v, b.v) },
     }
-}
-
-impl SimdField for AVXGF2_128 {
-    type Scalar = GF2;
-
-    const PACK_SIZE: usize = 128;
-
-    #[inline(always)]
-    fn scale(&self, challenge: &Self::Scalar) -> Self {
-        if challenge.v == 0 {
-            Self::ZERO
-        } else {
-            *self
-        }
-    }
-
-    #[inline(always)]
-    fn pack(base_vec: &[Self::Scalar]) -> Self {
-        assert_eq!(base_vec.len(), Self::PACK_SIZE);
-        let mut packed_to_gf2x64 = [GF2x64::ZERO; Self::PACK_SIZE / GF2x64::PACK_SIZE];
-        packed_to_gf2x64
-            .iter_mut()
-            .zip(base_vec.chunks(GF2x64::PACK_SIZE))
-            .for_each(|(gf2x64, pack)| *gf2x64 = GF2x64::pack(pack));
-
-        unsafe { transmute(packed_to_gf2x64) }
-    }
-
-    #[inline(always)]
-    fn unpack(&self) -> Vec<Self::Scalar> {
-        let packed_to_gf2x64: [GF2x64; Self::PACK_SIZE / GF2x64::PACK_SIZE] =
-            unsafe { transmute(*self) };
-
-        packed_to_gf2x64
-            .iter()
-            .flat_map(|packed| packed.unpack())
-            .collect()
-    }
 }