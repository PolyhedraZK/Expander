--- conflicted
+++ resolved
@@ -8,13 +8,13 @@
 
 use ethnum::U256;
 use rand::RngCore;
-use serdes::ExpSerde;
+use serdes::{ExpSerde, SerdeError};
 
 use crate::{Goldilocks, GoldilocksExt2, Goldilocksx8};
 
 /// Degree-2 extension of Goldilocks field with 8-element SIMD operations
 /// Represents elements as a + bX where X^2 = 7
-#[derive(Copy, Clone, Debug, Default, Hash, PartialEq, Eq, ExpSerde)]
+#[derive(Copy, Clone, Debug, Default, Hash, PartialEq, Eq)]
 pub struct GoldilocksExt2x8 {
     pub c0: Goldilocksx8, // constant term
     pub c1: Goldilocksx8, // coefficient of X
@@ -22,10 +22,7 @@
 
 field_common!(GoldilocksExt2x8);
 
-<<<<<<< HEAD
 impl ExpSerde for GoldilocksExt2x8 {
-    const SERIALIZED_SIZE: usize = 32;
-
     fn serialize_into<W>(&self, mut writer: W) -> Result<(), SerdeError>
     where
         W: std::io::Write,
@@ -59,8 +56,6 @@
     }
 }
 
-=======
->>>>>>> 410d99d0
 impl SimdField for GoldilocksExt2x8 {
     type Scalar = GoldilocksExt2;
 
