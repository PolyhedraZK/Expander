--- conflicted
+++ resolved
@@ -321,11 +321,7 @@
 unsafe fn mod_reduce_epi64(x: __m512i) -> __m512i {
     // Compare each element with modulus
     let mask = _mm512_cmpge_epu64_mask(x, PACKED_GOLDILOCKS_MOD);
-<<<<<<< HEAD
-    // If element > modulus, subtract modulus
-=======
     // If element >= modulus, subtract modulus
->>>>>>> 8a83eb5b
     _mm512_mask_sub_epi64(x, mask, x, PACKED_GOLDILOCKS_MOD)
 }
 
