use std::{
    arch::x86_64::*,
    fmt::Debug,
    hash::Hash,
    io::{Read, Write},
    iter::{Product, Sum},
    mem::transmute,
    ops::{Add, AddAssign, Mul, MulAssign, Neg, Sub, SubAssign},
};

use arith::{field_common, Field, SimdField};
use ethnum::U256;
use rand::{Rng, RngCore};
use serdes::{ExpSerde, SerdeResult};

use crate::m31::{M31, M31_MOD};

const M31_PACK_SIZE: usize = 16;
const PACKED_MOD: __m512i = unsafe { transmute([M31_MOD; M31_PACK_SIZE]) };
const PACKED_0: __m512i = unsafe { transmute([0; M31_PACK_SIZE]) };
const PACKED_INV_2: __m512i = unsafe { transmute([1 << 30; M31_PACK_SIZE]) };

#[inline(always)]
unsafe fn mod_reduce_epi32(x: __m512i) -> __m512i {
    let subx = _mm512_sub_epi32(x, PACKED_MOD);
    _mm512_min_epu32(x, subx)
}

#[derive(Clone, Copy)]
pub struct AVXM31 {
    pub v: __m512i,
}

field_common!(AVXM31);

impl ExpSerde for AVXM31 {
    #[inline(always)]
    /// serialize self into bytes
    fn serialize_into<W: Write>(&self, mut writer: W) -> SerdeResult<()> {
        let data = unsafe { transmute::<__m512i, [u8; 64]>(mod_reduce_epi32(self.v)) };
        writer.write_all(&data)?;
        Ok(())
    }

    /// deserialize bytes into field
    #[inline(always)]
    fn deserialize_from<R: Read>(mut reader: R) -> SerdeResult<Self> {
        let mut data = [0; 64];
        reader.read_exact(&mut data)?;
        unsafe {
            let mut value = transmute::<[u8; 64], __m512i>(data);
            value = mod_reduce_epi32(value); // ZZ: this step seems unnecessary
            Ok(AVXM31 { v: value })
        }
    }
}

impl Field for AVXM31 {
    const NAME: &'static str = "AVX Packed Mersenne 31";

    // size in bytes
    const SIZE: usize = 512 / 8;

    const ZERO: Self = Self { v: PACKED_0 };

    const ONE: Self = Self {
        v: unsafe { transmute::<[u32; 16], __m512i>([1; M31_PACK_SIZE]) },
    };

    const INV_2: Self = Self { v: PACKED_INV_2 };

    const FIELD_SIZE: usize = 32;

    const MODULUS: U256 = U256([M31_MOD as u128, 0]);

    #[inline(always)]
    fn zero() -> Self {
        AVXM31 { v: PACKED_0 }
    }

    #[inline(always)]
    fn is_zero(&self) -> bool {
        // value is either zero or 0x7FFFFFFF
        unsafe {
            let pcmp = _mm512_cmpeq_epi32_mask(self.v, PACKED_0);
            let pcmp2 = _mm512_cmpeq_epi32_mask(self.v, PACKED_MOD);
            (pcmp | pcmp2) == 0xFFFF
        }
    }

    #[inline(always)]
    fn one() -> Self {
        AVXM31 {
            v: unsafe { _mm512_set1_epi32(1) },
        }
    }

    #[inline(always)]
    // this function is for internal testing only. it is not
    // a source for uniformly random field elements and
    // should not be used in production.
    fn random_unsafe(mut rng: impl RngCore) -> Self {
        // Caution: this may not produce uniformly random elements
        unsafe {
            let mut v = _mm512_setr_epi32(
                rng.gen::<i32>(),
                rng.gen::<i32>(),
                rng.gen::<i32>(),
                rng.gen::<i32>(),
                rng.gen::<i32>(),
                rng.gen::<i32>(),
                rng.gen::<i32>(),
                rng.gen::<i32>(),
                rng.gen::<i32>(),
                rng.gen::<i32>(),
                rng.gen::<i32>(),
                rng.gen::<i32>(),
                rng.gen::<i32>(),
                rng.gen::<i32>(),
                rng.gen::<i32>(),
                rng.gen::<i32>(),
            );
            v = mod_reduce_epi32(v);
            v = mod_reduce_epi32(v);
            AVXM31 { v }
        }
    }

    #[inline(always)]
    fn random_bool(mut rng: impl RngCore) -> Self {
        // TODO: optimize this code
        AVXM31 {
            v: unsafe {
                _mm512_setr_epi32(
                    rng.gen::<bool>() as i32,
                    rng.gen::<bool>() as i32,
                    rng.gen::<bool>() as i32,
                    rng.gen::<bool>() as i32,
                    rng.gen::<bool>() as i32,
                    rng.gen::<bool>() as i32,
                    rng.gen::<bool>() as i32,
                    rng.gen::<bool>() as i32,
                    rng.gen::<bool>() as i32,
                    rng.gen::<bool>() as i32,
                    rng.gen::<bool>() as i32,
                    rng.gen::<bool>() as i32,
                    rng.gen::<bool>() as i32,
                    rng.gen::<bool>() as i32,
                    rng.gen::<bool>() as i32,
                    rng.gen::<bool>() as i32,
                )
            },
        }
    }

    #[inline(always)]
    fn double(&self) -> Self {
        self.mul_by_2()
    }

    #[inline(always)]
    fn mul_by_5(&self) -> AVXM31 {
        let double = unsafe { mod_reduce_epi32(_mm512_slli_epi32::<1>(self.v)) };
        let quad = unsafe { mod_reduce_epi32(_mm512_slli_epi32::<1>(double)) };
        let res = unsafe { mod_reduce_epi32(_mm512_add_epi32(self.v, quad)) };
        Self { v: res }
    }

    #[inline(always)]
    fn inv(&self) -> Option<Self> {
        // slow, should not be used in production
        let mut m31_vec = unsafe { transmute::<__m512i, [M31; 16]>(self.v) };
        let is_non_zero = m31_vec.iter().all(|x| !x.is_zero());
        if !is_non_zero {
            return None;
        }

        m31_vec.iter_mut().for_each(|x| *x = x.inv().unwrap()); // safe unwrap
        Some(Self {
            v: unsafe { transmute::<[M31; 16], __m512i>(m31_vec) },
        })
    }

    fn as_u32_unchecked(&self) -> u32 {
        unimplemented!("self is a vector, cannot convert to u32")
    }

    #[inline]
    fn from_uniform_bytes(bytes: &[u8]) -> Self {
        let m = M31::from_uniform_bytes(bytes);
        Self {
            v: unsafe { _mm512_set1_epi32(m.v as i32) },
        }
    }

    #[inline(always)]
    fn mul_by_3(&self) -> AVXM31 {
        let double = unsafe { mod_reduce_epi32(_mm512_slli_epi32::<1>(self.v)) };
        let res = unsafe { mod_reduce_epi32(_mm512_add_epi32(self.v, double)) };
        Self { v: res }
    }
}

impl SimdField for AVXM31 {
    type Scalar = M31;

    #[inline]
    fn scale(&self, challenge: &Self::Scalar) -> Self {
        *self * *challenge
    }

    const PACK_SIZE: usize = M31_PACK_SIZE;

    #[inline(always)]
    fn pack_full(x: &M31) -> AVXM31 {
        AVXM31 {
            v: unsafe { _mm512_set1_epi32(x.v as i32) },
        }
    }

    #[inline(always)]
    fn pack(base_vec: &[Self::Scalar]) -> Self {
        assert!(base_vec.len() == M31_PACK_SIZE);
        let ret: [Self::Scalar; M31_PACK_SIZE] = base_vec.try_into().unwrap();
        unsafe { transmute(ret) }
    }

    #[inline(always)]
    fn unpack(&self) -> Vec<Self::Scalar> {
        let ret = unsafe { transmute::<__m512i, [Self::Scalar; M31_PACK_SIZE]>(self.v) };
        ret.to_vec()
    }

    #[inline(always)]
    fn horizontal_sum(&self) -> Self::Scalar {
        let mut buffer = unsafe {
            let lo_32x8: __m256i = _mm512_castsi512_si256(self.v);
            let hi_32x8: __m256i = _mm512_extracti64x4_epi64(self.v, 1);
            let lo_64x8: __m512i = _mm512_cvtepu32_epi64(lo_32x8);
            let hi_64x8: __m512i = _mm512_cvtepu32_epi64(hi_32x8);
            let sum_64x8 = _mm512_add_epi64(lo_64x8, hi_64x8);
            _mm512_reduce_add_epi64(sum_64x8) as u64
        };

        buffer = (buffer & M31_MOD as u64) + (buffer >> 31);
        if buffer == M31_MOD as u64 {
            Self::Scalar::ZERO
        } else {
            Self::Scalar { v: buffer as u32 }
        }
    }
}

impl From<M31> for AVXM31 {
    #[inline(always)]
    fn from(x: M31) -> Self {
        AVXM31::pack_full(&x)
    }
}

impl Debug for AVXM31 {
    fn fmt(&self, f: &mut std::fmt::Formatter<'_>) -> std::fmt::Result {
        let mut data = [0; M31_PACK_SIZE];
        unsafe {
            _mm512_storeu_si512(data.as_mut_ptr() as *mut __m512i, self.v);
        }
        // if all data is the same, print only one
        if data.iter().all(|&x| x == data[0]) {
            write!(
                f,
                "mm512i<8 x {}>",
                if M31_MOD - data[0] > 1024 {
                    format!("{}", data[0])
                } else {
                    format!("-{}", M31_MOD - data[0])
                }
            )
        } else {
<<<<<<< HEAD
            write!(f, "mm512i<{data:?}>",)
=======
            write!(f, "mm512i<{data:?}>")
>>>>>>> 3b267c82
        }
    }
}

impl Default for AVXM31 {
    fn default() -> Self {
        AVXM31::zero()
    }
}

impl PartialEq for AVXM31 {
    #[inline(always)]
    fn eq(&self, other: &Self) -> bool {
        unsafe {
            // probablisitic -- mod_reduce_epi32 only reduces one mod;
            // i32::MAX = 2*MOD + 1 so there is a small probability that the reduced result
            // does not lie in the field
            let pcmp = _mm512_cmpeq_epi32_mask(mod_reduce_epi32(self.v), mod_reduce_epi32(other.v));
            pcmp == 0xFFFF
        }
    }
}

impl Eq for AVXM31 {}

#[inline]
#[must_use]
fn mask_movehdup_epi32(src: __m512i, k: __mmask16, a: __m512i) -> __m512i {
    // The instruction is only available in the floating-point flavor; this distinction is only for
    // historical reasons and no longer matters. We cast to floats, do the thing, and cast back.
    unsafe {
        let src = _mm512_castsi512_ps(src);
        let a = _mm512_castsi512_ps(a);
        _mm512_castps_si512(_mm512_mask_movehdup_ps(src, k, a))
    }
}

#[inline]
#[must_use]
fn mask_moveldup_epi32(src: __m512i, k: __mmask16, a: __m512i) -> __m512i {
    // The instruction is only available in the floating-point flavor; this distinction is only for
    // historical reasons and no longer matters. We cast to floats, do the thing, and cast back.
    unsafe {
        let src = _mm512_castsi512_ps(src);
        let a = _mm512_castsi512_ps(a);
        _mm512_castps_si512(_mm512_mask_moveldup_ps(src, k, a))
    }
}

#[inline]
#[must_use]
fn add(lhs: __m512i, rhs: __m512i) -> __m512i {
    unsafe {
        let t = _mm512_add_epi32(lhs, rhs);
        let u = _mm512_sub_epi32(t, PACKED_MOD);
        _mm512_min_epu32(t, u)
    }
}

const EVENS: __mmask16 = 0b0101010101010101;
const ODDS: __mmask16 = 0b1010101010101010;

impl Mul<&M31> for AVXM31 {
    type Output = AVXM31;

    #[inline(always)]
    fn mul(self, rhs: &M31) -> Self::Output {
        let rhsv = AVXM31::pack_full(rhs);
        mul_internal(&self, &rhsv)
    }
}

impl Mul<M31> for AVXM31 {
    type Output = AVXM31;
    #[inline(always)]
    #[allow(clippy::op_ref)]
    fn mul(self, rhs: M31) -> Self::Output {
        self * &rhs
    }
}

impl Add<M31> for AVXM31 {
    type Output = AVXM31;
    #[inline(always)]
    fn add(self, rhs: M31) -> Self::Output {
        self + AVXM31::pack_full(&rhs)
    }
}

impl From<u32> for AVXM31 {
    #[inline(always)]
    fn from(x: u32) -> Self {
        AVXM31::pack_full(&M31::from(x))
    }
}

impl Neg for AVXM31 {
    type Output = AVXM31;
    #[inline(always)]
    fn neg(self) -> Self::Output {
        AVXM31 {
            v: unsafe { _mm512_xor_epi32(self.v, PACKED_MOD) },
        }
    }
}

#[inline]
#[must_use]
fn movehdup_epi32(x: __m512i) -> __m512i {
    // The instruction is only available in the floating-point flavor; this distinction is only for
    // historical reasons and no longer matters. We cast to floats, duplicate, and cast back.
    unsafe { _mm512_castps_si512(_mm512_movehdup_ps(_mm512_castsi512_ps(x))) }
}

#[inline(always)]
fn add_internal(a: &AVXM31, b: &AVXM31) -> AVXM31 {
    unsafe {
        let mut result = _mm512_add_epi32(a.v, b.v);
        let subx = _mm512_sub_epi32(result, PACKED_MOD);
        result = _mm512_min_epu32(result, subx);

        AVXM31 { v: result }
    }
}

#[inline(always)]
fn sub_internal(a: &AVXM31, b: &AVXM31) -> AVXM31 {
    AVXM31 {
        v: unsafe {
            let t = _mm512_sub_epi32(a.v, b.v);
            let subx = _mm512_add_epi32(t, PACKED_MOD);
            _mm512_min_epu32(t, subx)
        },
    }
}

#[inline]
fn mul_internal(a: &AVXM31, b: &AVXM31) -> AVXM31 {
    // credit: https://github.com/Plonky3/Plonky3/blob/eeb4e37b20127c4daa871b2bad0df30a7c7380db/mersenne-31/src/x86_64_avx2/packing.rs#L154
    unsafe {
        let rhs_evn = b.v;
        let lhs_odd_dbl = _mm512_srli_epi64(a.v, 31);
        let lhs_evn_dbl = _mm512_add_epi32(a.v, a.v);
        let rhs_odd = movehdup_epi32(b.v);

        let prod_odd_dbl = _mm512_mul_epu32(lhs_odd_dbl, rhs_odd);
        let prod_evn_dbl = _mm512_mul_epu32(lhs_evn_dbl, rhs_evn);

        let prod_lo_dbl = mask_moveldup_epi32(prod_evn_dbl, ODDS, prod_odd_dbl);
        let prod_hi = mask_movehdup_epi32(prod_odd_dbl, EVENS, prod_evn_dbl);
        // Right shift to undo the doubling.
        let prod_lo = _mm512_srli_epi32::<1>(prod_lo_dbl);

        // Standard addition of two 31-bit values.
        let res = add(prod_lo, prod_hi);
        AVXM31 { v: res }
    }
}

impl Hash for AVXM31 {
    #[inline(always)]
    fn hash<H: std::hash::Hasher>(&self, state: &mut H) {
        unsafe {
            state.write(transmute::<__m512i, [u8; 64]>(self.v).as_ref());
        }
    }
}<|MERGE_RESOLUTION|>--- conflicted
+++ resolved
@@ -276,11 +276,7 @@
                 }
             )
         } else {
-<<<<<<< HEAD
-            write!(f, "mm512i<{data:?}>",)
-=======
             write!(f, "mm512i<{data:?}>")
->>>>>>> 3b267c82
         }
     }
 }
