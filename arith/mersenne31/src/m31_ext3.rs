use ethnum::U256;
use rand::RngCore;
use std::{
    iter::{Product, Sum},
    mem::transmute,
    ops::{Add, AddAssign, Mul, MulAssign, Neg, Sub, SubAssign},
};

use arith::{field_common, Field};
use arith::{ExtensionField, SimdField};
<<<<<<< HEAD
use serdes::{ExpSerde, SerdeResult};
=======
use serdes::ExpSerde;
>>>>>>> 410d99d0

use crate::{
    m31::{mod_reduce_u32_safe, M31},
    M31Ext3x16, M31x16,
};

#[derive(Debug, Clone, Copy, Default, Hash, PartialEq, Eq, ExpSerde)]
pub struct M31Ext3 {
    pub v: [M31; 3],
}

field_common!(M31Ext3);

impl Field for M31Ext3 {
    const NAME: &'static str = "Mersenne 31 Extension 3";

    const SIZE: usize = 32 / 8 * 3;

    const FIELD_SIZE: usize = 32 * 3;

    const ZERO: Self = M31Ext3 {
        v: [M31::ZERO, M31::ZERO, M31::ZERO],
    };

    const ONE: Self = M31Ext3 {
        v: [M31::ONE, M31::ZERO, M31::ZERO],
    };

    const INV_2: M31Ext3 = M31Ext3 {
        v: [M31::INV_2, M31 { v: 0 }, M31 { v: 0 }],
    };

    const MODULUS: U256 = M31::MODULUS;

    #[inline(always)]
    fn zero() -> Self {
        M31Ext3 {
            v: [M31 { v: 0 }; 3],
        }
    }

    #[inline(always)]
    fn is_zero(&self) -> bool {
        self.v[0].is_zero() && self.v[1].is_zero() && self.v[2].is_zero()
    }

    #[inline(always)]
    fn one() -> Self {
        M31Ext3 {
            v: [M31 { v: 1 }, M31 { v: 0 }, M31 { v: 0 }],
        }
    }

    fn random_unsafe(mut rng: impl RngCore) -> Self {
        M31Ext3 {
            v: [
                M31::random_unsafe(&mut rng),
                M31::random_unsafe(&mut rng),
                M31::random_unsafe(&mut rng),
            ],
        }
    }

    fn random_bool(mut rng: impl RngCore) -> Self {
        M31Ext3 {
            v: [M31::random_bool(&mut rng), M31::zero(), M31::zero()],
        }
    }

    fn inv(&self) -> Option<Self> {
        if self.is_zero() {
            None
        } else {
            let base_field_size = (1u128 << 31) - 1;
            Some(self.exp(base_field_size * base_field_size * base_field_size - 2))
        }
    }

    /// Squaring
    #[inline(always)]
    fn square(&self) -> Self {
        Self {
            v: square_internal(&self.v),
        }
    }

    #[inline(always)]
    fn as_u32_unchecked(&self) -> u32 {
        self.v[0].as_u32_unchecked()
    }

    #[inline(always)]
    fn from_uniform_bytes(bytes: &[u8]) -> Self {
        assert!(bytes.len() >= 12);
        let v1 = mod_reduce_u32_safe(u32::from_be_bytes(bytes[0..4].try_into().unwrap()));
        let v2 = mod_reduce_u32_safe(u32::from_be_bytes(bytes[4..8].try_into().unwrap()));
        let v3 = mod_reduce_u32_safe(u32::from_be_bytes(bytes[8..12].try_into().unwrap()));
        Self {
            v: [M31 { v: v1 }, M31 { v: v2 }, M31 { v: v3 }],
        }
    }
}

impl ExtensionField for M31Ext3 {
    const DEGREE: usize = 3;

    /// Extension Field
    const W: u32 = 5;

    const X: Self = M31Ext3 {
        v: [M31::ZERO, M31::ONE, M31::ZERO],
    };

    /// Base field for the extension
    type BaseField = M31;

    #[inline(always)]
    /// Multiply the extension field with the base field
    fn mul_by_base_field(&self, base: &Self::BaseField) -> Self {
        let mut res = self.v;
        res[0] *= base;
        res[1] *= base;
        res[2] *= base;
        Self { v: res }
    }

    #[inline(always)]
    /// Add the extension field with the base field
    fn add_by_base_field(&self, base: &Self::BaseField) -> Self {
        let mut res = self.v;
        res[0] += base;
        Self { v: res }
    }

    /// Multiply the extension field by x, i.e, 0 + x + 0 x^2 + 0 x^3 + ...
    #[inline(always)]
    fn mul_by_x(&self) -> Self {
        Self {
            v: [self.v[2].mul_by_5(), self.v[0], self.v[1]],
        }
    }

    /// Extract polynomial field coefficients from the extension field instance
    #[inline(always)]
    fn to_limbs(&self) -> Vec<Self::BaseField> {
        vec![self.v[0], self.v[1], self.v[2]]
    }

    /// Construct a new instance of extension field from coefficients
    #[inline(always)]
    fn from_limbs(limbs: &[Self::BaseField]) -> Self {
        let mut v = [Self::BaseField::default(); Self::DEGREE];
        if limbs.len() < Self::DEGREE {
            v[..limbs.len()].copy_from_slice(limbs)
        } else {
            v.copy_from_slice(&limbs[..Self::DEGREE])
        }
        Self { v }
    }
}

impl Mul<M31> for M31Ext3 {
    type Output = M31Ext3;

    #[inline(always)]
    fn mul(self, rhs: M31) -> Self::Output {
        self.mul_by_base_field(&rhs)
    }
}

impl Add<M31> for M31Ext3 {
    type Output = M31Ext3;

    #[inline(always)]
    fn add(self, rhs: M31) -> Self::Output {
        self + M31Ext3::from(rhs)
    }
}

impl Neg for M31Ext3 {
    type Output = M31Ext3;
    #[inline(always)]
    fn neg(self) -> Self::Output {
        M31Ext3 {
            v: [-self.v[0], -self.v[1], -self.v[2]],
        }
    }
}

impl From<u32> for M31Ext3 {
    #[inline(always)]
    fn from(x: u32) -> Self {
        M31Ext3 {
            v: [M31::from(x), M31::zero(), M31::zero()],
        }
    }
}

impl M31Ext3 {
    #[inline(always)]
    pub fn to_base_field(&self) -> M31 {
        assert!(
            self.v[1].is_zero() && self.v[2].is_zero(),
            "M31Ext3 cannot be converted to base field"
        );

        self.to_base_field_unsafe()
    }

    #[inline(always)]
    pub fn to_base_field_unsafe(&self) -> M31 {
        self.v[0]
    }

    #[inline(always)]
    pub fn as_u32_array(&self) -> [u32; 3] {
        unsafe { transmute(self.v) }
    }
}

impl From<M31> for M31Ext3 {
    #[inline(always)]
    fn from(x: M31) -> Self {
        M31Ext3 {
            v: [x, M31::zero(), M31::zero()],
        }
    }
}

impl From<&M31> for M31Ext3 {
    #[inline(always)]
    fn from(x: &M31) -> Self {
        M31Ext3 {
            v: [*x, M31::zero(), M31::zero()],
        }
    }
}

impl From<M31Ext3> for M31 {
    #[inline(always)]
    fn from(x: M31Ext3) -> Self {
        x.to_base_field()
    }
}

impl From<&M31Ext3> for M31 {
    #[inline(always)]
    fn from(x: &M31Ext3) -> Self {
        x.to_base_field()
    }
}

#[inline(always)]
fn add_internal(a: &M31Ext3, b: &M31Ext3) -> M31Ext3 {
    let mut vv = a.v;
    vv[0] += b.v[0];
    vv[1] += b.v[1];
    vv[2] += b.v[2];

    M31Ext3 { v: vv }
}

#[inline(always)]
fn sub_internal(a: &M31Ext3, b: &M31Ext3) -> M31Ext3 {
    let mut vv = a.v;
    vv[0] -= b.v[0];
    vv[1] -= b.v[1];
    vv[2] -= b.v[2];

    M31Ext3 { v: vv }
}

// polynomial mod (x^3 - 5)
//
//   (a0 + a1*x + a2*x^2) * (b0 + b1*x + b2*x^2) mod (x^3 - 5)
// = a0*b0 + (a0*b1 + a1*b0)*x + (a0*b2 + a1*b1 + a2*b0)*x^2
// + (a1*b2 + a2*b1)*x^3 + a2*b2*x^4 mod (x^3 - 5)
// = a0*b0 + 5*(a1*b2 + a2*b1)
// + (a0*b1 + a1*b0)*x + 5* a2*b2
// + (a0*b2 + a1*b1 + a2*b0)*x^2
#[inline(always)]
fn mul_internal(a: &M31Ext3, b: &M31Ext3) -> M31Ext3 {
    let a = &a.v;
    let b = &b.v;
    let mut res = [M31::default(); 3];
    res[0] = a[0] * b[0] + M31 { v: 5 } * (a[1] * b[2] + a[2] * b[1]);
    res[1] = a[0] * b[1] + a[1] * b[0] + M31 { v: 5 } * a[2] * b[2];
    res[2] = a[0] * b[2] + a[1] * b[1] + a[2] * b[0];
    M31Ext3 { v: res }
}

#[inline(always)]
fn square_internal(a: &[M31; 3]) -> [M31; 3] {
    let mut res = [M31::default(); 3];
    res[0] = a[0].square() + M31 { v: 10 } * (a[1] * a[2]);
    res[1] = a[0] * a[1].double() + M31 { v: 5 } * a[2].square();
    res[2] = a[0] * a[2].double() + a[1].square();
    res
}

impl Ord for M31Ext3 {
    #[inline(always)]
    fn cmp(&self, _: &Self) -> std::cmp::Ordering {
        unimplemented!("Ord for M31Ext3 is not supported")
    }
}

#[allow(clippy::non_canonical_partial_ord_impl)]
impl PartialOrd for M31Ext3 {
    #[inline(always)]
    fn partial_cmp(&self, _: &Self) -> Option<std::cmp::Ordering> {
        unimplemented!("PartialOrd for M31Ext3 is not supported")
    }
}

impl SimdField for M31Ext3 {
    type Scalar = Self;

    const PACK_SIZE: usize = 1;

    #[inline(always)]
    fn scale(&self, challenge: &Self::Scalar) -> Self {
        *self * challenge
    }

    #[inline(always)]
    fn pack_full(x: &Self::Scalar) -> Self {
        *x
    }

    #[inline(always)]
    fn pack(base_vec: &[Self::Scalar]) -> Self {
        assert_eq!(base_vec.len(), 1);
        base_vec[0]
    }

    #[inline(always)]
    fn unpack(&self) -> Vec<Self::Scalar> {
        vec![*self]
    }
}

impl Mul<M31x16> for M31Ext3 {
    type Output = M31Ext3x16;

    #[inline(always)]
    fn mul(self, rhs: M31x16) -> Self::Output {
        let simd_lhs = M31Ext3x16::from(self);
        M31Ext3x16 {
            v: [
                simd_lhs.v[0] * rhs,
                simd_lhs.v[1] * rhs,
                simd_lhs.v[2] * rhs,
            ],
        }
    }
}<|MERGE_RESOLUTION|>--- conflicted
+++ resolved
@@ -8,11 +8,7 @@
 
 use arith::{field_common, Field};
 use arith::{ExtensionField, SimdField};
-<<<<<<< HEAD
 use serdes::{ExpSerde, SerdeResult};
-=======
-use serdes::ExpSerde;
->>>>>>> 410d99d0
 
 use crate::{
     m31::{mod_reduce_u32_safe, M31},
