--- conflicted
+++ resolved
@@ -70,12 +70,8 @@
     }
 }
 
-<<<<<<< HEAD
 #[derive(Clone, Debug)]
-pub struct VerifierScratchPad<C: GKRFieldConfig> {
-=======
 pub struct VerifierScratchPad<F: FieldEngine> {
->>>>>>> 4d546606
     // ====== for evaluating cst, add and mul ======
     pub eq_evals_at_rz0: Vec<F::ChallengeField>,
     pub eq_evals_at_r_simd: Vec<F::ChallengeField>,
@@ -87,17 +83,10 @@
     pub eq_evals_first_part: Vec<F::ChallengeField>,
     pub eq_evals_second_part: Vec<F::ChallengeField>,
 
-<<<<<<< HEAD
-    pub r_simd: Vec<C::ChallengeField>,
-    pub r_mpi: Vec<C::ChallengeField>,
-    pub eq_r_simd_r_simd_xy: C::ChallengeField,
-    pub eq_r_mpi_r_mpi_xy: C::ChallengeField,
-=======
-    pub r_simd: *const Vec<F::ChallengeField>,
-    pub r_mpi: *const Vec<F::ChallengeField>,
+    pub r_simd: Vec<F::ChallengeField>,
+    pub r_mpi: Vec<F::ChallengeField>,
     pub eq_r_simd_r_simd_xy: F::ChallengeField,
     pub eq_r_mpi_r_mpi_xy: F::ChallengeField,
->>>>>>> 4d546606
 
     // ====== for deg2, deg3 eval ======
     pub gf2_deg2_eval_coef: F::ChallengeField, // 1 / x(x - 1)
@@ -197,17 +186,10 @@
                 max(max(max_io_size, simd_size), mpi_world_size)
             ],
 
-<<<<<<< HEAD
             r_simd: vec![],
             r_mpi: vec![],
-            eq_r_simd_r_simd_xy: C::ChallengeField::zero(),
-            eq_r_mpi_r_mpi_xy: C::ChallengeField::zero(),
-=======
-            r_simd: ptr::null(),
-            r_mpi: ptr::null(),
             eq_r_simd_r_simd_xy: F::ChallengeField::zero(),
             eq_r_mpi_r_mpi_xy: F::ChallengeField::zero(),
->>>>>>> 4d546606
 
             gf2_deg2_eval_coef,
             deg3_eval_at,
