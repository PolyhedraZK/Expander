use arith::FieldSerde;
use circuit::CircuitLayer;
use config::{GKRConfig, MPIConfig};
use transcript::Transcript;

use crate::{
    prover_helper::{SumcheckGkrSquareHelper, SumcheckGkrVanillaHelper},
    ProverScratchPad,
};

<<<<<<< HEAD
#[inline(always)]
fn transcript_io<C: GKRConfig, T: Transcript<C::ChallengeField>>(
    ps: &[C::ChallengeField],
    transcript: &mut T,
    mpi_config: &MPIConfig,
) -> C::ChallengeField {
    assert!(ps.len() == 3 || ps.len() == 4); // 3 for x, y; 4 for simd var
    for p in ps {
        transcript.append_field_element(p);
    }
    let mut r = transcript.generate_challenge_field_element();
    mpi_config.root_broadcast(&mut r);
    r
}

=======
>>>>>>> db84f476
// FIXME
#[allow(clippy::too_many_arguments)]
#[allow(clippy::type_complexity)]
pub fn sumcheck_prove_gkr_layer<C: GKRConfig, T: Transcript<C::ChallengeField>>(
    layer: &CircuitLayer<C>,
    rz0: &[C::ChallengeField],
    rz1: &Option<Vec<C::ChallengeField>>,
    r_simd: &[C::ChallengeField],
    r_mpi: &[C::ChallengeField],
<<<<<<< HEAD
    alpha: &C::ChallengeField,
    beta: &Option<C::ChallengeField>,
    transcript: &mut T,
    sp: &mut GkrScratchpad<C>,
=======
    alpha: C::ChallengeField,
    beta: Option<C::ChallengeField>,
    transcript: &mut TranscriptInstance<C::FiatShamirHashType>,
    sp: &mut ProverScratchPad<C>,
>>>>>>> db84f476
    mpi_config: &MPIConfig,
) -> (
    Vec<C::ChallengeField>,
    Option<Vec<C::ChallengeField>>,
    Vec<C::ChallengeField>,
    Vec<C::ChallengeField>,
) {
    let mut helper =
        SumcheckGkrVanillaHelper::new(layer, rz0, rz1, r_simd, r_mpi, alpha, beta, sp, mpi_config);

    helper.prepare_simd();
    helper.prepare_mpi();

    // gkr phase 1 over variable x
    helper.prepare_x_vals();
    for i_var in 0..helper.input_var_num {
        let evals = helper.poly_evals_at_rx(i_var, 2);
<<<<<<< HEAD
        let r = transcript_io::<C, T>(&evals, transcript, mpi_config);
=======
        let r = mpi_config
            .transcript_io::<C::ChallengeField, C::FiatShamirHashType>(&evals, transcript);
>>>>>>> db84f476
        helper.receive_rx(i_var, r);
    }

    helper.prepare_simd_var_vals();
    for i_var in 0..helper.simd_var_num {
        let evals = helper.poly_evals_at_r_simd_var(i_var, 3);
<<<<<<< HEAD
        let r = transcript_io::<C, T>(&evals, transcript, mpi_config);
=======
        let r = mpi_config
            .transcript_io::<C::ChallengeField, C::FiatShamirHashType>(&evals, transcript);
>>>>>>> db84f476
        helper.receive_r_simd_var(i_var, r);
    }

    helper.prepare_mpi_var_vals();
    for i_var in 0..mpi_config.world_size().trailing_zeros() as usize {
        let evals = helper.poly_evals_at_r_mpi_var(i_var, 3);
<<<<<<< HEAD
        let r = transcript_io::<C, T>(&evals, transcript, mpi_config);
=======
        let r = mpi_config
            .transcript_io::<C::ChallengeField, C::FiatShamirHashType>(&evals, transcript);
>>>>>>> db84f476
        helper.receive_r_mpi_var(i_var, r);
    }

    let vx_claim = helper.vx_claim();
    transcript.append_field_element(&vx_claim);

    // gkr phase 2 over variable y
    if !layer.structure_info.max_degree_one {
        helper.prepare_y_vals();
        for i_var in 0..helper.input_var_num {
            let evals = helper.poly_evals_at_ry(i_var, 2);
<<<<<<< HEAD
            let r = transcript_io::<C, T>(&evals, transcript, mpi_config);
=======
            let r = mpi_config
                .transcript_io::<C::ChallengeField, C::FiatShamirHashType>(&evals, transcript);
>>>>>>> db84f476
            helper.receive_ry(i_var, r);
        }
        let vy_claim = helper.vy_claim();
        transcript.append_field_element(&vy_claim);
    }

    let rx = helper.rx;
    let ry = if !layer.structure_info.max_degree_one {
        Some(helper.ry)
    } else {
        None
    };
    let r_simd = helper.r_simd_var;
    let r_mpi = helper.r_mpi_var;

    (rx, ry, r_simd, r_mpi)
}

// FIXME
#[allow(clippy::needless_range_loop)] // todo: remove
pub fn sumcheck_prove_gkr_square_layer<C: GKRConfig, T: Transcript<C::ChallengeField>>(
    layer: &CircuitLayer<C>,
    rz0: &[C::ChallengeField],
<<<<<<< HEAD
    transcript: &mut T,
    sp: &mut GkrScratchpad<C>,
=======
    transcript: &mut TranscriptInstance<C::FiatShamirHashType>,
    sp: &mut ProverScratchPad<C>,
>>>>>>> db84f476
) -> Vec<C::ChallengeField> {
    const D: usize = 7;
    let mut helper = SumcheckGkrSquareHelper::new(layer, rz0, sp);

    for i_var in 0..layer.input_var_num {
        if i_var == 0 {
            helper.prepare_g_x_vals();
        }
        let evals: [C::Field; D] = helper.poly_evals_at(i_var);

        for deg in 0..D {
            let mut buf = vec![];
            evals[deg].serialize_into(&mut buf).unwrap();
            transcript.append_u8_slice(&buf);
        }

        let r = transcript.generate_challenge_field_element();

        log::trace!("i_var={} evals: {:?} r: {:?}", i_var, evals, r);

        helper.receive_challenge(i_var, r);
        if i_var == layer.input_var_num - 1 {
            log::trace!("vx claim: {:?}", helper.vx_claim());
            let mut buf = vec![];
            helper.vx_claim().serialize_into(&mut buf).unwrap();
            transcript.append_u8_slice(&buf);
        }
    }

    log::trace!("claimed vx = {:?}", helper.vx_claim());
    let mut buf = vec![];
    helper.vx_claim().serialize_into(&mut buf).unwrap();
    transcript.append_u8_slice(&buf);

    helper.rx
}<|MERGE_RESOLUTION|>--- conflicted
+++ resolved
@@ -8,24 +8,6 @@
     ProverScratchPad,
 };
 
-<<<<<<< HEAD
-#[inline(always)]
-fn transcript_io<C: GKRConfig, T: Transcript<C::ChallengeField>>(
-    ps: &[C::ChallengeField],
-    transcript: &mut T,
-    mpi_config: &MPIConfig,
-) -> C::ChallengeField {
-    assert!(ps.len() == 3 || ps.len() == 4); // 3 for x, y; 4 for simd var
-    for p in ps {
-        transcript.append_field_element(p);
-    }
-    let mut r = transcript.generate_challenge_field_element();
-    mpi_config.root_broadcast(&mut r);
-    r
-}
-
-=======
->>>>>>> db84f476
 // FIXME
 #[allow(clippy::too_many_arguments)]
 #[allow(clippy::type_complexity)]
@@ -35,17 +17,10 @@
     rz1: &Option<Vec<C::ChallengeField>>,
     r_simd: &[C::ChallengeField],
     r_mpi: &[C::ChallengeField],
-<<<<<<< HEAD
-    alpha: &C::ChallengeField,
-    beta: &Option<C::ChallengeField>,
-    transcript: &mut T,
-    sp: &mut GkrScratchpad<C>,
-=======
     alpha: C::ChallengeField,
     beta: Option<C::ChallengeField>,
-    transcript: &mut TranscriptInstance<C::FiatShamirHashType>,
+    transcript: &mut T,
     sp: &mut ProverScratchPad<C>,
->>>>>>> db84f476
     mpi_config: &MPIConfig,
 ) -> (
     Vec<C::ChallengeField>,
@@ -63,36 +38,24 @@
     helper.prepare_x_vals();
     for i_var in 0..helper.input_var_num {
         let evals = helper.poly_evals_at_rx(i_var, 2);
-<<<<<<< HEAD
-        let r = transcript_io::<C, T>(&evals, transcript, mpi_config);
-=======
         let r = mpi_config
-            .transcript_io::<C::ChallengeField, C::FiatShamirHashType>(&evals, transcript);
->>>>>>> db84f476
+            .transcript_io::<C::ChallengeField, T>(&evals, transcript);
         helper.receive_rx(i_var, r);
     }
 
     helper.prepare_simd_var_vals();
     for i_var in 0..helper.simd_var_num {
         let evals = helper.poly_evals_at_r_simd_var(i_var, 3);
-<<<<<<< HEAD
-        let r = transcript_io::<C, T>(&evals, transcript, mpi_config);
-=======
         let r = mpi_config
-            .transcript_io::<C::ChallengeField, C::FiatShamirHashType>(&evals, transcript);
->>>>>>> db84f476
+            .transcript_io::<C::ChallengeField, T>(&evals, transcript);
         helper.receive_r_simd_var(i_var, r);
     }
 
     helper.prepare_mpi_var_vals();
     for i_var in 0..mpi_config.world_size().trailing_zeros() as usize {
         let evals = helper.poly_evals_at_r_mpi_var(i_var, 3);
-<<<<<<< HEAD
-        let r = transcript_io::<C, T>(&evals, transcript, mpi_config);
-=======
         let r = mpi_config
-            .transcript_io::<C::ChallengeField, C::FiatShamirHashType>(&evals, transcript);
->>>>>>> db84f476
+            .transcript_io::<C::ChallengeField, T>(&evals, transcript);
         helper.receive_r_mpi_var(i_var, r);
     }
 
@@ -104,12 +67,8 @@
         helper.prepare_y_vals();
         for i_var in 0..helper.input_var_num {
             let evals = helper.poly_evals_at_ry(i_var, 2);
-<<<<<<< HEAD
-            let r = transcript_io::<C, T>(&evals, transcript, mpi_config);
-=======
             let r = mpi_config
-                .transcript_io::<C::ChallengeField, C::FiatShamirHashType>(&evals, transcript);
->>>>>>> db84f476
+            .transcript_io::<C::ChallengeField, T>(&evals, transcript);
             helper.receive_ry(i_var, r);
         }
         let vy_claim = helper.vy_claim();
@@ -133,13 +92,8 @@
 pub fn sumcheck_prove_gkr_square_layer<C: GKRConfig, T: Transcript<C::ChallengeField>>(
     layer: &CircuitLayer<C>,
     rz0: &[C::ChallengeField],
-<<<<<<< HEAD
     transcript: &mut T,
-    sp: &mut GkrScratchpad<C>,
-=======
-    transcript: &mut TranscriptInstance<C::FiatShamirHashType>,
     sp: &mut ProverScratchPad<C>,
->>>>>>> db84f476
 ) -> Vec<C::ChallengeField> {
     const D: usize = 7;
     let mut helper = SumcheckGkrSquareHelper::new(layer, rz0, sp);
