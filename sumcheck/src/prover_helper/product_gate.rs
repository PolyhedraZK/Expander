//! This module implements helper functions for the prover side of the sumcheck protocol
//! to evaluate Mul gates

use std::marker::PhantomData;

use arith::{ExtensionField, Field, SimdField};
use gkr_engine::{FieldEngine, FieldType};

pub(crate) struct SumcheckProductGateHelper<F: FieldEngine> {
    var_num: usize,
    field: PhantomData<F>,
}

impl<F: FieldEngine> SumcheckProductGateHelper<F> {
    pub(crate) fn new(var_num: usize) -> Self {
        SumcheckProductGateHelper {
            var_num,
            field: PhantomData,
        }
    }

    // Sumcheck the product of two multi-linear polynomials f and h_g
    //
    // Inputs:
    // - var_idx: the index of the variable to evaluate
    // - degree: the degree of the result univariate polynomial
    // - bk_f: bookkeeping table of f(x)
    // - bk_hg: bookkeeping table of h_g(x)
    // - init_v: input values; will be processed iff var_idex == 0
    // Output:
    // - the univariate polynomial that prover sends to the verifier
    #[inline]
    pub(crate) fn poly_eval_at(
        &self,
        var_idx: usize,
        degree: usize,
        bk_f: &[F::Field],
        bk_hg: &[F::Field],
        init_v: &[F::SimdCircuitField],
        gate_exists: &[bool],
    ) -> [F::Field; 3] {
        assert_eq!(degree, 2);

        let mut p0 = F::Field::zero();
        let mut p1 = F::Field::zero();
        let mut p2 = F::Field::zero();
        log::trace!("bk_f: {:?}", &bk_f[..4]);
        log::trace!("bk_hg: {:?}", &bk_hg[..4]);
        log::trace!("init_v: {:?}", &init_v[..4]);

        let eval_size = 1 << (self.var_num - var_idx - 1);
        log::trace!("Eval size: {}", eval_size);

        if var_idx == 0 {
            // this is the first layer, we are able to accelerate by
            // avoiding the extension field operations
            for i in 0..eval_size {
                if !gate_exists[i * 2] && !gate_exists[i * 2 + 1] {
                    continue;
                }

                let f_v_0 = init_v[i * 2];
                let f_v_1 = init_v[i * 2 + 1];
                let hg_v_0 = bk_hg[i * 2];
                let hg_v_1 = bk_hg[i * 2 + 1];

                p0 += F::field_mul_simd_circuit_field(&hg_v_0, &f_v_0);
                log::trace!(
                    "p0.v += {:?} * {:?} = {:?}",
                    f_v_0,
                    hg_v_0,
                    F::field_mul_simd_circuit_field(&hg_v_0, &f_v_0) + p1
                );
                p1 += F::field_mul_simd_circuit_field(&hg_v_1, &f_v_1);
                p2 += F::field_mul_simd_circuit_field(&(hg_v_0 + hg_v_1), &(f_v_0 + f_v_1));
            }
        } else {
            // for the rest of layers we use extension field operations.
            for i in 0..eval_size {
                if !gate_exists[i * 2] && !gate_exists[i * 2 + 1] {
                    continue;
                }

                let f_v_0 = bk_f[i * 2];
                let f_v_1 = bk_f[i * 2 + 1];
                let hg_v_0 = bk_hg[i * 2];
                let hg_v_1 = bk_hg[i * 2 + 1];
                p0 += f_v_0 * hg_v_0;
                log::trace!(
                    "p0.v+= {:?} * {:?} =  {:?}",
                    f_v_0,
                    hg_v_0,
                    f_v_0 * hg_v_0 + p1
                );
                p1 += f_v_1 * hg_v_1;
                p2 += (f_v_0 + f_v_1) * (hg_v_0 + hg_v_1);
            }
        }

<<<<<<< HEAD
        if C::FIELD_TYPE == FieldType::GF2Ext128 {
=======
        if F::FIELD_TYPE == FieldType::GF2 {
>>>>>>> 8a83eb5b
            // over GF2_128, the three points are at 0, 1 and X
            let p2x = p2.mul_by_x();
            let p2x2 = p2x.mul_by_x();
            let linear_term = p1 + p0 + p2;
            p2 = p2x2 + linear_term.mul_by_x() + p0;
        } else {
            // when Field size > 2, the three points are 0, 1, -2
            p2 = p1.mul_by_6() + p0.mul_by_3() - p2.double();
        }
        [p0, p1, p2]
    }

    // process the challenge and update the bookkeeping tables for f and h_g accordingly
    #[inline]
    pub(crate) fn receive_challenge(
        &mut self,
        var_idx: usize,
        r: F::ChallengeField,
        bk_f: &mut [F::Field],
        bk_hg: &mut [F::Field],
        init_v: &[F::SimdCircuitField],
        gate_exists: &mut [bool],
    ) {
        assert!(var_idx < self.var_num);

        let eval_size = 1 << (self.var_num - var_idx - 1);
        if var_idx == 0 {
            for i in 0..eval_size {
                if !gate_exists[i * 2] && !gate_exists[i * 2 + 1] {
                    gate_exists[i] = false;

                    bk_f[i] = F::field_add_simd_circuit_field(
                        &F::simd_circuit_field_mul_challenge_field(
                            &(init_v[2 * i + 1] - init_v[2 * i]),
                            &r,
                        ),
                        &init_v[2 * i],
                    );
                    bk_hg[i] = F::Field::zero();
                } else {
                    gate_exists[i] = true;

                    bk_f[i] = F::field_add_simd_circuit_field(
                        &F::simd_circuit_field_mul_challenge_field(
                            &(init_v[2 * i + 1] - init_v[2 * i]),
                            &r,
                        ),
                        &init_v[2 * i],
                    );
                    bk_hg[i] = bk_hg[2 * i] + (bk_hg[2 * i + 1] - bk_hg[2 * i]).scale(&r);
                }
            }
        } else {
            for i in 0..eval_size {
                if !gate_exists[i * 2] && !gate_exists[i * 2 + 1] {
                    gate_exists[i] = false;
                    bk_f[i] = bk_f[2 * i] + (bk_f[2 * i + 1] - bk_f[2 * i]).scale(&r);
                    bk_hg[i] = F::Field::zero();
                } else {
                    gate_exists[i] = true;
                    bk_f[i] = bk_f[2 * i] + (bk_f[2 * i + 1] - bk_f[2 * i]).scale(&r);
                    bk_hg[i] = bk_hg[2 * i] + (bk_hg[2 * i + 1] - bk_hg[2 * i]).scale(&r);
                }
            }
        }
    }
}<|MERGE_RESOLUTION|>--- conflicted
+++ resolved
@@ -97,11 +97,7 @@
             }
         }
 
-<<<<<<< HEAD
-        if C::FIELD_TYPE == FieldType::GF2Ext128 {
-=======
-        if F::FIELD_TYPE == FieldType::GF2 {
->>>>>>> 8a83eb5b
+        if F::FIELD_TYPE == FieldType::GF2Ext128 {
             // over GF2_128, the three points are at 0, 1 and X
             let p2x = p2.mul_by_x();
             let p2x2 = p2x.mul_by_x();
