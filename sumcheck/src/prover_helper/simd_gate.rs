//! This module implements helper functions for the prover side of the sumcheck protocol
//! to evaluate SIMD gates.
//! A SIMD gate is a gate that merges all elements in a SIMD into a single one.

use std::marker::PhantomData;

use arith::{ExtensionField, Field};
use gkr_engine::{FieldEngine, FieldType};

pub(crate) struct SumcheckSimdProdGateHelper<F: FieldEngine> {
    var_num: usize,
    field: PhantomData<F>,
}

// The logic is exactly the same as SumcheckProductGateHelper, but field types are different
impl<F: FieldEngine> SumcheckSimdProdGateHelper<F> {
    pub(crate) fn new(var_num: usize) -> Self {
        SumcheckSimdProdGateHelper {
            var_num,
            field: PhantomData,
        }
    }

    #[inline]
    pub(crate) fn poly_eval_at(
        &self,
        var_idx: usize,
        degree: usize,
        bk_eq: &mut [F::ChallengeField],
        bk_f: &mut [F::ChallengeField],
        bk_hg: &mut [F::ChallengeField],
    ) -> [F::ChallengeField; 4] {
        assert_eq!(degree, 3);
        let mut p0 = F::ChallengeField::zero();
        let mut p1 = F::ChallengeField::zero();
        let mut p2 = F::ChallengeField::zero();
        let mut p3 = F::ChallengeField::zero();

        let eval_size = 1 << (self.var_num - var_idx - 1);

<<<<<<< HEAD
        if C::FIELD_TYPE == FieldType::GF2Ext128 {
=======
        if F::FIELD_TYPE == FieldType::GF2 {
>>>>>>> 8a83eb5b
            for i in 0..eval_size {
                let eq_v_0 = bk_eq[i * 2];
                let eq_v_1 = bk_eq[i * 2 + 1];
                let f_v_0 = bk_f[i * 2];
                let f_v_1 = bk_f[i * 2 + 1];
                let hg_v_0 = bk_hg[i * 2];
                let hg_v_1 = bk_hg[i * 2 + 1];

                p0 += eq_v_0 * f_v_0 * hg_v_0;
                p1 += eq_v_1 * f_v_1 * hg_v_1;

                let eq_linear = (eq_v_1 - eq_v_0).mul_by_x();
                let f_linear = (f_v_1 - f_v_0).mul_by_x();
                let hg_linear = (hg_v_1 - hg_v_0).mul_by_x();

                // evaluated at x and x^2 for p2 and p3
                p2 += (eq_linear + eq_v_0) * (f_linear + f_v_0) * (hg_linear + hg_v_0);
                p3 += (eq_linear.mul_by_x() + eq_v_0)
                    * (f_linear.mul_by_x() + f_v_0)
                    * (hg_linear.mul_by_x() + hg_v_0);
            }
        } else {
            for i in 0..eval_size {
                let eq_v_0 = bk_eq[i * 2];
                let eq_v_1 = bk_eq[i * 2 + 1];
                let f_v_0 = bk_f[i * 2];
                let f_v_1 = bk_f[i * 2 + 1];
                let hg_v_0 = bk_hg[i * 2];
                let hg_v_1 = bk_hg[i * 2 + 1];

                p0 += eq_v_0 * f_v_0 * hg_v_0;
                p1 += eq_v_1 * f_v_1 * hg_v_1;

                // evaluated at 2 and 3 for p2 and p3
                let tmp0 = eq_v_1 - eq_v_0;
                let tmp1 = f_v_1 - f_v_0;
                let tmp2 = hg_v_1 - hg_v_0;
                let tmp3 = eq_v_1 + tmp0;
                let tmp4 = f_v_1 + tmp1;
                let tmp5 = hg_v_1 + tmp2;

                p2 += tmp3 * tmp4 * tmp5;
                p3 += (tmp3 + tmp0) * (tmp4 + tmp1) * (tmp5 + tmp2);
            }
        }

        [p0, p1, p2, p3]
    }

    /// Evaluate the GKR2 sumcheck polynomial at a SIMD variable,
    /// after x-sumcheck rounds have fixed the x variables. The
    /// polynomial is degree (D-1) in the SIMD variables.
    pub(crate) fn gkr2_poly_eval_at<const D: usize>(
        &self,
        var_idx: usize,
        bk_eq: &[F::ChallengeField],
        bk_v_simd: &[F::ChallengeField],
        add_eval: F::ChallengeField,
        pow_5_eval: F::ChallengeField,
    ) -> [F::ChallengeField; D] {
        let mut p = [F::ChallengeField::zero(); D];
        let mut p_add = [F::ChallengeField::zero(); 3];
        let eval_size = 1 << (self.var_num - var_idx - 1);

        for i in 0..eval_size {
            // witness polynomial along current variable
            let mut f_v = [F::ChallengeField::zero(); D];
            // eq polynomial along current variable
            let mut eq_v = [F::ChallengeField::zero(); D];
            f_v[0] = bk_v_simd[i * 2];
            f_v[1] = bk_v_simd[i * 2 + 1];
            eq_v[0] = bk_eq[i * 2];
            eq_v[1] = bk_eq[i * 2 + 1];

            // Evaluate term eq(A, r_z) * Pow5(r_z, r_x) * V(A, r_x)^5
            let delta_f = f_v[1] - f_v[0];
            let delta_eq = eq_v[1] - eq_v[0];
            for i in 2..D {
                f_v[i] = f_v[i - 1] + delta_f;
                eq_v[i] = eq_v[i - 1] + delta_eq;
            }
            for i in 0..D {
                let pow5 = f_v[i].square().square() * f_v[i];
                p[i] += pow_5_eval * pow5 * eq_v[i];
            }

            // Evaluate term eq(A, r_z) * Add(r_z, r_x) * V(A, r_x)
            p_add[0] += add_eval * f_v[0] * eq_v[0];
            p_add[1] += add_eval * f_v[1] * eq_v[1];
            // Intermediate term for p_add[2]
            p_add[2] += add_eval * (f_v[0] + f_v[1]) * (eq_v[0] + eq_v[1]);
        }
        p_add[2] = p_add[1].mul_by_6() + p_add[0].mul_by_3() - p_add[2].double();

        // Interpolate p_add into 7 points, add to p
        Self::interpolate_3::<D>(&p_add, &mut p);
        p
    }

    // Function to interpolate a quadratic polynomial and update an array of points
    fn interpolate_3<const D: usize>(
        p_add: &[F::ChallengeField; 3],
        p: &mut [F::ChallengeField; D],
    ) {
        // Calculate coefficients for the interpolating polynomial
        let p_add_coef_0 = p_add[0];
        let p_add_coef_2 = F::challenge_mul_circuit_field(
            &(p_add[2] - p_add[1] - p_add[1] + p_add[0]),
            &F::CircuitField::INV_2,
        );

        let p_add_coef_1 = p_add[1] - p_add_coef_0 - p_add_coef_2;

        // Update the p array by evaluating the interpolated polynomial at different points
        // and adding the results to the existing values
        p[0] += p_add_coef_0;
        p[1] += p_add_coef_0 + p_add_coef_1 + p_add_coef_2;
        p[2] += p_add_coef_0 + p_add_coef_1.double() + p_add_coef_2.double().double();
        p[3] += p_add_coef_0 + p_add_coef_1.mul_by_3() + p_add_coef_2.mul_by_3().mul_by_3();
        p[4] += p_add_coef_0
            + p_add_coef_1.double().double()
            + F::challenge_mul_circuit_field(&p_add_coef_2, &F::CircuitField::from(16));
        p[5] += p_add_coef_0
            + p_add_coef_1.mul_by_5()
            + F::challenge_mul_circuit_field(&p_add_coef_2, &F::CircuitField::from(25));
        p[6] += p_add_coef_0
            + p_add_coef_1.mul_by_3().double()
            + F::challenge_mul_circuit_field(&p_add_coef_2, &F::CircuitField::from(36));
    }

    #[inline]
    pub(crate) fn receive_challenge(
        &mut self,
        var_idx: usize,
        r: F::ChallengeField,
        bk_eq: &mut [F::ChallengeField],
        bk_f: &mut [F::ChallengeField],
        bk_hg: &mut [F::ChallengeField],
    ) {
        assert!(var_idx < self.var_num);

        let eval_size = 1 << (self.var_num - var_idx - 1);
        for i in 0..eval_size {
            bk_eq[i] = bk_eq[2 * i] + (bk_eq[2 * i + 1] - bk_eq[2 * i]) * r;
            bk_f[i] = bk_f[2 * i] + (bk_f[2 * i + 1] - bk_f[2 * i]) * r;
            bk_hg[i] = bk_hg[2 * i] + (bk_hg[2 * i + 1] - bk_hg[2 * i]) * r;
        }
    }
}<|MERGE_RESOLUTION|>--- conflicted
+++ resolved
@@ -38,11 +38,7 @@
 
         let eval_size = 1 << (self.var_num - var_idx - 1);
 
-<<<<<<< HEAD
-        if C::FIELD_TYPE == FieldType::GF2Ext128 {
-=======
-        if F::FIELD_TYPE == FieldType::GF2 {
->>>>>>> 8a83eb5b
+        if F::FIELD_TYPE == FieldType::GF2Ext128 {
             for i in 0..eval_size {
                 let eq_v_0 = bk_eq[i * 2];
                 let eq_v_1 = bk_eq[i * 2 + 1];
