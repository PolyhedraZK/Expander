mod common;

use arith::{Field, Fr};
use ark_std::test_rng;
use gkr_engine::{
<<<<<<< HEAD
    BN254Config, DeferredCheck, ExpanderSingleVarChallenge, FieldEngine, MPIConfig, MPIEngine,
    Transcript,
};
use gkr_engine::{ExpanderPCS, StructuredReferenceString};
=======
    BN254Config, ExpanderPCS, ExpanderSingleVarChallenge, MPIConfig, MPIEngine, Transcript,
};
>>>>>>> 3b267c82
use gkr_hashers::Keccak256hasher;
use halo2curves::bn256::Bn256;
use poly_commit::{HyperKZGPCS, PairingAccumulator};
use polynomials::{MultiLinearPoly, MultilinearExtension};
use transcript::BytesHashTranscript;

const TEST_REPETITION: usize = 3;

fn test_hyperkzg_pcs_generics(num_vars_start: usize, num_vars_end: usize) {
    let mut rng = test_rng();

    (num_vars_start..=num_vars_end).for_each(|num_vars| {
        let xs: Vec<_> = (0..TEST_REPETITION)
            .map(|_| -> Vec<Fr> { (0..num_vars).map(|_| Fr::random_unsafe(&mut rng)).collect() })
            .collect();
        let poly = MultiLinearPoly::<Fr>::random(num_vars, &mut rng);

        common::test_pcs::<Fr, BytesHashTranscript<Keccak256hasher>, HyperKZGPCS<Bn256>>(
            &num_vars, &poly, &xs,
        );
    })
}

#[test]
fn test_hyperkzg_pcs_full_e2e() {
    test_hyperkzg_pcs_generics(2, 15)
}

fn test_hyper_bikzg_for_expander_gkr_generics(mpi_config_ref: &MPIConfig, total_num_vars: usize) {
    let mut rng = test_rng();

    // NOTE BN254 GKR SIMD pack size = 1, num vars in SIMD is 0
    let num_vars_in_mpi = mpi_config_ref.world_size().ilog2() as usize;
    let num_vars_in_each_poly = total_num_vars - num_vars_in_mpi;

    let global_poly = MultiLinearPoly::<Fr>::random(total_num_vars, &mut rng);
    let challenge_point = ExpanderSingleVarChallenge::<BN254Config> {
        r_mpi: (0..num_vars_in_mpi)
            .map(|_| Fr::random_unsafe(&mut rng))
            .collect(),
        r_simd: Vec::new(),
        rz: (0..num_vars_in_each_poly)
            .map(|_| Fr::random_unsafe(&mut rng))
            .collect(),
    };

    let mut transcript = BytesHashTranscript::<Keccak256hasher>::new();

    // NOTE separate polynomial into different pieces by mpi rank
    let poly_vars_stride = (1 << global_poly.get_num_vars()) / mpi_config_ref.world_size();
    let poly_coeff_starts = mpi_config_ref.world_rank() * poly_vars_stride;
    let poly_coeff_ends = poly_coeff_starts + poly_vars_stride;
    let local_poly =
        MultiLinearPoly::new(global_poly.coeffs[poly_coeff_starts..poly_coeff_ends].to_vec());

    dbg!(local_poly.get_num_vars(), local_poly.coeffs[0]);

    let params = <HyperKZGPCS<Bn256> as ExpanderPCS<BN254Config, Fr>>::gen_params(
        num_vars_in_each_poly,
        mpi_config_ref.world_size(),
    );
    common::test_pcs_for_expander_gkr::<
        BN254Config,
        BytesHashTranscript<Keccak256hasher>,
        HyperKZGPCS<Bn256>,
    >(
        &params,
        mpi_config_ref,
        &mut transcript,
        &local_poly,
        &[challenge_point],
    );
}

#[test]
fn test_hyper_bikzg_for_expander_gkr() {
    let mpi_config = MPIConfig::prover_new();

    test_hyper_bikzg_for_expander_gkr_generics(&mpi_config, 1);
    test_hyper_bikzg_for_expander_gkr_generics(&mpi_config, 15);

    MPIConfig::finalize()
}

#[test]
fn test_hyper_bikzg_batch_verification() {
    let mut rng = test_rng();
    let mpi_config = MPIConfig::prover_new();

    for num_vars in 2..=15 {
        let (srs, _) = <HyperKZGPCS<Bn256> as ExpanderPCS<BN254Config>>::gen_srs_for_testing(
            &num_vars,
            &mpi_config,
            &mut rng,
        );
        let (proving_key, verification_key) = srs.into_keys();

        let transcript = BytesHashTranscript::<Keccak256hasher>::new();
        let mut scratch_pad = <HyperKZGPCS<Bn256> as ExpanderPCS<BN254Config>>::init_scratch_pad(
            &num_vars,
            &mpi_config,
        );
        let mut pairing_accumulator = PairingAccumulator::<Bn256>::default();

        let polys = (0..3).map(|_| MultiLinearPoly::<Fr>::random(num_vars, &mut rng));

        for poly in polys {
            let mut rng = test_rng();
            let challenge_point_1 = ExpanderSingleVarChallenge::<BN254Config> {
                r_mpi: Vec::new(),
                r_simd: Vec::new(),
                rz: (0..num_vars).map(|_| Fr::random_unsafe(&mut rng)).collect(),
            };
            let challenge_point_2 = ExpanderSingleVarChallenge::<BN254Config> {
                r_mpi: Vec::new(),
                r_simd: Vec::new(),
                rz: (0..num_vars).map(|_| Fr::random_unsafe(&mut rng)).collect(),
            };
            let commitment = <HyperKZGPCS<Bn256> as ExpanderPCS<BN254Config>>::commit(
                &num_vars,
                &mpi_config,
                &proving_key,
                &poly,
                &mut scratch_pad,
            )
            .unwrap();

            for c in [challenge_point_1, challenge_point_2] {
                // open
                let mut local_transcript = transcript.clone();
                let opening = <HyperKZGPCS<Bn256> as ExpanderPCS<BN254Config>>::open(
                    &num_vars,
                    &mpi_config,
                    &proving_key,
                    &poly,
                    &c,
                    &mut local_transcript,
                    &mut scratch_pad,
                )
                .unwrap();

                // partial verify
                let mut local_transcript = transcript.clone();
                let v = BN254Config::single_core_eval_circuit_vals_at_expander_challenge(
                    &poly.hypercube_basis_ref(),
                    &c,
                );

                let partial_verify =
                    <HyperKZGPCS<Bn256> as ExpanderPCS<BN254Config>>::partial_verify(
                        &num_vars,
                        &verification_key,
                        &commitment,
                        &c,
                        v,
                        &mut local_transcript,
                        &opening,
                        &mut pairing_accumulator,
                    );

                assert!(partial_verify);
            }
        }
        // finalize the pairing check
        assert!(pairing_accumulator.final_check());
    }
}<|MERGE_RESOLUTION|>--- conflicted
+++ resolved
@@ -3,15 +3,10 @@
 use arith::{Field, Fr};
 use ark_std::test_rng;
 use gkr_engine::{
-<<<<<<< HEAD
     BN254Config, DeferredCheck, ExpanderSingleVarChallenge, FieldEngine, MPIConfig, MPIEngine,
     Transcript,
 };
 use gkr_engine::{ExpanderPCS, StructuredReferenceString};
-=======
-    BN254Config, ExpanderPCS, ExpanderSingleVarChallenge, MPIConfig, MPIEngine, Transcript,
-};
->>>>>>> 3b267c82
 use gkr_hashers::Keccak256hasher;
 use halo2curves::bn256::Bn256;
 use poly_commit::{HyperKZGPCS, PairingAccumulator};
@@ -102,7 +97,7 @@
     let mpi_config = MPIConfig::prover_new();
 
     for num_vars in 2..=15 {
-        let (srs, _) = <HyperKZGPCS<Bn256> as ExpanderPCS<BN254Config>>::gen_srs_for_testing(
+        let srs = <HyperKZGPCS<Bn256> as ExpanderPCS<BN254Config, Fr>>::gen_srs_for_testing(
             &num_vars,
             &mpi_config,
             &mut rng,
@@ -110,10 +105,11 @@
         let (proving_key, verification_key) = srs.into_keys();
 
         let transcript = BytesHashTranscript::<Keccak256hasher>::new();
-        let mut scratch_pad = <HyperKZGPCS<Bn256> as ExpanderPCS<BN254Config>>::init_scratch_pad(
-            &num_vars,
-            &mpi_config,
-        );
+        let mut scratch_pad =
+            <HyperKZGPCS<Bn256> as ExpanderPCS<BN254Config, Fr>>::init_scratch_pad(
+                &num_vars,
+                &mpi_config,
+            );
         let mut pairing_accumulator = PairingAccumulator::<Bn256>::default();
 
         let polys = (0..3).map(|_| MultiLinearPoly::<Fr>::random(num_vars, &mut rng));
@@ -130,7 +126,7 @@
                 r_simd: Vec::new(),
                 rz: (0..num_vars).map(|_| Fr::random_unsafe(&mut rng)).collect(),
             };
-            let commitment = <HyperKZGPCS<Bn256> as ExpanderPCS<BN254Config>>::commit(
+            let commitment = <HyperKZGPCS<Bn256> as ExpanderPCS<BN254Config, Fr>>::commit(
                 &num_vars,
                 &mpi_config,
                 &proving_key,
@@ -142,7 +138,7 @@
             for c in [challenge_point_1, challenge_point_2] {
                 // open
                 let mut local_transcript = transcript.clone();
-                let opening = <HyperKZGPCS<Bn256> as ExpanderPCS<BN254Config>>::open(
+                let opening = <HyperKZGPCS<Bn256> as ExpanderPCS<BN254Config, Fr>>::open(
                     &num_vars,
                     &mpi_config,
                     &proving_key,
@@ -161,7 +157,7 @@
                 );
 
                 let partial_verify =
-                    <HyperKZGPCS<Bn256> as ExpanderPCS<BN254Config>>::partial_verify(
+                    <HyperKZGPCS<Bn256> as ExpanderPCS<BN254Config, Fr>>::partial_verify(
                         &num_vars,
                         &verification_key,
                         &commitment,
