--- conflicted
+++ resolved
@@ -27,7 +27,6 @@
         let mut transcript_cloned = transcript.clone();
         let (v, opening) = P::open(
             params,
-            &commitment,
             &proving_key,
             poly,
             x,
@@ -276,10 +275,7 @@
     C: FieldEngine,
     T: Transcript,
     P: ExpanderPCS<C, C::SimdCircuitField, Params = usize>,
-<<<<<<< HEAD
-=======
     P::Commitment: AsRef<P::Commitment>,
->>>>>>> 0e74bded
 {
     let mut rng = test_rng();
     let mpi_config = MPIConfig::prover_new(None, None);
