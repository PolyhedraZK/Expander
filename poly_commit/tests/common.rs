use arith::{ExtensionField, Field};
use ark_std::test_rng;
use gkr_engine::{
    ExpanderPCS, ExpanderSingleVarChallenge, FieldEngine, MPIConfig, MPIEngine,
    StructuredReferenceString, Transcript,
};
use poly_commit::PolynomialCommitmentScheme;
use polynomials::MultilinearExtension;
use rand::thread_rng;

pub fn test_pcs<F: ExtensionField, T: Transcript, P: PolynomialCommitmentScheme<F>>(
    params: &P::Params,
    poly: &P::Poly,
    xs: &[P::EvalPoint],
) {
    let mut rng = thread_rng();
    // NOTE(HS) we assume that the polynomials we pass in are of sufficient length.
    let (srs, _) = P::gen_srs_for_testing(params, &mut rng);
    let (proving_key, verification_key) = srs.into_keys();
    let mut transcript = T::new();
    let mut scratch_pad = P::init_scratch_pad(params);

    let commitment = P::commit(params, &proving_key, poly, &mut scratch_pad);

    for x in xs {
        let mut transcript_cloned = transcript.clone();
        let (v, opening) = P::open(
            params,
            &proving_key,
            poly,
            x,
            &mut scratch_pad,
            &mut transcript,
        );
        assert!(P::verify(
            params,
            &verification_key,
            &commitment,
            x,
            v,
            &opening,
            &mut transcript_cloned
        ));
    }
}

<<<<<<< HEAD
pub fn test_pcs_for_expander_gkr<C: FieldEngine, T: Transcript, P: ExpanderPCS<C>>(
=======
pub fn test_pcs_for_expander_gkr<
    C: FieldEngine,
    T: Transcript,
    P: ExpanderPCS<C, C::SimdCircuitField>,
>(
>>>>>>> 410d99d0
    params: &P::Params,
    mpi_config: &MPIConfig,
    transcript: &mut T,
    poly: &impl MultilinearExtension<C::SimdCircuitField>,
    xs: &[ExpanderSingleVarChallenge<C>],
    file: Option<&str>,
) {
    let mut rng = test_rng();
    // NOTE(HS) we assume that the polynomials we pass in are of sufficient length.
    let srs = P::gen_or_load_srs_for_testing(params, mpi_config, &mut rng, file);
    let (proving_key, verification_key) = srs.into_keys();
    let mut scratch_pad = P::init_scratch_pad(params, mpi_config);

    let commitment = P::commit(params, mpi_config, &proving_key, poly, &mut scratch_pad);

    // PCSForExpanderGKR does not require an evaluation value for the opening function
    // We use RawExpanderGKR as the golden standard for the evaluation value
    // Note this test will almost always pass for RawExpanderGKR, so make sure it is correct
    let mut coeffs_gathered = if mpi_config.is_root() {
        vec![C::SimdCircuitField::ZERO; poly.hypercube_size() * mpi_config.world_size()]
    } else {
        vec![]
    };
    mpi_config.gather_vec(poly.hypercube_basis_ref(), &mut coeffs_gathered);

    for xx in xs {
        let mut transcript_cloned = transcript.clone();

        transcript.lock_proof();
        let opening = P::open(
            params,
            mpi_config,
            &proving_key,
            poly,
            xx,
            transcript,
            &mut scratch_pad,
        );
        transcript.unlock_proof();

        if mpi_config.is_root() {
            // this will always pass for RawExpanderGKR, so make sure it is correct
            let v = C::single_core_eval_circuit_vals_at_expander_challenge(&coeffs_gathered, xx);

            transcript.lock_proof();
            assert!(P::verify(
                params,
                &verification_key,
                &commitment.clone().unwrap(),
                xx,
                v,
                &mut transcript_cloned,
                &opening.unwrap()
            ));
            transcript.unlock_proof();
        }
    }
}<|MERGE_RESOLUTION|>--- conflicted
+++ resolved
@@ -44,15 +44,11 @@
     }
 }
 
-<<<<<<< HEAD
-pub fn test_pcs_for_expander_gkr<C: FieldEngine, T: Transcript, P: ExpanderPCS<C>>(
-=======
 pub fn test_pcs_for_expander_gkr<
     C: FieldEngine,
     T: Transcript,
     P: ExpanderPCS<C, C::SimdCircuitField>,
 >(
->>>>>>> 410d99d0
     params: &P::Params,
     mpi_config: &MPIConfig,
     transcript: &mut T,
