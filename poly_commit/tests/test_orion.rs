--- conflicted
+++ resolved
@@ -55,15 +55,10 @@
     test_orion_base_field_pcs_generics::<M31, M31Ext3, M31x16, M31x16>(16, 22)
 }
 
-<<<<<<< HEAD
-fn test_orion_simd_field_pcs_generics<F, SimdF, EvalF, ComPackF>()
-where
-=======
 fn test_orion_simd_field_pcs_generics<F, SimdF, EvalF, ComPackF>(
     num_vars_start: usize,
     num_vars_end: usize,
 ) where
->>>>>>> cdc32b01
     F: Field,
     SimdF: SimdField<Scalar = F>,
     EvalF: ExtensionField<BaseField = F>,
@@ -71,11 +66,7 @@
 {
     let mut rng = test_rng();
 
-<<<<<<< HEAD
-    (19..=22).for_each(|num_vars| {
-=======
     (num_vars_start..=num_vars_end).for_each(|num_vars| {
->>>>>>> cdc32b01
         let poly_num_vars = num_vars - SimdF::PACK_SIZE.ilog2() as usize;
         let xs: Vec<_> = (0..TEST_REPETITION)
             .map(|_| -> Vec<EvalF> {
@@ -102,10 +93,9 @@
 
 #[test]
 fn test_orion_simd_field_pcs_full_e2e() {
-<<<<<<< HEAD
-    test_orion_simd_field_pcs_generics::<GF2, GF2x8, GF2_128, GF2x64>();
-    test_orion_simd_field_pcs_generics::<GF2, GF2x8, GF2_128, GF2x128>();
-    test_orion_simd_field_pcs_generics::<M31, M31x16, M31Ext3, M31x16>();
+    test_orion_simd_field_pcs_generics::<GF2, GF2x8, GF2_128, GF2x64>(19, 25);
+    test_orion_simd_field_pcs_generics::<GF2, GF2x8, GF2_128, GF2x128>(19, 25);
+    test_orion_simd_field_pcs_generics::<M31, M31x16, M31Ext3, M31x16>(16, 22);
 }
 
 fn test_orion_for_expander_gkr_generics<C, ComPackF, T>(
@@ -185,9 +175,4 @@
     >(&mpi_config, 15);
 
     MPIConfig::finalize()
-=======
-    test_orion_simd_field_pcs_generics::<GF2, GF2x8, GF2_128, GF2x64>(19, 25);
-    test_orion_simd_field_pcs_generics::<GF2, GF2x8, GF2_128, GF2x128>(19, 25);
-    test_orion_simd_field_pcs_generics::<M31, M31x16, M31Ext3, M31x16>(16, 22);
->>>>>>> cdc32b01
 }