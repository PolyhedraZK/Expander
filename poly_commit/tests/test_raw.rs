--- conflicted
+++ resolved
@@ -60,13 +60,8 @@
 fn test_raw_gkr() {
     let mpi_config = MPIConfig::prover_new();
 
-<<<<<<< HEAD
-    type TM31 = BytesHashTranscript<<M31x16Config as FieldEngine>::ChallengeField, Keccak256hasher>;
+    type TM31 = BytesHashTranscript<Keccak256hasher>;
     test_raw_gkr_helper::<M31x16Config, TM31>(&mpi_config, &mut TM31::new());
-=======
-    type TM31 = BytesHashTranscript<Keccak256hasher>;
-    test_raw_gkr_helper::<M31ExtConfig, TM31>(&mpi_config, &mut TM31::new());
->>>>>>> c1e025b4
 
     type TGF2 = BytesHashTranscript<SHA256hasher>;
     test_raw_gkr_helper::<GF2ExtConfig, TGF2>(&mpi_config, &mut TGF2::new());
