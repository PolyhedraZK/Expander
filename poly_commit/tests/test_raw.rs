--- conflicted
+++ resolved
@@ -19,15 +19,9 @@
     let poly = MultiLinearPoly::random(params, &mut rng);
     let xs = (0..100)
         .map(|_| {
-<<<<<<< HEAD
-            (0..params.n_vars)
+            (0..params)
                 .map(|_| Fr::random_unsafe(&mut rng))
                 .collect::<Vec<Fr>>()
-=======
-            (0..params)
-                .map(|_| BN254Fr::random_unsafe(&mut rng))
-                .collect::<Vec<BN254Fr>>()
->>>>>>> c92620ef
         })
         .collect::<Vec<Vec<Fr>>>();
 
