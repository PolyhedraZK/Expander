--- conflicted
+++ resolved
@@ -40,7 +40,6 @@
     /// Open the polynomial at a point.
     fn open(
         params: &Self::Params,
-        commitment: &Self::Commitment,
         proving_key: &<Self::SRS as StructuredReferenceString>::PKey,
         poly: &Self::Poly,
         x: &Self::EvalPoint,
@@ -73,15 +72,9 @@
 }
 
 /// Batch opening polynomial commitment scheme trait.
-<<<<<<< HEAD
-/// This trait is implemented for homomorphic polynomial commitment schemes such as Hyrax and KZG
-pub trait BatchOpeningPCS<F: ExtensionField>: PolynomialCommitmentScheme<F> + Sized {
-    /// Open a set of polynomials at a single point.
-=======
 pub trait BatchOpeningPCS<F: ExtensionField>: PolynomialCommitmentScheme<F> + Sized {
     /// This trait is implemented for homomorphic polynomial commitment schemes such as Hyrax and
     /// KZG Open a set of polynomials at a single point.
->>>>>>> 0e74bded
     fn single_point_batch_open(
         params: &Self::Params,
         proving_key: &<Self::SRS as StructuredReferenceString>::PKey,
