use arith::{ExtensionField, Field};
use gkr_engine::{StructuredReferenceString, Transcript};
use rand::RngCore;
use serdes::ExpSerde;
use std::fmt::Debug;

/// Standard Polynomial commitment scheme (PCS) trait.
pub trait PolynomialCommitmentScheme<F: ExtensionField> {
    const NAME: &'static str;

    type Params: Clone + Debug + Default;
    type Poly: Clone + Debug + Default;
    type EvalPoint: Clone + Debug + Default;
    type ScratchPad: Clone + Debug + Default + ExpSerde;

    type SRS: Clone + Debug + Default + ExpSerde + StructuredReferenceString;
    type Commitment: Clone + Debug + Default + ExpSerde;
    type Opening: Clone + Debug + Default + ExpSerde;

    /// Minimum number of variables supported in this PCS implementation,
    /// that such constraint exists for PCSs like Orion,
    /// but for Raw and Hyrax, polys of any size works.
    const MINIMUM_NUM_VARS: usize = 0;

    /// Generate a random structured reference string (SRS) for testing purposes.
    /// Use self as the first argument to save some potential intermediate state.
    fn gen_srs_for_testing(params: &Self::Params, rng: impl RngCore) -> Self::SRS;

    /// Initialize the scratch pad.
    fn init_scratch_pad(params: &Self::Params) -> Self::ScratchPad;

    /// Commit to a polynomial.
    fn commit(
        params: &Self::Params,
        proving_key: &<Self::SRS as StructuredReferenceString>::PKey,
        poly: &Self::Poly,
        scratch_pad: &mut Self::ScratchPad,
    ) -> Self::Commitment;

    /// Open the polynomial at a point.
    fn open(
        params: &Self::Params,
        proving_key: &<Self::SRS as StructuredReferenceString>::PKey,
        poly: &Self::Poly,
        x: &Self::EvalPoint,
        scratch_pad: &Self::ScratchPad,
        transcript: &mut impl Transcript<F>,
    ) -> (F, Self::Opening);

    /// Verify the opening of a polynomial at a point.
    fn verify(
        params: &Self::Params,
        verifying_key: &<Self::SRS as StructuredReferenceString>::VKey,
        commitment: &Self::Commitment,
        x: &Self::EvalPoint,
        v: F,
        opening: &Self::Opening,
<<<<<<< HEAD
        transcript: &mut T,
    ) -> bool;
}

#[derive(Debug, Clone)]
pub struct ExpanderGKRChallenge<C: GKRFieldConfig> {
    pub x: Vec<C::ChallengeField>,
    pub x_simd: Vec<C::ChallengeField>,
    pub x_mpi: Vec<C::ChallengeField>,
}

impl<C: GKRFieldConfig> ExpanderGKRChallenge<C> {
    pub fn local_xs(&self) -> Vec<C::ChallengeField> {
        let mut local_xs = vec![C::ChallengeField::ZERO; self.x_simd.len() + self.x.len()];
        local_xs[..self.x_simd.len()].copy_from_slice(&self.x_simd);
        local_xs[self.x_simd.len()..].copy_from_slice(&self.x);
        local_xs
    }

    pub fn global_xs(&self) -> Vec<C::ChallengeField> {
        let mut global_xs = vec![C::ChallengeField::ZERO; self.num_vars()];
        global_xs[..self.x_simd.len() + self.x.len()].copy_from_slice(&self.local_xs());
        global_xs[self.x_simd.len() + self.x.len()..].copy_from_slice(&self.x_mpi);
        global_xs
    }

    pub fn num_vars(&self) -> usize {
        self.x.len() + self.x_simd.len() + self.x_mpi.len()
    }
}

pub trait PCSForExpanderGKR<C: GKRFieldConfig, T: Transcript<C::ChallengeField>> {
    const NAME: &'static str;

    type Params: Clone + Debug + Default + Send;
    type ScratchPad: Clone + Debug + Default + Send + ExpSerde;

    type SRS: Clone + Debug + Default + ExpSerde + StructuredReferenceString;
    type Commitment: Clone + Debug + Default + ExpSerde;
    type Opening: Clone + Debug + Default + ExpSerde;

    /// Minimum number of variables supported in this PCS implementation,
    /// that such constraint exists for PCSs like Orion,
    /// but for Raw and Hyrax, polys of any size works.
    fn minimum_num_vars(_world_size: usize) -> usize {
        0
    }

    /// Generate a random structured reference string (SRS) for testing purposes.
    /// Each process should return the SAME GLOBAL SRS.
    fn gen_srs_for_testing(
        params: &Self::Params,
        mpi_config: &MPIConfig,
        rng: impl RngCore,
    ) -> Self::SRS;

    /// n_input_vars is with respect to the multilinear poly on each machine in MPI,
    /// also ignore the number of variables stacked in the SIMD field.
    fn gen_params(n_input_vars: usize) -> Self::Params;

    /// Initialize the scratch pad.
    /// Each process returns its own scratch pad.
    fn init_scratch_pad(params: &Self::Params, mpi_config: &MPIConfig) -> Self::ScratchPad;

    /// Commit to a polynomial. Root process returns the commitment, other processes can return
    /// arbitrary value.
    fn commit(
        params: &Self::Params,
        mpi_config: &MPIConfig,
        proving_key: &<Self::SRS as StructuredReferenceString>::PKey,
        poly: &impl MultilinearExtension<C::SimdCircuitField>,
        scratch_pad: &mut Self::ScratchPad,
    ) -> Option<Self::Commitment>;

    /// Open the polynomial at a point.
    /// Root process returns the opening, other processes can return arbitrary value.
    ///
    /// Note(ZF): In GKR, We'll add the opening proof to the transcript after
    /// calling this function.
    /// However, if the open function itself is a multi-round interactive argument,
    /// `transcript.append_field_element` is likely to be used within the function.
    ///
    /// By default, `transcript.append_field_element` will add the field element to the proof,
    /// which means the field element is added twice.
    ///
    /// A temporary solution is to add a `transcript.lock_proof()` at the beginning of the open
    /// function and a `transcript.unlock_proof()` at the end of the open function.
    ///
    /// In this case, the `lock/unlock` function must be added at the beginning and end of the
    /// verify function as well.
    ///
    /// NOTE(HS): We introduce MPI for the sake of parallelism, s.t., we can accelerate
    /// the opening algorithm.  In such case, only the PCS opening at the root matters,
    /// while opening from the subordinate parties are not used, at a scope of whole GKR
    /// argument system.
    fn open(
        params: &Self::Params,
        mpi_config: &MPIConfig,
        proving_key: &<Self::SRS as StructuredReferenceString>::PKey,
        poly: &impl MultilinearExtension<C::SimdCircuitField>,
        x: &ExpanderGKRChallenge<C>,
        transcript: &mut T,
        scratch_pad: &Self::ScratchPad,
    ) -> Option<Self::Opening>;

    /// Verify the opening of a polynomial at a point.
    /// This should only be called on the root process.
    ///
    /// NOTE(HS): Again, corresponding to the comments in opening, the PCS opening reaching
    /// this verify algorithm should be the one at the MPI root, rather than the ones from
    /// any other subordinate MPI parties.
    fn verify(
        params: &Self::Params,
        verifying_key: &<Self::SRS as StructuredReferenceString>::VKey,
        commitment: &Self::Commitment,
        x: &ExpanderGKRChallenge<C>,
        v: C::ChallengeField,
        transcript: &mut T,
        opening: &Self::Opening,
=======
        transcript: &mut impl Transcript<F>,
>>>>>>> 8a83eb5b
    ) -> bool;
}

pub(crate) trait TensorCodeIOPPCS {
    // TODO(HS) better to be set as 16, but benchmark for gf2 keccak will complain and spam stderr
    // TODO(HS) set this to a method function varying by polynomial variables
    // should be O(\log n) where n is the polynomial size, essentially when polynomial
    // is small the leaves should be 2, then scale up to 4, 8, 16 ...
    const MINIMUM_LEAVES_IN_RANGE_OPENING: usize = 8;

    fn codeword_len(&self) -> usize;

    fn minimum_hamming_weight(&self) -> f64;

    fn local_eval_shape(
        world_size: usize,
        num_local_vars: usize,
        num_bits_base_field: usize,
        field_pack_size: usize,
    ) -> (usize, usize) {
        let num_bits_packed_field = field_pack_size * num_bits_base_field;

        let minimum_num_bytes_opening_per_world = {
            let minimum_num_bytes_opening =
                Self::MINIMUM_LEAVES_IN_RANGE_OPENING * tree::LEAF_BYTES;
            assert_eq!(minimum_num_bytes_opening % world_size, 0);

            minimum_num_bytes_opening / world_size
        };

        let num_packed_fields_per_world_in_opening = {
            let num_bytes_packed_field = num_bits_packed_field / 8;

            minimum_num_bytes_opening_per_world.div_ceil(num_bytes_packed_field)
        };

        let row_num: usize = num_packed_fields_per_world_in_opening * field_pack_size;
        let msg_size: usize = (1 << num_local_vars) / row_num;

        (row_num, msg_size)
    }

    fn query_complexity(&self, soundness_bits: usize) -> usize {
        // NOTE: use Ligero (AHIV22) appendix C argument.
        let avg_case_dist = self.minimum_hamming_weight() / 2f64;
        let sec_bits = -(1f64 - avg_case_dist).log2();

        (soundness_bits as f64 / sec_bits).ceil() as usize
    }

    fn proximity_repetitions<F: Field>(&self, soundness_bits: usize) -> usize {
        // NOTE: use Ligero (AHIV22) or Avg-case dist to a code (BKS18)
        // version of avg case dist in unique decoding technique.
        // Here is the probability union bound
        let single_run_soundness_bits = F::FIELD_SIZE - self.codeword_len().ilog2() as usize;

        (soundness_bits as f64 / single_run_soundness_bits as f64).ceil() as usize
    }
}<|MERGE_RESOLUTION|>--- conflicted
+++ resolved
@@ -55,129 +55,7 @@
         x: &Self::EvalPoint,
         v: F,
         opening: &Self::Opening,
-<<<<<<< HEAD
-        transcript: &mut T,
-    ) -> bool;
-}
-
-#[derive(Debug, Clone)]
-pub struct ExpanderGKRChallenge<C: GKRFieldConfig> {
-    pub x: Vec<C::ChallengeField>,
-    pub x_simd: Vec<C::ChallengeField>,
-    pub x_mpi: Vec<C::ChallengeField>,
-}
-
-impl<C: GKRFieldConfig> ExpanderGKRChallenge<C> {
-    pub fn local_xs(&self) -> Vec<C::ChallengeField> {
-        let mut local_xs = vec![C::ChallengeField::ZERO; self.x_simd.len() + self.x.len()];
-        local_xs[..self.x_simd.len()].copy_from_slice(&self.x_simd);
-        local_xs[self.x_simd.len()..].copy_from_slice(&self.x);
-        local_xs
-    }
-
-    pub fn global_xs(&self) -> Vec<C::ChallengeField> {
-        let mut global_xs = vec![C::ChallengeField::ZERO; self.num_vars()];
-        global_xs[..self.x_simd.len() + self.x.len()].copy_from_slice(&self.local_xs());
-        global_xs[self.x_simd.len() + self.x.len()..].copy_from_slice(&self.x_mpi);
-        global_xs
-    }
-
-    pub fn num_vars(&self) -> usize {
-        self.x.len() + self.x_simd.len() + self.x_mpi.len()
-    }
-}
-
-pub trait PCSForExpanderGKR<C: GKRFieldConfig, T: Transcript<C::ChallengeField>> {
-    const NAME: &'static str;
-
-    type Params: Clone + Debug + Default + Send;
-    type ScratchPad: Clone + Debug + Default + Send + ExpSerde;
-
-    type SRS: Clone + Debug + Default + ExpSerde + StructuredReferenceString;
-    type Commitment: Clone + Debug + Default + ExpSerde;
-    type Opening: Clone + Debug + Default + ExpSerde;
-
-    /// Minimum number of variables supported in this PCS implementation,
-    /// that such constraint exists for PCSs like Orion,
-    /// but for Raw and Hyrax, polys of any size works.
-    fn minimum_num_vars(_world_size: usize) -> usize {
-        0
-    }
-
-    /// Generate a random structured reference string (SRS) for testing purposes.
-    /// Each process should return the SAME GLOBAL SRS.
-    fn gen_srs_for_testing(
-        params: &Self::Params,
-        mpi_config: &MPIConfig,
-        rng: impl RngCore,
-    ) -> Self::SRS;
-
-    /// n_input_vars is with respect to the multilinear poly on each machine in MPI,
-    /// also ignore the number of variables stacked in the SIMD field.
-    fn gen_params(n_input_vars: usize) -> Self::Params;
-
-    /// Initialize the scratch pad.
-    /// Each process returns its own scratch pad.
-    fn init_scratch_pad(params: &Self::Params, mpi_config: &MPIConfig) -> Self::ScratchPad;
-
-    /// Commit to a polynomial. Root process returns the commitment, other processes can return
-    /// arbitrary value.
-    fn commit(
-        params: &Self::Params,
-        mpi_config: &MPIConfig,
-        proving_key: &<Self::SRS as StructuredReferenceString>::PKey,
-        poly: &impl MultilinearExtension<C::SimdCircuitField>,
-        scratch_pad: &mut Self::ScratchPad,
-    ) -> Option<Self::Commitment>;
-
-    /// Open the polynomial at a point.
-    /// Root process returns the opening, other processes can return arbitrary value.
-    ///
-    /// Note(ZF): In GKR, We'll add the opening proof to the transcript after
-    /// calling this function.
-    /// However, if the open function itself is a multi-round interactive argument,
-    /// `transcript.append_field_element` is likely to be used within the function.
-    ///
-    /// By default, `transcript.append_field_element` will add the field element to the proof,
-    /// which means the field element is added twice.
-    ///
-    /// A temporary solution is to add a `transcript.lock_proof()` at the beginning of the open
-    /// function and a `transcript.unlock_proof()` at the end of the open function.
-    ///
-    /// In this case, the `lock/unlock` function must be added at the beginning and end of the
-    /// verify function as well.
-    ///
-    /// NOTE(HS): We introduce MPI for the sake of parallelism, s.t., we can accelerate
-    /// the opening algorithm.  In such case, only the PCS opening at the root matters,
-    /// while opening from the subordinate parties are not used, at a scope of whole GKR
-    /// argument system.
-    fn open(
-        params: &Self::Params,
-        mpi_config: &MPIConfig,
-        proving_key: &<Self::SRS as StructuredReferenceString>::PKey,
-        poly: &impl MultilinearExtension<C::SimdCircuitField>,
-        x: &ExpanderGKRChallenge<C>,
-        transcript: &mut T,
-        scratch_pad: &Self::ScratchPad,
-    ) -> Option<Self::Opening>;
-
-    /// Verify the opening of a polynomial at a point.
-    /// This should only be called on the root process.
-    ///
-    /// NOTE(HS): Again, corresponding to the comments in opening, the PCS opening reaching
-    /// this verify algorithm should be the one at the MPI root, rather than the ones from
-    /// any other subordinate MPI parties.
-    fn verify(
-        params: &Self::Params,
-        verifying_key: &<Self::SRS as StructuredReferenceString>::VKey,
-        commitment: &Self::Commitment,
-        x: &ExpanderGKRChallenge<C>,
-        v: C::ChallengeField,
-        transcript: &mut T,
-        opening: &Self::Opening,
-=======
         transcript: &mut impl Transcript<F>,
->>>>>>> 8a83eb5b
     ) -> bool;
 }
 
