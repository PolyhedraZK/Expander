--- conflicted
+++ resolved
@@ -1,7 +1,6 @@
 use arith::{ExtensionField, Field};
 use gkr_engine::Transcript;
 use halo2curves::{ff::PrimeField, group::UncompressedEncoding, msm, CurveAffine};
-use polynomials::MultiLinearPoly;
 use polynomials::{
     EqPolynomial, MultilinearExtension, MutRefMultiLinearPoly, MutableMultilinearExtension,
     RefMultiLinearPoly,
@@ -338,11 +337,7 @@
 #[allow(clippy::type_complexity)]
 pub(crate) fn hyrax_multi_points_batch_open_internal<C>(
     proving_key: &PedersenParams<C>,
-<<<<<<< HEAD
-    polys: &[MultiLinearPoly<C::Scalar>],
-=======
     polys: &[impl MultilinearExtension<C::Scalar>],
->>>>>>> 0e74bded
     points: &[Vec<C::Scalar>],
     transcript: &mut impl Transcript,
 ) -> (Vec<C::Scalar>, BatchOpening<C::Scalar, HyraxPCS<C>>)
@@ -358,11 +353,7 @@
     let evals: Vec<C::Scalar> = polys
         .par_iter()
         .zip_eq(points.par_iter())
-<<<<<<< HEAD
-        .map(|(poly, point)| poly.evaluate_jolt(point))
-=======
         .map(|(poly, point)| poly.evaluate(point))
->>>>>>> 0e74bded
         .collect();
     eval_timer.stop();
 
@@ -395,11 +386,7 @@
 /// 4. verify commitment
 pub(crate) fn hyrax_multi_points_batch_verify_internal<C>(
     verifying_key: &PedersenParams<C>,
-<<<<<<< HEAD
-    commitments: &[HyraxCommitment<C>],
-=======
     commitments: &[impl AsRef<HyraxCommitment<C>>],
->>>>>>> 0e74bded
     points: &[Vec<C::Scalar>],
     values: &[C::Scalar],
     batch_opening: &BatchOpening<C::Scalar, HyraxPCS<C>>,
@@ -413,31 +400,22 @@
 {
     let a2 = batch_opening.sum_check_proof.export_point_to_expander();
 
-<<<<<<< HEAD
-    let commitments = commitments.iter().map(|c| c.0.clone()).collect::<Vec<_>>();
-
-    let (tilde_g_eval, g_prime_commit) = verifier_merge_points(
-=======
     let commitments = commitments
         .iter()
         .map(|c| c.as_ref().0.clone())
         .collect::<Vec<_>>();
 
     let (sumcheck_verified, tilde_g_eval, g_prime_commit) = verifier_merge_points(
->>>>>>> 0e74bded
         &commitments,
         points,
         values,
         &batch_opening.sum_check_proof,
         transcript,
     );
-<<<<<<< HEAD
-=======
     if !sumcheck_verified {
         return false;
     }
 
->>>>>>> 0e74bded
     let g_prime_commit = HyraxCommitment(g_prime_commit);
 
     // verify commitment
