use arith::ExtensionField;
use gkr_engine::{
    ExpanderPCS, ExpanderSingleVarChallenge, FieldEngine, MPIEngine, PolynomialCommitmentType,
    StructuredReferenceString, Transcript,
};
use halo2curves::{ff::PrimeField, msm, CurveAffine};
use polynomials::{
    EqPolynomial, MultilinearExtension, MutRefMultiLinearPoly, MutableMultilinearExtension,
    RefMultiLinearPoly,
};
use serdes::ExpSerde;

use crate::{
    hyrax::{
        hyrax_impl::{hyrax_commit, hyrax_open, hyrax_setup, hyrax_verify},
        pedersen::pedersen_commit,
    },
    HyraxCommitment, HyraxOpening, HyraxPCS, PedersenParams,
};

impl<G, C> ExpanderPCS<G, C::Scalar> for HyraxPCS<C>
where
    G: FieldEngine<ChallengeField = C::Scalar, SimdCircuitField = C::Scalar>,
    C: CurveAffine + ExpSerde,
    C::Scalar: ExtensionField + PrimeField,
    C::ScalarExt: ExtensionField + PrimeField,
{
    const NAME: &'static str = "HyraxPCSForExpanderGKR";

    const PCS_TYPE: PolynomialCommitmentType = PolynomialCommitmentType::Hyrax;

    type Params = usize;
    type ScratchPad = ();

    type Commitment = HyraxCommitment<C>;
    type Opening = HyraxOpening<C>;
    type SRS = PedersenParams<C>;

<<<<<<< HEAD
    type Accumulator = ();

    fn gen_params(n_input_vars: usize) -> Self::Params {
=======
    fn gen_params(n_input_vars: usize, _world_size: usize) -> Self::Params {
>>>>>>> 3b267c82
        n_input_vars
    }

    fn init_scratch_pad(_params: &Self::Params, _mpi_engine: &impl MPIEngine) -> Self::ScratchPad {}

    fn gen_srs_for_testing(
        params: &Self::Params,
        mpi_engine: &impl MPIEngine,
        rng: impl rand::RngCore,
    ) -> Self::SRS {
        let mpi_vars = mpi_engine.world_size().ilog2() as usize;

        hyrax_setup(*params, mpi_vars, rng)
    }

    fn commit(
        _params: &Self::Params,
        mpi_engine: &impl MPIEngine,
        proving_key: &<Self::SRS as StructuredReferenceString>::PKey,
        poly: &impl polynomials::MultilinearExtension<C::Scalar>,
        _scratch_pad: &mut Self::ScratchPad,
    ) -> Option<Self::Commitment> {
        let local_commit = hyrax_commit(proving_key, poly);

        if mpi_engine.is_single_process() {
            return local_commit.into();
        }

        let mut global_commit: Vec<C> = if mpi_engine.is_root() {
            vec![C::default(); mpi_engine.world_size() * local_commit.0.len()]
        } else {
            vec![]
        };

        mpi_engine.gather_vec(&local_commit.0, &mut global_commit);
        if !mpi_engine.is_root() {
            return None;
        }

        HyraxCommitment(global_commit).into()
    }

    fn open(
        _params: &Self::Params,
        mpi_engine: &impl MPIEngine,
        proving_key: &<Self::SRS as StructuredReferenceString>::PKey,
        poly: &impl polynomials::MultilinearExtension<C::Scalar>,
        x: &ExpanderSingleVarChallenge<G>,
        _transcript: &mut impl Transcript,
        _scratch_pad: &Self::ScratchPad,
    ) -> Option<Self::Opening> {
        if mpi_engine.is_single_process() {
            let (_, open) = hyrax_open(proving_key, poly, &x.local_xs());
            return open.into();
        }

        let pedersen_len = proving_key.msm_len();
        let pedersen_vars = pedersen_len.ilog2() as usize;

        let local_vars = x.local_xs();
        let mut local_basis = poly.hypercube_basis();
        let mut local_mle = MutRefMultiLinearPoly::from_ref(&mut local_basis);
        local_mle.fix_variables(&local_vars[pedersen_vars..]);

        let eq_mpi_vars = EqPolynomial::build_eq_x_r(&x.r_mpi);
        let combined_coeffs = mpi_engine.coef_combine_vec(&local_basis, &eq_mpi_vars);

        if !mpi_engine.is_root() {
            return None;
        }

        HyraxOpening(combined_coeffs).into()
    }

    fn partial_verify(
        _params: &Self::Params,
        verifying_key: &<Self::SRS as StructuredReferenceString>::VKey,
        commitment: &Self::Commitment,
        x: &ExpanderSingleVarChallenge<G>,
        v: <G as FieldEngine>::ChallengeField,
        _transcript: &mut impl Transcript,
        opening: &Self::Opening,
        _accumulator: &mut Self::Accumulator,
    ) -> bool {
        if x.r_mpi.is_empty() {
            return hyrax_verify(verifying_key, commitment, &x.local_xs(), v, opening);
        }

        let pedersen_len = verifying_key.msm_len();
        let pedersen_vars = pedersen_len.ilog2() as usize;

        let local_vars = x.local_xs();
        let mut non_row_vars = local_vars[pedersen_vars..].to_vec();
        non_row_vars.extend_from_slice(&x.r_mpi);

        let eq_combination: Vec<C::Scalar> = EqPolynomial::build_eq_x_r(&non_row_vars);
        let row_comm = msm::best_multiexp(&eq_combination, &commitment.0);

        if pedersen_commit(verifying_key, &opening.0) != row_comm.into() {
            return false;
        }

        let mut scratch = vec![C::Scalar::default(); opening.0.len()];
        v == RefMultiLinearPoly::from_ref(&opening.0)
            .evaluate_with_buffer(&local_vars[..pedersen_vars], &mut scratch)
    }
}<|MERGE_RESOLUTION|>--- conflicted
+++ resolved
@@ -36,13 +36,9 @@
     type Opening = HyraxOpening<C>;
     type SRS = PedersenParams<C>;
 
-<<<<<<< HEAD
     type Accumulator = ();
 
-    fn gen_params(n_input_vars: usize) -> Self::Params {
-=======
     fn gen_params(n_input_vars: usize, _world_size: usize) -> Self::Params {
->>>>>>> 3b267c82
         n_input_vars
     }
 
