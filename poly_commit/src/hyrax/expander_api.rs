use arith::ExtensionField;
use gkr_engine::{
    ExpanderPCS, ExpanderSingleVarChallenge, FieldEngine, MPIEngine, PolynomialCommitmentType,
    StructuredReferenceString, Transcript,
};
use halo2curves::{ff::PrimeField, group::UncompressedEncoding, msm, CurveAffine};
use polynomials::{
    EqPolynomial, MultiLinearPoly, MultilinearExtension, MutRefMultiLinearPoly,
    MutableMultilinearExtension, RefMultiLinearPoly,
};
use serdes::ExpSerde;

use crate::{
    hyrax::{
        hyrax_impl::{hyrax_commit, hyrax_open, hyrax_setup, hyrax_verify},
        pedersen::pedersen_commit,
    },
    traits::BatchOpening,
    HyraxCommitment, HyraxOpening, HyraxPCS, PedersenParams,
};

use super::hyrax_impl::{
    hyrax_multi_points_batch_open_internal, hyrax_multi_points_batch_verify_internal,
};

impl<G, C> ExpanderPCS<G, C::Scalar> for HyraxPCS<C>
where
    G: FieldEngine<ChallengeField = C::Scalar, SimdCircuitField = C::Scalar>,
    C: CurveAffine + ExpSerde + UncompressedEncoding,
    C::Scalar: ExtensionField + PrimeField,
    C::ScalarExt: ExtensionField + PrimeField,
    C::Base: PrimeField<Repr = [u8; 32]>,
{
    const NAME: &'static str = "HyraxPCSForExpanderGKR";

    const PCS_TYPE: PolynomialCommitmentType = PolynomialCommitmentType::Hyrax;

    type Params = usize;
    type ScratchPad = ();

    type Commitment = HyraxCommitment<C>;
    type Opening = HyraxOpening<C>;
    type SRS = PedersenParams<C>;

    type BatchOpening = BatchOpening<C::Scalar, Self>;

    fn gen_params(n_input_vars: usize, _world_size: usize) -> Self::Params {
        n_input_vars
    }

    fn init_scratch_pad(_params: &Self::Params, _mpi_engine: &impl MPIEngine) -> Self::ScratchPad {}

    fn gen_srs(
        params: &Self::Params,
        mpi_engine: &impl MPIEngine,
        rng: impl rand::RngCore,
    ) -> Self::SRS {
        let mpi_vars = mpi_engine.world_size().ilog2() as usize;

        hyrax_setup(*params, mpi_vars, rng)
    }

    fn commit(
        _params: &Self::Params,
        mpi_engine: &impl MPIEngine,
        proving_key: &<Self::SRS as StructuredReferenceString>::PKey,
        poly: &impl polynomials::MultilinearExtension<C::Scalar>,
        _scratch_pad: &mut Self::ScratchPad,
    ) -> Option<Self::Commitment> {
        let local_commit = hyrax_commit(proving_key, poly);

        if mpi_engine.is_single_process() {
            return local_commit.into();
        }

        let mut global_commit: Vec<C> = if mpi_engine.is_root() {
            vec![C::default(); mpi_engine.world_size() * local_commit.0.len()]
        } else {
            vec![]
        };

        mpi_engine.gather_vec(&local_commit.0, &mut global_commit);
        if !mpi_engine.is_root() {
            return None;
        }

        HyraxCommitment(global_commit).into()
    }

    fn open(
        _params: &Self::Params,
        mpi_engine: &impl MPIEngine,
        proving_key: &<Self::SRS as StructuredReferenceString>::PKey,
        poly: &impl polynomials::MultilinearExtension<C::Scalar>,
        x: &ExpanderSingleVarChallenge<G>,
        _transcript: &mut impl Transcript,
        _scratch_pad: &Self::ScratchPad,
    ) -> Option<Self::Opening> {
        if mpi_engine.is_single_process() {
            let (_, open) = hyrax_open(proving_key, poly, &x.local_xs());
            return open.into();
        }

        let pedersen_len = proving_key.msm_len();
        let pedersen_vars = pedersen_len.ilog2() as usize;

        let local_vars = x.local_xs();
        let mut local_basis = poly.hypercube_basis();
        let mut local_mle = MutRefMultiLinearPoly::from_ref(&mut local_basis);
        local_mle.fix_variables(&local_vars[pedersen_vars..]);

        let eq_mpi_vars = EqPolynomial::build_eq_x_r(&x.r_mpi);
        let combined_coeffs = mpi_engine.coef_combine_vec(&local_basis, &eq_mpi_vars);

        if !mpi_engine.is_root() {
            return None;
        }

        HyraxOpening(combined_coeffs).into()
    }

    fn verify(
        _params: &Self::Params,
        verifying_key: &<Self::SRS as StructuredReferenceString>::VKey,
        commitment: &Self::Commitment,
        x: &ExpanderSingleVarChallenge<G>,
        evals: <G as FieldEngine>::ChallengeField,
        _transcript: &mut impl Transcript,
        opening: &Self::Opening,
    ) -> bool {
        if x.r_mpi.is_empty() {
            return hyrax_verify(verifying_key, commitment, &x.local_xs(), evals, opening);
        }

        let pedersen_len = verifying_key.msm_len();
        let pedersen_vars = pedersen_len.ilog2() as usize;

        let local_vars = x.local_xs();
        let mut non_row_vars = local_vars[pedersen_vars..].to_vec();
        non_row_vars.extend_from_slice(&x.r_mpi);

        let eq_combination: Vec<C::Scalar> = EqPolynomial::build_eq_x_r(&non_row_vars);
        let row_comm = msm::best_multiexp(&eq_combination, &commitment.0);

        if pedersen_commit(verifying_key, &opening.0) != row_comm.into() {
            return false;
        }

        let mut scratch = vec![C::Scalar::default(); opening.0.len()];
        evals
            == RefMultiLinearPoly::from_ref(&opening.0)
                .evaluate_with_buffer(&local_vars[..pedersen_vars], &mut scratch)
    }

    /// Open a set of polynomials at a set of points.
    fn multi_points_batch_open(
        _params: &Self::Params,
        mpi_engine: &impl MPIEngine,
        proving_key: &<Self::SRS as StructuredReferenceString>::PKey,
<<<<<<< HEAD
        mle_poly_list: &[MultiLinearPoly<C::Scalar>],
=======
        mle_poly_list: &[impl MultilinearExtension<C::Scalar>],
>>>>>>> 0e74bded
        eval_points: &[ExpanderSingleVarChallenge<G>],
        _scratch_pad: &Self::ScratchPad,
        transcript: &mut impl Transcript,
    ) -> (Vec<C::Scalar>, Self::BatchOpening) {
        if mpi_engine.is_single_process() || mpi_engine.is_root() {
            let points = eval_points.iter().map(|x| x.local_xs()).collect::<Vec<_>>();

            hyrax_multi_points_batch_open_internal(proving_key, mle_poly_list, &points, transcript)
        } else {
            // todo: handle this case?
            panic!("Hyrax PCS does not support multi-points batch opening in non-root processes");
        }
    }

    /// Verify the opening of a set of polynomials at a set of points.
    fn multi_points_batch_verify(
        _params: &Self::Params,
        verifying_key: &<Self::SRS as StructuredReferenceString>::VKey,
<<<<<<< HEAD
        commitments: &[Self::Commitment],
=======
        commitments: &[impl AsRef<Self::Commitment>],
>>>>>>> 0e74bded
        x: &[ExpanderSingleVarChallenge<G>],
        evals: &[<G as FieldEngine>::ChallengeField],
        batch_opening: &Self::BatchOpening,
        transcript: &mut impl Transcript,
    ) -> bool {
        for x_i in x {
            assert!(
                x_i.r_mpi.is_empty(),
                "Hyrax PCS does not support multi-points batch verification with MPI challenges"
            );
        }
        let points = x.iter().map(|x| x.local_xs()).collect::<Vec<_>>();

        hyrax_multi_points_batch_verify_internal(
            verifying_key,
            commitments,
            &points,
            evals,
            batch_opening,
            transcript,
        )
    }
}<|MERGE_RESOLUTION|>--- conflicted
+++ resolved
@@ -5,8 +5,8 @@
 };
 use halo2curves::{ff::PrimeField, group::UncompressedEncoding, msm, CurveAffine};
 use polynomials::{
-    EqPolynomial, MultiLinearPoly, MultilinearExtension, MutRefMultiLinearPoly,
-    MutableMultilinearExtension, RefMultiLinearPoly,
+    EqPolynomial, MultilinearExtension, MutRefMultiLinearPoly, MutableMultilinearExtension,
+    RefMultiLinearPoly,
 };
 use serdes::ExpSerde;
 
@@ -157,11 +157,7 @@
         _params: &Self::Params,
         mpi_engine: &impl MPIEngine,
         proving_key: &<Self::SRS as StructuredReferenceString>::PKey,
-<<<<<<< HEAD
-        mle_poly_list: &[MultiLinearPoly<C::Scalar>],
-=======
         mle_poly_list: &[impl MultilinearExtension<C::Scalar>],
->>>>>>> 0e74bded
         eval_points: &[ExpanderSingleVarChallenge<G>],
         _scratch_pad: &Self::ScratchPad,
         transcript: &mut impl Transcript,
@@ -180,11 +176,7 @@
     fn multi_points_batch_verify(
         _params: &Self::Params,
         verifying_key: &<Self::SRS as StructuredReferenceString>::VKey,
-<<<<<<< HEAD
-        commitments: &[Self::Commitment],
-=======
         commitments: &[impl AsRef<Self::Commitment>],
->>>>>>> 0e74bded
         x: &[ExpanderSingleVarChallenge<G>],
         evals: &[<G as FieldEngine>::ChallengeField],
         batch_opening: &Self::BatchOpening,
