<<<<<<< HEAD
use gkr_engine::{ExpanderPCS, FieldEngine, MPIConfig, StructuredReferenceString};
=======
use ark_std::test_rng;
use gkr_field_config::GKRFieldConfig;
use mpi_config::MPIConfig;
use transcript::Transcript;

use crate::{PCSForExpanderGKR, StructuredReferenceString};

impl StructuredReferenceString for () {
    type PKey = ();
    type VKey = ();

    fn into_keys(self) -> (Self::PKey, Self::VKey) {
        ((), ())
    }
}
>>>>>>> 911e0c26

#[allow(clippy::type_complexity)]
pub fn expander_pcs_init_testing_only<FieldConfig: FieldEngine, PCS: ExpanderPCS<FieldConfig>>(
    n_input_vars: usize,
    mpi_config: &MPIConfig,
) -> (
    PCS::Params,
    <PCS::SRS as StructuredReferenceString>::PKey,
    <PCS::SRS as StructuredReferenceString>::VKey,
    PCS::ScratchPad,
) {
<<<<<<< HEAD
    let pcs_params = <PCS as ExpanderPCS<FieldConfig>>::gen_params(n_input_vars);
    let pcs_setup =
        <PCS as ExpanderPCS<FieldConfig>>::gen_srs_for_testing(&pcs_params, mpi_config, &mut rng);
=======
    let mut rng = test_rng();

    let pcs_params = <PCS as PCSForExpanderGKR<FieldConfig, T>>::gen_params(n_input_vars);
    let pcs_setup = <PCS as PCSForExpanderGKR<FieldConfig, T>>::gen_srs_for_testing(
        &pcs_params,
        mpi_config,
        &mut rng,
    );
>>>>>>> 911e0c26
    let (pcs_proving_key, pcs_verification_key) = pcs_setup.into_keys();
    let pcs_scratch = <PCS as ExpanderPCS<FieldConfig>>::init_scratch_pad(&pcs_params, mpi_config);

    (
        pcs_params,
        pcs_proving_key,
        pcs_verification_key,
        pcs_scratch,
    )
}<|MERGE_RESOLUTION|>--- conflicted
+++ resolved
@@ -1,22 +1,4 @@
-<<<<<<< HEAD
 use gkr_engine::{ExpanderPCS, FieldEngine, MPIConfig, StructuredReferenceString};
-=======
-use ark_std::test_rng;
-use gkr_field_config::GKRFieldConfig;
-use mpi_config::MPIConfig;
-use transcript::Transcript;
-
-use crate::{PCSForExpanderGKR, StructuredReferenceString};
-
-impl StructuredReferenceString for () {
-    type PKey = ();
-    type VKey = ();
-
-    fn into_keys(self) -> (Self::PKey, Self::VKey) {
-        ((), ())
-    }
-}
->>>>>>> 911e0c26
 
 #[allow(clippy::type_complexity)]
 pub fn expander_pcs_init_testing_only<FieldConfig: FieldEngine, PCS: ExpanderPCS<FieldConfig>>(
@@ -28,20 +10,9 @@
     <PCS::SRS as StructuredReferenceString>::VKey,
     PCS::ScratchPad,
 ) {
-<<<<<<< HEAD
     let pcs_params = <PCS as ExpanderPCS<FieldConfig>>::gen_params(n_input_vars);
     let pcs_setup =
         <PCS as ExpanderPCS<FieldConfig>>::gen_srs_for_testing(&pcs_params, mpi_config, &mut rng);
-=======
-    let mut rng = test_rng();
-
-    let pcs_params = <PCS as PCSForExpanderGKR<FieldConfig, T>>::gen_params(n_input_vars);
-    let pcs_setup = <PCS as PCSForExpanderGKR<FieldConfig, T>>::gen_srs_for_testing(
-        &pcs_params,
-        mpi_config,
-        &mut rng,
-    );
->>>>>>> 911e0c26
     let (pcs_proving_key, pcs_verification_key) = pcs_setup.into_keys();
     let pcs_scratch = <PCS as ExpanderPCS<FieldConfig>>::init_scratch_pad(&pcs_params, mpi_config);
 
