use gkr_field_config::GKRFieldConfig;
use mpi_config::MPIConfig;
use serdes::ExpSerde;
use transcript::Transcript;

use crate::{PCSForExpanderGKR, StructuredReferenceString};

<<<<<<< HEAD
#[derive(Clone, Debug, Default)]
pub struct PCSEmptyType {}

impl ExpSerde for PCSEmptyType {
    const SERIALIZED_SIZE: usize = unimplemented!();

    fn serialize_into<W: std::io::Write>(&self, _writer: W) -> serdes::SerdeResult<()> {
        Ok(())
    }

    fn deserialize_from<R: std::io::Read>(_reader: R) -> serdes::SerdeResult<Self> {
        Ok(Self {})
    }
}

impl StructuredReferenceString for PCSEmptyType {
    type PKey = PCSEmptyType;
    type VKey = PCSEmptyType;
=======
impl StructuredReferenceString for () {
    type PKey = ();
    type VKey = ();
>>>>>>> c92620ef

    fn into_keys(self) -> (Self::PKey, Self::VKey) {
        ((), ())
    }
}

#[allow(clippy::type_complexity)]
pub fn expander_pcs_init_testing_only<
    FieldConfig: GKRFieldConfig,
    T: Transcript<FieldConfig::ChallengeField>,
    PCS: PCSForExpanderGKR<FieldConfig, T>,
>(
    n_input_vars: usize,
    mpi_config: &MPIConfig,
    mut rng: impl rand::RngCore,
) -> (
    PCS::Params,
    <PCS::SRS as StructuredReferenceString>::PKey,
    <PCS::SRS as StructuredReferenceString>::VKey,
    PCS::ScratchPad,
) {
    let pcs_params = <PCS as PCSForExpanderGKR<FieldConfig, T>>::gen_params(n_input_vars);
    let pcs_setup = <PCS as PCSForExpanderGKR<FieldConfig, T>>::gen_srs_for_testing(
        &pcs_params,
        mpi_config,
        &mut rng,
    );
    let (pcs_proving_key, pcs_verification_key) = pcs_setup.into_keys();
    let pcs_scratch =
        <PCS as PCSForExpanderGKR<FieldConfig, T>>::init_scratch_pad(&pcs_params, mpi_config);

    (
        pcs_params,
        pcs_proving_key,
        pcs_verification_key,
        pcs_scratch,
    )
}<|MERGE_RESOLUTION|>--- conflicted
+++ resolved
@@ -1,34 +1,12 @@
 use gkr_field_config::GKRFieldConfig;
 use mpi_config::MPIConfig;
-use serdes::ExpSerde;
 use transcript::Transcript;
 
 use crate::{PCSForExpanderGKR, StructuredReferenceString};
 
-<<<<<<< HEAD
-#[derive(Clone, Debug, Default)]
-pub struct PCSEmptyType {}
-
-impl ExpSerde for PCSEmptyType {
-    const SERIALIZED_SIZE: usize = unimplemented!();
-
-    fn serialize_into<W: std::io::Write>(&self, _writer: W) -> serdes::SerdeResult<()> {
-        Ok(())
-    }
-
-    fn deserialize_from<R: std::io::Read>(_reader: R) -> serdes::SerdeResult<Self> {
-        Ok(Self {})
-    }
-}
-
-impl StructuredReferenceString for PCSEmptyType {
-    type PKey = PCSEmptyType;
-    type VKey = PCSEmptyType;
-=======
 impl StructuredReferenceString for () {
     type PKey = ();
     type VKey = ();
->>>>>>> c92620ef
 
     fn into_keys(self) -> (Self::PKey, Self::VKey) {
         ((), ())
