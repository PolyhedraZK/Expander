--- conflicted
+++ resolved
@@ -182,14 +182,9 @@
 ) -> bool
 where
     E: MultiMillerLoop,
-<<<<<<< HEAD
-    E::G1Affine: CurveAffine<ScalarExt = E::Fr, CurveExt = E::G1>,
-    E::Fr: ExtensionField,
-=======
     E::G1Affine: CurveAffine<ScalarExt = E::Fr, CurveExt = E::G1> + ExpSerde,
     E::G2Affine: ExpSerde,
     E::Fr: ExtensionField + ExpSerde,
->>>>>>> 410d99d0
     T: Transcript,
 {
     opening
