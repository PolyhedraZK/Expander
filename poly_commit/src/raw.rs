/// Raw commitment for multi-linear polynomials
use crate::{
    ExpanderGKRChallenge, PCSEmptyType, PCSForExpanderGKR, PolynomialCommitmentScheme,
    StructuredReferenceString,
};
use arith::{BN254Fr, Field, FieldForECC, FieldSerde, FieldSerdeResult, SimdField};
use ethnum::U256;
use gkr_field_config::GKRFieldConfig;
use mpi_config::MPIConfig;
use polynomials::{MultiLinearPoly, MultilinearExtension};
use rand::RngCore;
use transcript::Transcript;

#[derive(Clone, Debug, Default)]
pub struct RawCommitment<F: Field> {
    pub evals: Vec<F>,
}

impl<F: Field> FieldSerde for RawCommitment<F> {
    const SERIALIZED_SIZE: usize = unimplemented!();

    fn serialize_into<W: std::io::Write>(&self, mut writer: W) -> FieldSerdeResult<()> {
        let u256_embedded = U256::from(self.evals.len() as u64);
        let fr_embedded = BN254Fr::from_u256(u256_embedded);
        fr_embedded.serialize_into(&mut writer)?;

        for v in self.evals.iter() {
            v.serialize_into(&mut writer)?;
        }
        Ok(())
    }

    fn deserialize_from<R: std::io::Read>(mut reader: R) -> FieldSerdeResult<Self> {
        let mut v = Self::default();

        let fr_embedded = BN254Fr::deserialize_from(&mut reader)?;
        let u256_embedded = fr_embedded.to_u256();
        let len = u256_embedded.as_usize();

        for _ in 0..len {
            v.evals.push(F::deserialize_from(&mut reader)?);
        }
        Ok(v)
    }
}

#[derive(Clone, Debug, Default)]
pub struct RawMultiLinearParams {
    pub n_vars: usize,
}

#[derive(Clone, Debug, Default)]
pub struct RawMultiLinearScratchPad<F: Field> {
    pub eval_buffer: Vec<F>,
}

// Raw commitment for multi-linear polynomials
pub struct RawMultilinearPCS {}

impl<F: Field> PolynomialCommitmentScheme<F> for RawMultilinearPCS {
    const NAME: &'static str = "RawMultiLinear";

    type Params = RawMultiLinearParams;
    type ScratchPad = RawMultiLinearScratchPad<F>;

    type Poly = MultiLinearPoly<F>;

    type EvalPoint = Vec<F>;

    type SRS = PCSEmptyType;
    type Commitment = RawCommitment<F>;

    type Opening = PCSEmptyType;

    fn gen_srs_for_testing(_params: &Self::Params, _rng: impl RngCore) -> Self::SRS {
        Self::SRS::default()
    }

    fn init_scratch_pad(params: &Self::Params) -> Self::ScratchPad {
        Self::ScratchPad {
            eval_buffer: vec![F::ZERO; 1 << params.n_vars],
        }
    }

    fn commit(
        params: &Self::Params,
        _proving_key: &<Self::SRS as StructuredReferenceString>::PKey,
        poly: &Self::Poly,
        _scratch_pad: &mut Self::ScratchPad,
    ) -> Self::Commitment {
        assert!(poly.coeffs.len() == 1 << params.n_vars);
        Self::Commitment {
            evals: poly.coeffs.clone(),
        }
    }

    fn open(
        params: &Self::Params,
        _proving_key: &<Self::SRS as StructuredReferenceString>::PKey,
        poly: &Self::Poly,
        x: &Self::EvalPoint,
        scratch_pad: &mut Self::ScratchPad,
    ) -> (F, Self::Opening) {
        assert!(x.len() == params.n_vars);
        (
            MultiLinearPoly::<F>::evaluate_with_buffer(
                &poly.coeffs,
                x,
                &mut scratch_pad.eval_buffer,
            ),
            Self::Opening::default(),
        )
    }

    fn verify(
        params: &Self::Params,
        _verifying_key: &<Self::SRS as StructuredReferenceString>::VKey,
        commitment: &Self::Commitment,
        x: &Self::EvalPoint,
        v: F,
        _opening: &Self::Opening,
    ) -> bool {
        assert!(x.len() == params.n_vars);
        MultiLinearPoly::<F>::evaluate_with_buffer(
            &commitment.evals,
            x,
            &mut vec![F::ZERO; commitment.evals.len()],
        ) == v
    }
}

// =================================================================================================

#[derive(Clone, Debug, Default)]
pub struct RawExpanderGKRParams {
    pub n_local_vars: usize,
}

#[derive(Clone, Debug, Default)]
pub struct RawExpanderGKRScratchPad {}

pub struct RawExpanderGKR<C: GKRFieldConfig, T: Transcript<C::ChallengeField>> {
    _phantom: std::marker::PhantomData<(C, T)>,
}

impl<C: GKRFieldConfig, T: Transcript<C::ChallengeField>> PCSForExpanderGKR<C, T>
    for RawExpanderGKR<C, T>
{
    const NAME: &'static str = "RawExpanderGKR";

    type Params = RawExpanderGKRParams;

    // type Poly = MultiLinearPoly<C::SimdCircuitField>;

    // type EvalPoint = (
    //     Vec<C::ChallengeField>, // x
    //     Vec<C::ChallengeField>, // x_simd
    //     Vec<C::ChallengeField>, // x_mpi
    // );

    type ScratchPad = RawExpanderGKRScratchPad;

    type SRS = PCSEmptyType;

    type Commitment = RawCommitment<C::SimdCircuitField>;

    type Opening = PCSEmptyType;

    fn gen_srs_for_testing(
        _params: &Self::Params,
        _mpi_config: &MPIConfig,
        _rng: impl RngCore,
    ) -> Self::SRS {
        Self::SRS::default()
    }

    fn gen_params(n_input_vars: usize) -> Self::Params {
        RawExpanderGKRParams {
            n_local_vars: n_input_vars,
        }
    }

    fn init_scratch_pad(_params: &Self::Params, _mpi_config: &MPIConfig) -> Self::ScratchPad {
        RawExpanderGKRScratchPad {}
    }

    fn commit(
        params: &Self::Params,
        mpi_config: &MPIConfig,
        _proving_key: &<Self::SRS as StructuredReferenceString>::PKey,
        poly: &impl MultilinearExtension<C::SimdCircuitField>,
        _scratch_pad: &mut Self::ScratchPad,
    ) -> Self::Commitment {
<<<<<<< HEAD
        assert!(poly.coeffs.len() == 1 << params.n_local_vars);
        let evals = if mpi_config.world_size() == 1 {
            poly.coeffs.clone()
=======
        assert!(poly.num_vars() == params.n_local_vars);
        if mpi_config.world_size() == 1 {
            poly.hypercube_basis()
>>>>>>> f73cc687
        } else {
            let mut buffer = if mpi_config.is_root() {
                vec![C::SimdCircuitField::zero(); poly.hypercube_size() * mpi_config.world_size()]
            } else {
                vec![]
            };

            mpi_config.gather_vec(poly.hypercube_basis_ref(), &mut buffer);
            buffer
        };
        Self::Commitment { evals }
    }

    fn open(
        _params: &Self::Params,
        _mpi_config: &MPIConfig,
        _proving_key: &<Self::SRS as StructuredReferenceString>::PKey,
        _poly: &impl MultilinearExtension<C::SimdCircuitField>,
        _x: &ExpanderGKRChallenge<C>,
        _transcript: &mut T,
        _scratch_pad: &mut Self::ScratchPad,
    ) -> Self::Opening {
        // For GKR, we don't need the evaluation result
        Self::Opening::default()
    }

    fn verify(
        _params: &Self::Params,
        mpi_config: &MPIConfig,
        _verifying_key: &<Self::SRS as StructuredReferenceString>::VKey,
        commitment: &Self::Commitment,
        x: &ExpanderGKRChallenge<C>,
        v: C::ChallengeField,
        _transcript: &mut T,
        _opening: &Self::Opening,
    ) -> bool {
        assert!(mpi_config.is_root()); // Only the root will verify
        let ExpanderGKRChallenge::<C> { x, x_simd, x_mpi } = x;
        Self::eval(&commitment.evals, x, x_simd, x_mpi) == v
    }
}

impl<C: GKRFieldConfig, T: Transcript<C::ChallengeField>> RawExpanderGKR<C, T> {
    pub fn eval_local(
        vals: &[C::SimdCircuitField],
        x: &[C::ChallengeField],
        x_simd: &[C::ChallengeField],
    ) -> C::ChallengeField {
        let mut scratch = vec![C::Field::default(); vals.len()];
        let y_simd = C::eval_circuit_vals_at_challenge(vals, x, &mut scratch);
        let y_simd_unpacked = y_simd.unpack();
        let mut scratch = vec![C::ChallengeField::default(); y_simd_unpacked.len()];
        MultiLinearPoly::evaluate_with_buffer(&y_simd_unpacked, x_simd, &mut scratch)
    }

    pub fn eval(
        vals: &[C::SimdCircuitField],
        x: &[C::ChallengeField],
        x_simd: &[C::ChallengeField],
        x_mpi: &[C::ChallengeField],
    ) -> C::ChallengeField {
        let local_poly_size = vals.len() >> x_mpi.len();
        let local_evals = vals
            .chunks(local_poly_size)
            .map(|local_vals| Self::eval_local(local_vals, x, x_simd))
            .collect::<Vec<C::ChallengeField>>();

        let mut scratch = vec![C::ChallengeField::default(); local_evals.len()];
        MultiLinearPoly::evaluate_with_buffer(&local_evals, x_mpi, &mut scratch)
    }
}<|MERGE_RESOLUTION|>--- conflicted
+++ resolved
@@ -191,15 +191,9 @@
         poly: &impl MultilinearExtension<C::SimdCircuitField>,
         _scratch_pad: &mut Self::ScratchPad,
     ) -> Self::Commitment {
-<<<<<<< HEAD
-        assert!(poly.coeffs.len() == 1 << params.n_local_vars);
+        assert!(poly.num_vars() == params.n_local_vars);
         let evals = if mpi_config.world_size() == 1 {
-            poly.coeffs.clone()
-=======
-        assert!(poly.num_vars() == params.n_local_vars);
-        if mpi_config.world_size() == 1 {
             poly.hypercube_basis()
->>>>>>> f73cc687
         } else {
             let mut buffer = if mpi_config.is_root() {
                 vec![C::SimdCircuitField::zero(); poly.hypercube_size() * mpi_config.world_size()]
