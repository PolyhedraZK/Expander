/// Raw commitment for multi-linear polynomials
use crate::{
    ExpanderGKRChallenge, PCSForExpanderGKR, PolynomialCommitmentScheme, StructuredReferenceString,
};
<<<<<<< HEAD
use arith::{ExtensionField, Field, FieldSerde, FieldSerdeResult, SimdField};
=======
use arith::{ExtensionField, Field};
>>>>>>> 6e667022
use gkr_field_config::GKRFieldConfig;
use mpi_config::MPIConfig;
use polynomials::{MultiLinearPoly, MultiLinearPolyExpander, MultilinearExtension};
use rand::RngCore;
use serdes::{ExpSerde, SerdeResult};
use transcript::Transcript;

#[derive(Clone, Debug, Default)]
pub struct RawCommitment<F: Field> {
    pub evals: Vec<F>,
}

impl<F: Field> ExpSerde for RawCommitment<F> {
    const SERIALIZED_SIZE: usize = unimplemented!();

<<<<<<< HEAD
    fn serialize_into<W: std::io::Write>(&self, mut writer: W) -> FieldSerdeResult<()> {
        let len = self.evals.len();
        writer.write_all(&len.to_le_bytes())?;
=======
    fn serialize_into<W: std::io::Write>(&self, mut writer: W) -> SerdeResult<()> {
        let len = self.evals.len();
        writer.write_all(len.to_le_bytes().as_ref())?;
>>>>>>> 6e667022

        self.evals
            .iter()
            .try_for_each(|v| v.serialize_into(&mut writer))?;

        Ok(())
    }

    fn deserialize_from<R: std::io::Read>(mut reader: R) -> SerdeResult<Self> {
        let mut v = Self::default();

<<<<<<< HEAD
        let mut len_bytes = [0u8; 8];
        reader.read_exact(&mut len_bytes)?;
        let len = usize::from_le_bytes(len_bytes);
=======
        let len = usize::deserialize_from(&mut reader)?;
>>>>>>> 6e667022

        for _ in 0..len {
            v.evals.push(F::deserialize_from(&mut reader)?);
        }
        Ok(v)
    }
}

#[derive(Clone, Debug, Default)]
pub struct RawMultiLinearScratchPad<F: Field> {
    pub eval_buffer: Vec<F>,
}

// Raw commitment for multi-linear polynomials
pub struct RawMultiLinearPCS {}

impl<F: ExtensionField, T: Transcript<F>> PolynomialCommitmentScheme<F, T> for RawMultiLinearPCS {
    const NAME: &'static str = "RawMultiLinear";

    type Params = usize;
    type ScratchPad = ();

    type Poly = MultiLinearPoly<F>;

    type EvalPoint = Vec<F>;

    type SRS = ();
    type Commitment = RawCommitment<F>;

    type Opening = ();

    fn gen_srs_for_testing(_params: &Self::Params, _rng: impl RngCore) -> Self::SRS {
        Self::SRS::default()
    }

    fn init_scratch_pad(_params: &Self::Params) -> Self::ScratchPad {}

    fn commit(
        params: &Self::Params,
        _proving_key: &<Self::SRS as StructuredReferenceString>::PKey,
        poly: &Self::Poly,
        _scratch_pad: &mut Self::ScratchPad,
    ) -> Self::Commitment {
        assert!(poly.coeffs.len() == 1 << params);
        Self::Commitment {
            evals: poly.coeffs.clone(),
        }
    }

    fn open(
        params: &Self::Params,
        _proving_key: &<Self::SRS as StructuredReferenceString>::PKey,
        poly: &Self::Poly,
        x: &Self::EvalPoint,
        _scratch_pad: &Self::ScratchPad,
        _transcript: &mut T,
    ) -> (F, Self::Opening) {
        assert!(x.len() == *params);
        (MultiLinearPoly::<F>::evaluate_jolt(poly, x), ())
    }

    fn verify(
        params: &Self::Params,
        _verifying_key: &<Self::SRS as StructuredReferenceString>::VKey,
        commitment: &Self::Commitment,
        x: &Self::EvalPoint,
        v: F,
        _opening: &Self::Opening,
        _transcript: &mut T,
    ) -> bool {
        assert!(x.len() == *params);
        MultiLinearPoly::<F>::evaluate_with_buffer(
            &commitment.evals,
            x,
            &mut vec![F::ZERO; commitment.evals.len()],
        ) == v
    }
}

// =================================================================================================

pub struct RawExpanderGKR<C: GKRFieldConfig, T: Transcript<C::ChallengeField>> {
    _phantom: std::marker::PhantomData<(C, T)>,
}

impl<C: GKRFieldConfig, T: Transcript<C::ChallengeField>> PCSForExpanderGKR<C, T>
    for RawExpanderGKR<C, T>
{
    const NAME: &'static str = "RawExpanderGKR";

    type Params = usize;

    // type Poly = MultiLinearPoly<C::SimdCircuitField>;

    // type EvalPoint = (
    //     Vec<C::ChallengeField>, // x
    //     Vec<C::ChallengeField>, // x_simd
    //     Vec<C::ChallengeField>, // x_mpi
    // );

    type ScratchPad = ();

    type SRS = ();

    type Commitment = RawCommitment<C::SimdCircuitField>;

    type Opening = ();

    fn gen_srs_for_testing(
        _params: &Self::Params,
        _mpi_config: &MPIConfig,
        _rng: impl RngCore,
    ) -> Self::SRS {
    }

    fn gen_params(n_input_vars: usize) -> Self::Params {
        n_input_vars
    }

    fn init_scratch_pad(_params: &Self::Params, _mpi_config: &MPIConfig) -> Self::ScratchPad {}

    fn commit(
        params: &Self::Params,
        mpi_config: &MPIConfig,
        _proving_key: &<Self::SRS as StructuredReferenceString>::PKey,
        poly: &impl MultilinearExtension<C::SimdCircuitField>,
        _scratch_pad: &mut Self::ScratchPad,
    ) -> Self::Commitment {
        assert!(poly.num_vars() == *params);

        if mpi_config.is_single_process() {
            return Self::Commitment {
                evals: poly.hypercube_basis(),
            };
        }

        let mut buffer = if mpi_config.is_root() {
            vec![C::SimdCircuitField::zero(); poly.hypercube_size() * mpi_config.world_size()]
        } else {
            vec![]
        };

        mpi_config.gather_vec(poly.hypercube_basis_ref(), &mut buffer);

        Self::Commitment { evals: buffer }
    }

    fn open(
        _params: &Self::Params,
        _mpi_config: &MPIConfig,
        _proving_key: &<Self::SRS as StructuredReferenceString>::PKey,
        _poly: &impl MultilinearExtension<C::SimdCircuitField>,
        _x: &ExpanderGKRChallenge<C>,
        _transcript: &mut T,
        _scratch_pad: &Self::ScratchPad,
    ) -> Self::Opening {
    }

    fn verify(
        _params: &Self::Params,
        _verifying_key: &<Self::SRS as StructuredReferenceString>::VKey,
        commitment: &Self::Commitment,
        x: &ExpanderGKRChallenge<C>,
        v: C::ChallengeField,
        _transcript: &mut T,
        _opening: &Self::Opening,
    ) -> bool {
        let ExpanderGKRChallenge::<C> { x, x_simd, x_mpi } = x;
        let v_target =
            MultiLinearPolyExpander::<C>::single_core_eval_circuit_vals_at_expander_challenge(
                &commitment.evals,
                x,
                x_simd,
                x_mpi,
            );
        v == v_target
    }
}<|MERGE_RESOLUTION|>--- conflicted
+++ resolved
@@ -2,11 +2,7 @@
 use crate::{
     ExpanderGKRChallenge, PCSForExpanderGKR, PolynomialCommitmentScheme, StructuredReferenceString,
 };
-<<<<<<< HEAD
-use arith::{ExtensionField, Field, FieldSerde, FieldSerdeResult, SimdField};
-=======
 use arith::{ExtensionField, Field};
->>>>>>> 6e667022
 use gkr_field_config::GKRFieldConfig;
 use mpi_config::MPIConfig;
 use polynomials::{MultiLinearPoly, MultiLinearPolyExpander, MultilinearExtension};
@@ -22,15 +18,8 @@
 impl<F: Field> ExpSerde for RawCommitment<F> {
     const SERIALIZED_SIZE: usize = unimplemented!();
 
-<<<<<<< HEAD
-    fn serialize_into<W: std::io::Write>(&self, mut writer: W) -> FieldSerdeResult<()> {
-        let len = self.evals.len();
-        writer.write_all(&len.to_le_bytes())?;
-=======
     fn serialize_into<W: std::io::Write>(&self, mut writer: W) -> SerdeResult<()> {
-        let len = self.evals.len();
-        writer.write_all(len.to_le_bytes().as_ref())?;
->>>>>>> 6e667022
+        self.evals.len().serialize_into(&mut writer)?;
 
         self.evals
             .iter()
@@ -42,13 +31,7 @@
     fn deserialize_from<R: std::io::Read>(mut reader: R) -> SerdeResult<Self> {
         let mut v = Self::default();
 
-<<<<<<< HEAD
-        let mut len_bytes = [0u8; 8];
-        reader.read_exact(&mut len_bytes)?;
-        let len = usize::from_le_bytes(len_bytes);
-=======
         let len = usize::deserialize_from(&mut reader)?;
->>>>>>> 6e667022
 
         for _ in 0..len {
             v.evals.push(F::deserialize_from(&mut reader)?);
