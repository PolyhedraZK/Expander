--- conflicted
+++ resolved
@@ -162,13 +162,8 @@
         )
     }
 
-<<<<<<< HEAD
     fn partial_verify(
-        _params: &Self::Params,
-=======
-    fn verify(
-        params: &Self::Params,
->>>>>>> 3b267c82
+        params: &Self::Params,
         verifying_key: &<Self::SRS as StructuredReferenceString>::VKey,
         commitment: &Self::Commitment,
         eval_point: &ExpanderSingleVarChallenge<C>,
