use arith::{ExtensionField, Field, SimdField};
<<<<<<< HEAD
use polynomials::{MultilinearExtension, RefMultiLinearPoly};
use transcript::Transcript;
=======
use gf2::GF2;
use gkr_engine::Transcript;
use itertools::izip;
use polynomials::{EqPolynomial, MultilinearExtension, RefMultiLinearPoly};
>>>>>>> 8a83eb5b

use crate::{
    orion::{
        simd_field_impl::orion_commit_simd_field, utils::pack_from_base, OrionCommitment,
        OrionProof, OrionResult, OrionSRS, OrionScratchPad,
    },
    orion_open_simd_field,
};

#[inline(always)]
pub fn orion_commit_base_field<F, SimdF, ComPackF>(
    pk: &OrionSRS,
    poly: &impl MultilinearExtension<F>,
    scratch_pad: &mut OrionScratchPad,
) -> OrionResult<OrionCommitment>
where
    F: Field,
    SimdF: SimdField<Scalar = F>,
    ComPackF: SimdField<Scalar = F>,
{
    assert_eq!(poly.hypercube_size() % SimdF::PACK_SIZE, 0);
    let packed_evals: Vec<SimdF> = pack_from_base(poly.hypercube_basis_ref());
    let simd_poly = RefMultiLinearPoly::from_ref(&packed_evals);

    orion_commit_simd_field::<F, SimdF, ComPackF>(pk, &simd_poly, scratch_pad)
}

<<<<<<< HEAD
#[inline(always)]
pub fn orion_open_base_field<F, OpenPackF, EvalF, ComPackF, T>(
    pk: &OrionSRS,
    poly: &impl MultilinearExtension<F>,
    point: &[EvalF],
    transcript: &mut T,
    scratch_pad: &OrionScratchPad,
=======
pub fn orion_open_base_field<F, EvalF, ComPackF, OpenPackF>(
    pk: &OrionSRS,
    poly: &impl MultilinearExtension<F>,
    point: &[EvalF],
    transcript: &mut impl Transcript<EvalF>,
    scratch_pad: &OrionScratchPad<F, ComPackF>,
>>>>>>> 8a83eb5b
) -> (EvalF, OrionProof<EvalF>)
where
    F: Field,
    EvalF: ExtensionField<BaseField = F>,
    ComPackF: SimdField<Scalar = F>,
    OpenPackF: SimdField<Scalar = F>,
{
    assert_eq!(poly.hypercube_size() % OpenPackF::PACK_SIZE, 0);
    let packed_evals: Vec<OpenPackF> = pack_from_base(poly.hypercube_basis_ref());
    let simd_poly = RefMultiLinearPoly::from_ref(&packed_evals);

    orion_open_simd_field::<_, OpenPackF, _, ComPackF, _>(
        pk,
        &simd_poly,
        point,
        transcript,
        scratch_pad,
    )
<<<<<<< HEAD
=======
}

pub fn orion_verify_base_field<F, EvalF, ComPackF, OpenPackF>(
    vk: &OrionSRS,
    commitment: &OrionCommitment,
    point: &[EvalF],
    evaluation: EvalF,
    transcript: &mut impl Transcript<EvalF>,
    proof: &OrionProof<EvalF>,
) -> bool
where
    F: Field,
    EvalF: ExtensionField<BaseField = F>,
    ComPackF: SimdField<Scalar = F>,
    OpenPackF: SimdField<Scalar = F>,
{
    let (row_num, msg_size) = OrionSRS::evals_shape::<F>(point.len());

    let num_vars_in_com_simd = ComPackF::PACK_SIZE.ilog2() as usize;
    let num_vars_in_msg = msg_size.ilog2() as usize;

    // NOTE: working on evaluation response, evaluate the rest of the response
    let mut scratch = vec![EvalF::ZERO; msg_size];
    let final_eval = RefMultiLinearPoly::from_ref(&proof.eval_row).evaluate_with_buffer(
        &point[num_vars_in_com_simd..num_vars_in_com_simd + num_vars_in_msg],
        &mut scratch,
    );

    if final_eval != evaluation {
        return false;
    }

    // NOTE: working on proximity responses, draw random linear combinations
    // then draw query points from fiat shamir transcripts
    let proximity_reps = vk.proximity_repetitions::<EvalF>(PCS_SOUNDNESS_BITS);
    let random_linear_combinations: Vec<Vec<EvalF>> = (0..proximity_reps)
        .map(|_| transcript.generate_challenge_field_elements(row_num))
        .collect();
    let query_num = vk.query_complexity(PCS_SOUNDNESS_BITS);
    let query_indices = transcript.generate_challenge_index_vector(query_num);

    // NOTE: check consistency in MT in the opening trees and against the commitment tree
    if !orion_mt_verify(vk, &query_indices, &proof.query_openings, commitment) {
        return false;
    }

    // NOTE: prepare the interleaved alphabets from the MT paths,
    // but pack them back into look up table acceptable formats
    let packed_interleaved_alphabets: Vec<_> = proof
        .query_openings
        .iter()
        .map(|p| -> Vec<_> {
            p.unpack_field_elems::<F, ComPackF>()
                .chunks(OpenPackF::PACK_SIZE)
                .map(OpenPackF::pack)
                .collect()
        })
        .collect();

    let eq_col_coeffs = {
        let mut eq_vars = point[..num_vars_in_com_simd].to_vec();
        eq_vars.extend_from_slice(&point[num_vars_in_com_simd + num_vars_in_msg..]);
        EqPolynomial::build_eq_x_r(&eq_vars)
    };

    izip!(&random_linear_combinations, &proof.proximity_rows)
        .chain(iter::once((&eq_col_coeffs, &proof.eval_row)))
        .all(|(rl, msg)| {
            let codeword = match vk.code_instance.encode(msg) {
                Ok(c) => c,
                _ => return false,
            };

            match F::NAME {
                GF2::NAME => lut_verify_alphabet_check(
                    &codeword,
                    rl,
                    &query_indices,
                    &packed_interleaved_alphabets,
                ),
                _ => simd_verify_alphabet_check(
                    &codeword,
                    rl,
                    &query_indices,
                    &packed_interleaved_alphabets,
                ),
            }
        })
>>>>>>> 8a83eb5b
}<|MERGE_RESOLUTION|>--- conflicted
+++ resolved
@@ -1,13 +1,6 @@
 use arith::{ExtensionField, Field, SimdField};
-<<<<<<< HEAD
+use gkr_engine::Transcript;
 use polynomials::{MultilinearExtension, RefMultiLinearPoly};
-use transcript::Transcript;
-=======
-use gf2::GF2;
-use gkr_engine::Transcript;
-use itertools::izip;
-use polynomials::{EqPolynomial, MultilinearExtension, RefMultiLinearPoly};
->>>>>>> 8a83eb5b
 
 use crate::{
     orion::{
@@ -35,22 +28,13 @@
     orion_commit_simd_field::<F, SimdF, ComPackF>(pk, &simd_poly, scratch_pad)
 }
 
-<<<<<<< HEAD
 #[inline(always)]
-pub fn orion_open_base_field<F, OpenPackF, EvalF, ComPackF, T>(
-    pk: &OrionSRS,
-    poly: &impl MultilinearExtension<F>,
-    point: &[EvalF],
-    transcript: &mut T,
-    scratch_pad: &OrionScratchPad,
-=======
-pub fn orion_open_base_field<F, EvalF, ComPackF, OpenPackF>(
+pub fn orion_open_base_field<F, OpenPackF, EvalF, ComPackF>(
     pk: &OrionSRS,
     poly: &impl MultilinearExtension<F>,
     point: &[EvalF],
     transcript: &mut impl Transcript<EvalF>,
-    scratch_pad: &OrionScratchPad<F, ComPackF>,
->>>>>>> 8a83eb5b
+    scratch_pad: &OrionScratchPad,
 ) -> (EvalF, OrionProof<EvalF>)
 where
     F: Field,
@@ -62,102 +46,11 @@
     let packed_evals: Vec<OpenPackF> = pack_from_base(poly.hypercube_basis_ref());
     let simd_poly = RefMultiLinearPoly::from_ref(&packed_evals);
 
-    orion_open_simd_field::<_, OpenPackF, _, ComPackF, _>(
+    orion_open_simd_field::<_, OpenPackF, _, ComPackF>(
         pk,
         &simd_poly,
         point,
         transcript,
         scratch_pad,
     )
-<<<<<<< HEAD
-=======
-}
-
-pub fn orion_verify_base_field<F, EvalF, ComPackF, OpenPackF>(
-    vk: &OrionSRS,
-    commitment: &OrionCommitment,
-    point: &[EvalF],
-    evaluation: EvalF,
-    transcript: &mut impl Transcript<EvalF>,
-    proof: &OrionProof<EvalF>,
-) -> bool
-where
-    F: Field,
-    EvalF: ExtensionField<BaseField = F>,
-    ComPackF: SimdField<Scalar = F>,
-    OpenPackF: SimdField<Scalar = F>,
-{
-    let (row_num, msg_size) = OrionSRS::evals_shape::<F>(point.len());
-
-    let num_vars_in_com_simd = ComPackF::PACK_SIZE.ilog2() as usize;
-    let num_vars_in_msg = msg_size.ilog2() as usize;
-
-    // NOTE: working on evaluation response, evaluate the rest of the response
-    let mut scratch = vec![EvalF::ZERO; msg_size];
-    let final_eval = RefMultiLinearPoly::from_ref(&proof.eval_row).evaluate_with_buffer(
-        &point[num_vars_in_com_simd..num_vars_in_com_simd + num_vars_in_msg],
-        &mut scratch,
-    );
-
-    if final_eval != evaluation {
-        return false;
-    }
-
-    // NOTE: working on proximity responses, draw random linear combinations
-    // then draw query points from fiat shamir transcripts
-    let proximity_reps = vk.proximity_repetitions::<EvalF>(PCS_SOUNDNESS_BITS);
-    let random_linear_combinations: Vec<Vec<EvalF>> = (0..proximity_reps)
-        .map(|_| transcript.generate_challenge_field_elements(row_num))
-        .collect();
-    let query_num = vk.query_complexity(PCS_SOUNDNESS_BITS);
-    let query_indices = transcript.generate_challenge_index_vector(query_num);
-
-    // NOTE: check consistency in MT in the opening trees and against the commitment tree
-    if !orion_mt_verify(vk, &query_indices, &proof.query_openings, commitment) {
-        return false;
-    }
-
-    // NOTE: prepare the interleaved alphabets from the MT paths,
-    // but pack them back into look up table acceptable formats
-    let packed_interleaved_alphabets: Vec<_> = proof
-        .query_openings
-        .iter()
-        .map(|p| -> Vec<_> {
-            p.unpack_field_elems::<F, ComPackF>()
-                .chunks(OpenPackF::PACK_SIZE)
-                .map(OpenPackF::pack)
-                .collect()
-        })
-        .collect();
-
-    let eq_col_coeffs = {
-        let mut eq_vars = point[..num_vars_in_com_simd].to_vec();
-        eq_vars.extend_from_slice(&point[num_vars_in_com_simd + num_vars_in_msg..]);
-        EqPolynomial::build_eq_x_r(&eq_vars)
-    };
-
-    izip!(&random_linear_combinations, &proof.proximity_rows)
-        .chain(iter::once((&eq_col_coeffs, &proof.eval_row)))
-        .all(|(rl, msg)| {
-            let codeword = match vk.code_instance.encode(msg) {
-                Ok(c) => c,
-                _ => return false,
-            };
-
-            match F::NAME {
-                GF2::NAME => lut_verify_alphabet_check(
-                    &codeword,
-                    rl,
-                    &query_indices,
-                    &packed_interleaved_alphabets,
-                ),
-                _ => simd_verify_alphabet_check(
-                    &codeword,
-                    rl,
-                    &query_indices,
-                    &packed_interleaved_alphabets,
-                ),
-            }
-        })
->>>>>>> 8a83eb5b
 }