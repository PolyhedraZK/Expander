--- conflicted
+++ resolved
@@ -20,11 +20,7 @@
     ParameterUnmatchError,
 
     #[error("field serde error")]
-<<<<<<< HEAD
-    SerializationError(#[from] arith::FieldSerdeError),
-=======
     SerializationError(#[from] SerdeError),
->>>>>>> dbfb3fbb
 }
 
 pub type OrionResult<T> = std::result::Result<T, OrionPCSError>;
