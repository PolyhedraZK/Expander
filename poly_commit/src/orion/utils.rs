--- conflicted
+++ resolved
@@ -3,11 +3,7 @@
 use itertools::izip;
 use serdes::SerdeError;
 use thiserror::Error;
-<<<<<<< HEAD
-use transcript::Transcript;
 use tree::Node;
-=======
->>>>>>> 8a83eb5b
 
 use crate::{
     orion::linear_code::{OrionCode, OrionCodeParameter},
