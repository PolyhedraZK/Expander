use std::marker::PhantomData;

use arith::{ExtensionField, Field, SimdField};
use itertools::izip;
use serdes::{ExpSerde, SerdeError};
use thiserror::Error;
use transcript::Transcript;

use crate::{traits::TensorCodeIOPPCS, PCS_SOUNDNESS_BITS};

use super::linear_code::{OrionCode, OrionCodeParameter};

/*
 * PCS ERROR AND RESULT SETUP
 */

#[derive(Debug, Error)]
pub enum OrionPCSError {
    #[error("Orion PCS linear code parameter unmatch error")]
    ParameterUnmatchError,

    #[error("field serde error")]
<<<<<<< HEAD
    SerializationError(#[from] arith::FieldSerdeError),
=======
    SerializationError(#[from] SerdeError),
>>>>>>> 049b8f31
}

pub type OrionResult<T> = std::result::Result<T, OrionPCSError>;

/*
 * RELEVANT TYPES SETUP
 */

#[derive(Clone, Debug, Default)]
pub struct OrionSRS {
    pub num_vars: usize,
    pub code_instance: OrionCode,
}

impl TensorCodeIOPPCS for OrionSRS {
    fn codeword_len(&self) -> usize {
        self.code_instance.code_len()
    }

    fn minimum_hamming_weight(&self) -> f64 {
        self.code_instance.hamming_weight()
    }
}

impl OrionSRS {
    pub fn new<F: Field>(num_vars: usize, code_instance: OrionCode) -> OrionResult<Self> {
        let (_, msg_size) = Self::evals_shape::<F>(num_vars);
        if msg_size != code_instance.msg_len() {
            return Err(OrionPCSError::ParameterUnmatchError);
        }

        // NOTE: we just move the instance of code,
        // don't think the instance of expander code will be used elsewhere
        Ok(Self {
            num_vars,
            code_instance,
        })
    }

    pub fn from_random<F: Field>(
        num_variables: usize,
        code_param_instance: OrionCodeParameter,
        mut rng: impl rand::RngCore,
    ) -> Self {
        let (_, msg_size) = Self::evals_shape::<F>(num_variables);

        Self {
            num_vars: num_variables,
            code_instance: OrionCode::new(code_param_instance, msg_size, &mut rng),
        }
    }
}

pub type OrionCommitment = tree::Node;

#[derive(Clone, Debug, Default)]
pub struct OrionScratchPad<F, ComPackF>
where
    F: Field,
    ComPackF: SimdField<Scalar = F>,
{
    pub interleaved_alphabet_commitment: tree::Tree,

    pub(crate) _phantom: PhantomData<ComPackF>,
}

unsafe impl<F: Field, ComPackF: SimdField<Scalar = F>> Send for OrionScratchPad<F, ComPackF> {}

<<<<<<< HEAD
=======
impl<F: Field, ComPackF: SimdField<Scalar = F>> ExpSerde for OrionScratchPad<F, ComPackF> {
    const SERIALIZED_SIZE: usize = unimplemented!();

    fn serialize_into<W: std::io::Write>(&self, writer: W) -> serdes::SerdeResult<()> {
        self.interleaved_alphabet_commitment.serialize_into(writer)
    }

    fn deserialize_from<R: std::io::Read>(reader: R) -> serdes::SerdeResult<Self> {
        let interleaved_alphabet_commitment = tree::Tree::deserialize_from(reader)?;

        Ok(Self {
            interleaved_alphabet_commitment,
            _phantom: PhantomData,
        })
    }
}

>>>>>>> 049b8f31
#[derive(Clone, Debug, Default)]
pub struct OrionProof<EvalF: Field> {
    pub eval_row: Vec<EvalF>,
    pub proximity_rows: Vec<Vec<EvalF>>,
    pub query_openings: Vec<tree::RangePath>,
}

#[inline(always)]
pub(crate) fn commit_encoded<F, PackF>(
    pk: &OrionSRS,
    packed_evals: &[PackF],
    scratch_pad: &mut OrionScratchPad<F, PackF>,
    packed_rows: usize,
    msg_size: usize,
) -> OrionResult<OrionCommitment>
where
    F: Field,
    PackF: SimdField<Scalar = F>,
{
    // NOTE: packed codeword buffer and encode over packed field
    let mut packed_interleaved_codewords = vec![PackF::ZERO; packed_rows * pk.codeword_len()];
    izip!(
        packed_evals.chunks(msg_size),
        packed_interleaved_codewords.chunks_mut(pk.codeword_len())
    )
    .try_for_each(|(evals, codeword)| pk.code_instance.encode_in_place(evals, codeword))?;

    // NOTE: transpose codeword s.t., the matrix has codewords being columns
    let mut scratch = vec![PackF::ZERO; packed_rows * pk.codeword_len()];
    transpose_in_place(&mut packed_interleaved_codewords, &mut scratch, packed_rows);
    drop(scratch);

    // NOTE: commit the interleaved codeword
    // we just directly commit to the packed field elements to leaves
    // Also note, when codeword is not power of 2 length, pad to nearest po2
    // to commit by merkle tree
    if !packed_interleaved_codewords.len().is_power_of_two() {
        let aligned_po2_len = packed_interleaved_codewords.len().next_power_of_two();
        packed_interleaved_codewords.resize(aligned_po2_len, PackF::ZERO);
    }
    scratch_pad.interleaved_alphabet_commitment =
        tree::Tree::compact_new_with_packed_field_elems::<F, PackF>(packed_interleaved_codewords);

    Ok(scratch_pad.interleaved_alphabet_commitment.root())
}

#[inline(always)]
pub(crate) fn orion_mt_openings<F, EvalF, ComPackF, T>(
    pk: &OrionSRS,
    transcript: &mut T,
    scratch_pad: &OrionScratchPad<F, ComPackF>,
) -> Vec<tree::RangePath>
where
    F: Field,
    EvalF: ExtensionField<BaseField = F>,
    ComPackF: SimdField<Scalar = F>,
    T: Transcript<EvalF>,
{
    let leaves_in_range_opening = OrionSRS::LEAVES_IN_RANGE_OPENING;

    // NOTE: MT opening for point queries
    let query_num = pk.query_complexity(PCS_SOUNDNESS_BITS);
    let query_indices = transcript.generate_challenge_index_vector(query_num);
    query_indices
        .iter()
        .map(|qi| {
            let index = *qi % pk.codeword_len();
            let left = index * leaves_in_range_opening;
            let right = left + leaves_in_range_opening - 1;

            scratch_pad
                .interleaved_alphabet_commitment
                .range_query(left, right)
        })
        .collect()
}

#[inline(always)]
pub(crate) fn orion_mt_verify(
    vk: &OrionSRS,
    query_indices: &[usize],
    range_openings: &[tree::RangePath],
    root: &OrionCommitment,
) -> bool {
    let leaves_in_range_opening = OrionSRS::LEAVES_IN_RANGE_OPENING;
    izip!(query_indices, range_openings).all(|(&qi, range_path)| {
        let index = qi % vk.codeword_len();
        range_path.verify(root) && index == range_path.left / leaves_in_range_opening
    })
}

/*
 * IMPLEMENTATIONS FOR MATRIX TRANSPOSE
 */

pub(crate) const fn cache_batch_size<F: Sized>() -> usize {
    const CACHE_SIZE: usize = 1 << 16;
    CACHE_SIZE / size_of::<F>()
}

#[inline(always)]
pub(crate) fn transpose_in_place<F: Field>(mat: &mut [F], scratch: &mut [F], row_num: usize) {
    let col_num = mat.len() / row_num;
    let batch_size = cache_batch_size::<F>();

    mat.chunks(batch_size)
        .enumerate()
        .for_each(|(i, ith_batch)| {
            let batch_srt = batch_size * i;

            ith_batch.iter().enumerate().for_each(|(j, &elem_j)| {
                let src = batch_srt + j;
                let dst = (src / col_num) + (src % col_num) * row_num;

                scratch[dst] = elem_j;
            })
        });

    mat.copy_from_slice(scratch);
}

#[inline(always)]
pub(crate) fn pack_from_base<F, PackF>(evaluations: &[F]) -> Vec<PackF>
where
    F: Field,
    PackF: SimdField<Scalar = F>,
{
    // NOTE: SIMD pack neighboring base field evals
    evaluations
        .chunks(PackF::PACK_SIZE)
        .map(SimdField::pack)
        .collect()
}

#[inline(always)]
pub(crate) fn pack_simd<F, SimdF, PackF>(evaluations: &[SimdF]) -> Vec<PackF>
where
    F: Field,
    SimdF: SimdField<Scalar = F>,
    PackF: SimdField<Scalar = F>,
{
    // NOTE: SIMD pack neighboring SIMD evals
    let relative_pack_size = PackF::PACK_SIZE / SimdF::PACK_SIZE;
    evaluations
        .chunks(relative_pack_size)
        .map(PackF::pack_from_simd)
        .collect()
}

/*
 * LINEAR OPERATIONS FOR GF2 (LOOKUP TABLE BASED)
 */

pub struct SubsetSumLUTs<F: Field> {
    pub entry_bits: usize,
    pub tables: Vec<Vec<F>>,
}

impl<F: Field> SubsetSumLUTs<F> {
    #[inline(always)]
    pub fn new(entry_bits: usize, table_num: usize) -> Self {
        assert!(entry_bits > 0 && table_num > 0);

        Self {
            entry_bits,
            tables: vec![vec![F::ZERO; 1 << entry_bits]; table_num],
        }
    }

    #[inline(always)]
    pub fn build(&mut self, weights: &[F]) {
        assert_eq!(weights.len() % self.entry_bits, 0);
        assert_eq!(weights.len() / self.entry_bits, self.tables.len());

        self.tables.iter_mut().for_each(|lut| lut.fill(F::ZERO));

        // NOTE: we are assuming that the table is for {0, 1}-linear combination
        izip!(&mut self.tables, weights.chunks(self.entry_bits)).for_each(
            |(lut_i, sub_weights)| {
                sub_weights.iter().enumerate().for_each(|(i, weight_i)| {
                    let bit_mask = 1 << (self.entry_bits - i - 1);
                    lut_i.iter_mut().enumerate().for_each(|(bit_map, li)| {
                        if bit_map & bit_mask == bit_mask {
                            *li += weight_i;
                        }
                    });
                });
            },
        );
    }

    #[inline(always)]
    pub fn lookup_and_sum<BitF, EntryF>(&self, indices: &[EntryF]) -> F
    where
        BitF: Field,
        EntryF: SimdField<Scalar = BitF>,
    {
        // NOTE: at least the entry field elem should have a matching field size
        // and the the entry field being a SIMD field with same packing size as
        // the bits for the table entry
        assert_eq!(EntryF::FIELD_SIZE, 1);
        assert_eq!(EntryF::PACK_SIZE, self.entry_bits);
        assert_eq!(indices.len(), self.tables.len());

        izip!(&self.tables, indices)
            .map(|(t_i, index)| t_i[index.as_u32_unchecked() as usize])
            .sum()
    }
}

#[inline(always)]
pub(crate) fn lut_open_linear_combine<F, EvalF, SimdF, T>(
    com_pack_size: usize,
    packed_evals: &[SimdF],
    eq_col_coeffs: &[EvalF],
    eval_row: &mut [EvalF],
    proximity_rows: &mut [Vec<EvalF>],
    transcript: &mut T,
) where
    F: Field,
    EvalF: ExtensionField<BaseField = F>,
    SimdF: SimdField<Scalar = F>,
    T: Transcript<EvalF>,
{
    // NOTE: declare the look up tables for column sums
    let table_num = com_pack_size / SimdF::PACK_SIZE;
    let mut luts = SubsetSumLUTs::<EvalF>::new(SimdF::PACK_SIZE, table_num);
    assert_eq!(com_pack_size % SimdF::PACK_SIZE, 0);

    let combination_size = eq_col_coeffs.len();
    let packed_row_size = combination_size / com_pack_size;

    // NOTE: working on evaluation response of tensor code IOP based PCS
    izip!(
        eq_col_coeffs.chunks(com_pack_size),
        packed_evals.chunks(packed_evals.len() / packed_row_size)
    )
    .for_each(|(eq_chunk, packed_evals_chunk)| {
        luts.build(eq_chunk);

        izip!(packed_evals_chunk.chunks(table_num), &mut *eval_row)
            .for_each(|(p_col, eval)| *eval += luts.lookup_and_sum(p_col));
    });

    // NOTE: draw random linear combination out
    // and compose proximity response(s) of tensor code IOP based PCS
    proximity_rows.iter_mut().for_each(|row_buffer| {
        let random_coeffs = transcript.generate_challenge_field_elements(combination_size);

        izip!(
            random_coeffs.chunks(com_pack_size),
            packed_evals.chunks(packed_evals.len() / packed_row_size)
        )
        .for_each(|(random_chunk, packed_evals_chunk)| {
            luts.build(random_chunk);

            izip!(packed_evals_chunk.chunks(table_num), &mut *row_buffer)
                .for_each(|(p_col, prox)| *prox += luts.lookup_and_sum(p_col));
        });
    });
    drop(luts);
}

#[inline(always)]
pub(crate) fn lut_verify_alphabet_check<F, SimdF, ExtF>(
    codeword: &[ExtF],
    fixed_rl: &[ExtF],
    query_indices: &[usize],
    packed_interleaved_alphabets: &[Vec<SimdF>],
) -> bool
where
    F: Field,
    SimdF: SimdField<Scalar = F>,
    ExtF: ExtensionField<BaseField = F>,
{
    // NOTE: build up lookup table
    let tables_num = fixed_rl.len() / SimdF::PACK_SIZE;
    assert_eq!(fixed_rl.len() % SimdF::PACK_SIZE, 0);
    let mut luts = SubsetSumLUTs::<ExtF>::new(SimdF::PACK_SIZE, tables_num);

    luts.build(fixed_rl);

    izip!(query_indices, packed_interleaved_alphabets).all(|(qi, interleaved_alphabet)| {
        let index = qi % codeword.len();
        let alphabet = luts.lookup_and_sum(interleaved_alphabet);
        alphabet == codeword[index]
    })
}

/*
 * LINEAR OPERATIONS FOR MERSENNE31 (SIMD BASED)
 */

#[inline(always)]
fn simd_ext_base_inner_prod<F, ExtF, SimdF>(
    simd_ext_limbs: &[SimdF],
    simd_base_elems: &[SimdF],
) -> ExtF
where
    F: Field,
    SimdF: SimdField<Scalar = F>,
    ExtF: ExtensionField<BaseField = F>,
{
    assert_eq!(simd_ext_limbs.len(), simd_base_elems.len() * ExtF::DEGREE);

    let mut ext_limbs = vec![F::ZERO; ExtF::DEGREE];

    izip!(&mut ext_limbs, simd_ext_limbs.chunks(simd_base_elems.len())).for_each(
        |(e, simd_ext_limb)| {
            let simd_sum: SimdF = izip!(simd_ext_limb, simd_base_elems)
                .map(|(a, b)| *a * b)
                .sum();
            *e = simd_sum.unpack().iter().sum()
        },
    );

    ExtF::from_limbs(&ext_limbs)
}

// NOTE(HS) this is only a helper function for SIMD inner product between
// extension fields with SIMD base fields - motivation here is decompose extension fields
// into base field limbs, decompose them, then reSIMD pack them.
// This method is applied column-wise, i.e., the data size is the same as linear combination
// size, which should be in total 1024 bits at this point (2025/03/11).
#[inline(always)]
fn transpose_and_pack<F, SimdF>(evaluations: &mut [F], row_num: usize) -> Vec<SimdF>
where
    F: Field,
    SimdF: SimdField<Scalar = F>,
{
    // NOTE: pre transpose evaluations
    let mut scratch = vec![F::ZERO; evaluations.len()];
    transpose_in_place(evaluations, &mut scratch, row_num);
    drop(scratch);

    // NOTE: SIMD pack each row of transposed matrix
    evaluations
        .chunks(SimdF::PACK_SIZE)
        .map(SimdField::pack)
        .collect()
}

#[inline(always)]
pub(crate) fn simd_open_linear_combine<F, EvalF, SimdF, T>(
    com_pack_size: usize,
    packed_evals: &[SimdF],
    eq_col_coeffs: &[EvalF],
    eval_row: &mut [EvalF],
    proximity_rows: &mut [Vec<EvalF>],
    transcript: &mut T,
) where
    F: Field,
    EvalF: ExtensionField<BaseField = F>,
    SimdF: SimdField<Scalar = F>,
    T: Transcript<EvalF>,
{
    // NOTE: check SIMD inner product numbers for column sums
    let simd_inner_prods = com_pack_size / SimdF::PACK_SIZE;
    assert_eq!(com_pack_size % SimdF::PACK_SIZE, 0);

    let combination_size = eq_col_coeffs.len();
    let packed_row_size = combination_size / com_pack_size;

    // NOTE: working on evaluation response of tensor code IOP based PCS
    izip!(
        eq_col_coeffs.chunks(com_pack_size),
        packed_evals.chunks(packed_evals.len() / packed_row_size)
    )
    .for_each(|(eq_chunk, packed_evals_chunk)| {
        let mut eq_col_coeffs_limbs: Vec<_> = eq_chunk.iter().flat_map(|e| e.to_limbs()).collect();
        let eq_col_simd_limbs = transpose_and_pack(&mut eq_col_coeffs_limbs, com_pack_size);

        izip!(packed_evals_chunk.chunks(simd_inner_prods), &mut *eval_row).for_each(
            |(p_col, eval)| {
                *eval += simd_ext_base_inner_prod::<_, EvalF, _>(&eq_col_simd_limbs, p_col)
            },
        );
    });

    // NOTE: draw random linear combination out
    // and compose proximity response(s) of tensor code IOP based PCS
    proximity_rows.iter_mut().for_each(|row_buffer| {
        let random_coeffs = transcript.generate_challenge_field_elements(combination_size);

        izip!(
            random_coeffs.chunks(com_pack_size),
            packed_evals.chunks(packed_evals.len() / packed_row_size)
        )
        .for_each(|(rand_chunk, packed_evals_chunk)| {
            let mut rand_coeffs_limbs: Vec<_> =
                rand_chunk.iter().flat_map(|e| e.to_limbs()).collect();
            let rand_simd_limbs = transpose_and_pack(&mut rand_coeffs_limbs, com_pack_size);

            izip!(
                packed_evals_chunk.chunks(simd_inner_prods),
                &mut *row_buffer
            )
            .for_each(|(p_col, prox)| {
                *prox += simd_ext_base_inner_prod::<_, EvalF, _>(&rand_simd_limbs, p_col)
            });
        });
    });
}

#[inline(always)]
pub(crate) fn simd_verify_alphabet_check<F, SimdF, ExtF>(
    codeword: &[ExtF],
    fixed_rl: &[ExtF],
    query_indices: &[usize],
    packed_interleaved_alphabets: &[Vec<SimdF>],
) -> bool
where
    F: Field,
    SimdF: SimdField<Scalar = F>,
    ExtF: ExtensionField<BaseField = F>,
{
    // NOTE: check SIMD inner product numbers for column sums
    assert_eq!(fixed_rl.len() % SimdF::PACK_SIZE, 0);

    let mut rl_limbs: Vec<_> = fixed_rl.iter().flat_map(|e| e.to_limbs()).collect();
    let rl_simd_limbs: Vec<SimdF> = transpose_and_pack(&mut rl_limbs, fixed_rl.len());

    izip!(query_indices, packed_interleaved_alphabets).all(|(qi, interleaved_alphabet)| {
        let index = qi % codeword.len();
        let alphabet: ExtF = simd_ext_base_inner_prod(&rl_simd_limbs, interleaved_alphabet);
        alphabet == codeword[index]
    })
}

#[cfg(test)]
mod tests {
    use arith::{Field, SimdField};
    use ark_std::test_rng;
    use gf2::{GF2x8, GF2};
    use gf2_128::{GF2_128x8, GF2_128};
    use itertools::izip;

    use super::SubsetSumLUTs;

    #[test]
    fn test_lut_simd_inner_prod_consistency() {
        let mut rng = test_rng();

        let weights: Vec<_> = (0..8).map(|_| GF2_128::random_unsafe(&mut rng)).collect();
        let bases: Vec<_> = (0..8).map(|_| GF2::random_unsafe(&mut rng)).collect();

        let simd_weights = GF2_128x8::pack(&weights);
        let simd_bases = GF2x8::pack(&bases);

        let expected_simd_inner_prod: GF2_128 = (simd_weights * simd_bases).unpack().iter().sum();

        let expected_vanilla_inner_prod: GF2_128 =
            izip!(&weights, &bases).map(|(w, b)| *w * *b).sum();

        assert_eq!(expected_simd_inner_prod, expected_vanilla_inner_prod);

        let mut table = SubsetSumLUTs::new(8, 1);
        table.build(&weights);

        let actual_lut_inner_prod = table.lookup_and_sum(&[simd_bases]);

        assert_eq!(expected_simd_inner_prod, actual_lut_inner_prod)
    }
}<|MERGE_RESOLUTION|>--- conflicted
+++ resolved
@@ -2,7 +2,7 @@
 
 use arith::{ExtensionField, Field, SimdField};
 use itertools::izip;
-use serdes::{ExpSerde, SerdeError};
+use serdes::SerdeError;
 use thiserror::Error;
 use transcript::Transcript;
 
@@ -20,11 +20,7 @@
     ParameterUnmatchError,
 
     #[error("field serde error")]
-<<<<<<< HEAD
-    SerializationError(#[from] arith::FieldSerdeError),
-=======
     SerializationError(#[from] SerdeError),
->>>>>>> 049b8f31
 }
 
 pub type OrionResult<T> = std::result::Result<T, OrionPCSError>;
@@ -93,26 +89,6 @@
 
 unsafe impl<F: Field, ComPackF: SimdField<Scalar = F>> Send for OrionScratchPad<F, ComPackF> {}
 
-<<<<<<< HEAD
-=======
-impl<F: Field, ComPackF: SimdField<Scalar = F>> ExpSerde for OrionScratchPad<F, ComPackF> {
-    const SERIALIZED_SIZE: usize = unimplemented!();
-
-    fn serialize_into<W: std::io::Write>(&self, writer: W) -> serdes::SerdeResult<()> {
-        self.interleaved_alphabet_commitment.serialize_into(writer)
-    }
-
-    fn deserialize_from<R: std::io::Read>(reader: R) -> serdes::SerdeResult<Self> {
-        let interleaved_alphabet_commitment = tree::Tree::deserialize_from(reader)?;
-
-        Ok(Self {
-            interleaved_alphabet_commitment,
-            _phantom: PhantomData,
-        })
-    }
-}
-
->>>>>>> 049b8f31
 #[derive(Clone, Debug, Default)]
 pub struct OrionProof<EvalF: Field> {
     pub eval_row: Vec<EvalF>,
