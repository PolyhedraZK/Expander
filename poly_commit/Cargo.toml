[package]
name = "poly_commit"
version = "0.1.0"
edition = "2021"

[dependencies]
arith = { path = "../arith" }
gkr_field_config = { path = "../config/gkr_field_config" }
mpi_config = { path = "../config/mpi_config" }
polynomials = { path = "../arith/polynomials"}
transcript = { path = "../transcript" }
tree = { path = "../tree" }

rand.workspace = true
<<<<<<< HEAD
ark-std.workspace = true
thiserror.workspace = true
itertools.workspace = true

[dev-dependencies]
gf2 = { path = "../arith/gf2" }
gf2_128 = { path = "../arith/gf2_128" }
mersenne31 = { path = "../arith/mersenne31" }

tynm.workspace = true
criterion.workspace = true

[[bench]]
name = "orion"
harness = false
=======
ethnum.workspace = true
>>>>>>> 4871b75c
<|MERGE_RESOLUTION|>--- conflicted
+++ resolved
@@ -12,7 +12,7 @@
 tree = { path = "../tree" }
 
 rand.workspace = true
-<<<<<<< HEAD
+ethnum.workspace = true
 ark-std.workspace = true
 thiserror.workspace = true
 itertools.workspace = true
@@ -27,7 +27,4 @@
 
 [[bench]]
 name = "orion"
-harness = false
-=======
-ethnum.workspace = true
->>>>>>> 4871b75c
+harness = false