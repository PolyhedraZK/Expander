--- conflicted
+++ resolved
@@ -96,12 +96,7 @@
       - run: RUSTFLAGS="-C target-feature=+avx512f" cargo test -p bi-kzg --release
       - run: RUSTFLAGS="-C target-feature=+avx512f" cargo test --no-default-features --release
       - run: RUSTFLAGS="-C target-feature=+avx512f" cargo test --all-features --release
-<<<<<<< HEAD
-
-  bench-linux-m31:
-=======
   Bench-linux-m31:
->>>>>>> a3fca81b
     name: Bench-linux-m31
     runs-on: self-hosted
     steps:
@@ -114,12 +109,7 @@
       - run: wget -P data https://storage.googleapis.com/keccak8/circuit.txt
       - run: wget -P data https://storage.googleapis.com/keccak8/witness.txt
       - run: RUSTFLAGS="-C target-feature=+avx512f" cargo run --release -- -t 4 -f m31ext3 
-<<<<<<< HEAD
-
-  bench-linux-fr:
-=======
   Bench-linux-fr:
->>>>>>> a3fca81b
     name: Bench-linux-fr
     runs-on: self-hosted
     steps:
