name: expander-rs CI

on: [pull_request, push]

env:
  RUSTFLAGS: "-Dwarnings -C target-cpu=native"
  RUST_BACKTRACE: 1
  ACTIONS_RUNNER_DEBUG: true

jobs:
  lint:
    name: Lint
    runs-on: 7950x3d
    steps:
      - uses: actions/checkout@v4
      - uses: dtolnay/rust-toolchain@stable
        with:
          components: rustfmt, clippy
      - name: Setup Dependencies
        run: |
          sudo apt-get install -y build-essential
      - run: python3 ./scripts/install.py
      - run: cargo fmt --all -- --check
      - run: cargo clippy --all

  build-and-test:
    name: Build and Test (${{ matrix.os }}${{ matrix.feature != '' && format(', {0}', matrix.feature) || '' }})
    runs-on: ${{ matrix.os }}
    strategy:
      matrix:
        include:
          - os: macos-latest
          - os: 7950x3d
            feature: avx2
          - os: 7950x3d
            feature: avx512f
    steps:
      - uses: actions/checkout@v4
      - uses: dtolnay/rust-toolchain@stable
      - uses: Swatinem/rust-cache@v2
        with:
          prefix-key: "mpi-v5.0.6"
      - name: Setup Dependencies
        run: |
          if [ "${{ matrix.os }}" == "macos-latest" ]; then
            brew install gcc make
          else
            sudo apt-get install -y build-essential
          fi
      - name: Set RUSTFLAGS for AVX
        if: matrix.feature != ''
<<<<<<< HEAD
        run: echo "RUSTFLAGS=$RUSTFLAGS -C target-feature=+${{ matrix.feature }}" >> $GITHUB_ENV
      - name: Build and Test
=======
        run: echo "RUSTFLAGS=$RUSTFLAGS -C target-feature=+${{ matrix.feature }}" >> $GITHUB_ENV  
      - name: Setup
>>>>>>> 5b5f8dfb
        run: |
          python3 ./scripts/install.py
          mpiexec --version
      - name: download data
        run: |
          cargo run --bin=dev-setup --release
      - name: Unit Tests
        run: |
          cargo build --all-features --release
          cargo test --all-features --release --workspace
<<<<<<< HEAD

  recursion-test:
    name: Recursion test (${{ matrix.os }}${{ matrix.feature != '' && format(', {0}', matrix.feature) || '' }})
    runs-on: ${{ matrix.os }}
    strategy:
      matrix:
        include:
          - os: 7950x3d
            feature: avx512f
    steps:
      - uses: actions/checkout@v4
      - uses: dtolnay/rust-toolchain@stable
      - uses: Swatinem/rust-cache@v2
        with:
          # The prefix cache key, this can be changed to start a new cache manually.
          prefix-key: "mpi-v5.0.6" # update me if brew formula changes to a new version
      - name: Set RUSTFLAGS for AVX
        if: matrix.feature != ''
        run: echo "RUSTFLAGS=$RUSTFLAGS -C target-feature=+${{ matrix.feature }}" >> $GITHUB_ENV
      - name: Recursion test
        run: |
          python3 ./scripts/install.py
          mpiexec --version
          cargo run --bin=dev-setup --release
          cd ./recursion
          go test ./... -v
          cd ..
=======
      - name: E2E Test
        run: |   
>>>>>>> 5b5f8dfb
          ./scripts/test_recursion.py

  gkr-e2e:
    name: Benchmark (${{ matrix.os }}${{ matrix.feature != '' && format(', {0}', matrix.feature) || '' }}, ${{ matrix.field }})
    runs-on: ${{ matrix.os }}
    strategy:
      matrix:
        include:
          - os: macos-latest
            field: m31ext3
          - os: macos-latest
            field: fr
          - os: macos-latest
            field: gf2ext128
          - os: 7950x3d
            feature: avx2
            field: m31ext3
          - os: 7950x3d
            feature: avx2
            field: fr
          - os: 7950x3d
            feature: avx2
            field: gf2ext128
          - os: 7950x3d
            feature: avx512f
            field: m31ext3
          - os: 7950x3d
            feature: avx512f
            field: fr
          - os: 7950x3d
            feature: avx512f
            field: gf2ext128
    steps:
      - uses: actions/checkout@v4
      - uses: dtolnay/rust-toolchain@stable
      - uses: Swatinem/rust-cache@v2
        with:
          prefix-key: "mpi-v5.0.6"
      - name: Setup Dependencies
        run: |
          if [ "${{ matrix.os }}" == "macos-latest" ]; then
            brew install gcc make
          else
            sudo apt-get install -y build-essential
          fi
      - name: Set RUSTFLAGS for AVX
        if: matrix.feature != ''
        run: echo "RUSTFLAGS=$RUSTFLAGS -C target-feature=+${{ matrix.feature }}" >> $GITHUB_ENV
      - name: Run benchmark
        run: |
          python3 ./scripts/install.py
          cargo run --bin=dev-setup --release
          cargo run --bin=gkr --release -- -t ${{ matrix.os == 'macos-latest' && 2 || 16 }} -f ${{ matrix.field }}<|MERGE_RESOLUTION|>--- conflicted
+++ resolved
@@ -49,13 +49,8 @@
           fi
       - name: Set RUSTFLAGS for AVX
         if: matrix.feature != ''
-<<<<<<< HEAD
-        run: echo "RUSTFLAGS=$RUSTFLAGS -C target-feature=+${{ matrix.feature }}" >> $GITHUB_ENV
-      - name: Build and Test
-=======
         run: echo "RUSTFLAGS=$RUSTFLAGS -C target-feature=+${{ matrix.feature }}" >> $GITHUB_ENV  
       - name: Setup
->>>>>>> 5b5f8dfb
         run: |
           python3 ./scripts/install.py
           mpiexec --version
@@ -66,8 +61,6 @@
         run: |
           cargo build --all-features --release
           cargo test --all-features --release --workspace
-<<<<<<< HEAD
-
   recursion-test:
     name: Recursion test (${{ matrix.os }}${{ matrix.feature != '' && format(', {0}', matrix.feature) || '' }})
     runs-on: ${{ matrix.os }}
@@ -94,10 +87,8 @@
           cd ./recursion
           go test ./... -v
           cd ..
-=======
       - name: E2E Test
         run: |   
->>>>>>> 5b5f8dfb
           ./scripts/test_recursion.py
 
   gkr-e2e:
