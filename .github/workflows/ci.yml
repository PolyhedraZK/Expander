--- conflicted
+++ resolved
@@ -40,9 +40,7 @@
         run: |
           cargo run --bin=dev-setup --release
           cargo build --all-features --release
-          cargo test --all-features --release      
-          cargo test -p arith --release
-          cargo test -p bi-kzg --release
+          cargo test --all-features --release -all-workspace-members
 
   benchmark:
     name: Benchmark (${{ matrix.os }}${{ matrix.feature != '' && format(', {0}', matrix.feature) || '' }}, ${{ matrix.field }})
@@ -78,70 +76,10 @@
       - uses: actions/checkout@v4
       - uses: dtolnay/rust-toolchain@stable
       - uses: Swatinem/rust-cache@v2
-<<<<<<< HEAD
-      - run: cargo run --bin=dev-setup --release
-      - run: RUSTFLAGS="-C target-cpu=native" cargo run --release -- -t 2 -f gf2ext128
-  Test-linux:
-    name: Test-linux
-    runs-on: 7950x3d
-    steps:
-      - uses: actions/checkout@v4
-      - uses: dtolnay/rust-toolchain@stable
-      - run: . "$HOME/.cargo/env"
-      - run: cargo run --bin=dev-setup --release
-      - run: RUSTFLAGS="-C target-cpu=native" cargo test -p arith --release
-      - run: RUSTFLAGS="-C target-cpu=native" cargo test -p mersenne31 --release
-      - run: RUSTFLAGS="-C target-cpu=native" cargo test -p gf2 --release
-      - run: RUSTFLAGS="-C target-cpu=native" cargo test -p bi-kzg --release
-      - run: RUSTFLAGS="-C target-cpu=native" cargo test --no-default-features --release
-      - run: RUSTFLAGS="-C target-cpu=native" cargo test --all-features --release
-  Test-linux-avx2:
-    name: Test-linux
-    runs-on: 7950x3d
-    steps:
-      - uses: actions/checkout@v4
-      - uses: dtolnay/rust-toolchain@stable
-      - run: . "$HOME/.cargo/env"
-      - run: cargo run --bin=dev-setup --release
-      - run: RUSTFLAGS="-C target-feature=+avx2" cargo test -p arith --release
-      - run: RUSTFLAGS="-C target-feature=+avx2" cargo test -p mersenne31 --release
-      - run: RUSTFLAGS="-C target-feature=+avx2" cargo test -p gf2 --release
-      - run: RUSTFLAGS="-C target-feature=+avx2" cargo test -p bi-kzg --release
-      - run: RUSTFLAGS="-C target-feature=+avx2" cargo test --no-default-features --release
-      - run: RUSTFLAGS="-C target-feature=+avx2" cargo test --all-features --release
-  Bench-linux-m31-ext3:
-    name: Bench-linux-m31-ext3
-    runs-on: 7950x3d
-    steps:
-      - uses: actions/checkout@v4
-      - uses: dtolnay/rust-toolchain@stable
-      - run: . "$HOME/.cargo/env"
-      - run: cargo run --bin=dev-setup --release
-      - run: RUSTFLAGS="-C target-cpu=native" cargo run --release -- -t 16 -f m31ext3
-  Bench-linux-BN254:
-    name: Bench-linux-BN254
-    runs-on: 7950x3d
-    steps:
-      - uses: actions/checkout@v4
-      - uses: dtolnay/rust-toolchain@stable
-      - run: . "$HOME/.cargo/env"
-      - run: cargo run --bin=dev-setup --release
-      - run: RUSTFLAGS="-C target-cpu=native" cargo run --release -- -t 16 -f fr
-  Bench-linux-gf2-ext128:
-    name: Bench-linux-gf2-ext128
-    runs-on: 7950x3d
-    steps:
-      - uses: actions/checkout@v4
-      - uses: dtolnay/rust-toolchain@stable
-      - run: . "$HOME/.cargo/env" 
-      - run: cargo run --bin=dev-setup --release
-      - run: RUSTFLAGS="-C target-cpu=native" cargo run --release -- -t 16 -f gf2ext128
-=======
       - name: Set RUSTFLAGS for AVX
         if: matrix.feature != ''
         run: echo "RUSTFLAGS=$RUSTFLAGS -C target-feature=+${{ matrix.feature }}" >> $GITHUB_ENV
       - name: Run benchmark
         run: |
           cargo run --bin=dev-setup --release
-          cargo run --release -- -t ${{ matrix.os == 'macos-latest' && 2 || 16 }} -f ${{ matrix.field }}
->>>>>>> e19d26c9
+          cargo run --release -- -t ${{ matrix.os == 'macos-latest' && 2 || 16 }} -f ${{ matrix.field }}