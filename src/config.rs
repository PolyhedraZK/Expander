--- conflicted
+++ resolved
@@ -4,12 +4,8 @@
 mod mpi_config;
 pub use mpi_config::*;
 
-<<<<<<< HEAD
 use arith::{ExtensionField, Field, FieldSerde, SimdField};
 use transcript::FiatShamirHash;
-=======
-use arith::Field;
->>>>>>> db490921
 
 #[derive(Debug, Clone, PartialEq, Default)]
 pub enum PolynomialCommitmentType {
