//! This module implements the core GKR IOP.

use arith::{Field, FieldSerde, MultiLinearPoly, SimdField};
use ark_std::{end_timer, start_timer};

use crate::{sumcheck_prove_gkr_layer, Circuit, Config, GkrScratchpad, Transcript};

// FIXME
#[allow(clippy::type_complexity)]
pub fn gkr_prove<F>(
    circuit: &Circuit<F>,
    sp: &mut GkrScratchpad<F>,
    transcript: &mut Transcript,
    config: &Config,
<<<<<<< HEAD
) -> (F, Vec<F::ChallengeField>, Vec<F::ChallengeField>)
=======
) -> (Vec<F>, Vec<Vec<F::Scalar>>, Vec<Vec<F::Scalar>>)
>>>>>>> 266dfcb7
where
    F: Field + FieldSerde + SimdField,
{
    let timer = start_timer!(|| "gkr prove");
    let layer_num = circuit.layers.len();

    let mut rz0 = vec![];
    let mut rz1 = vec![];
    for _i in 0..circuit.layers.last().unwrap().output_var_num {
<<<<<<< HEAD
        rz0.push(transcript.challenge_f::<F>());
        rz1.push(F::ChallengeField::zero());
    }

    let mut alpha = F::ChallengeField::one();
    let mut beta = F::ChallengeField::zero();
    let claimed_v = MultiLinearPoly::<F>::eval_multilinear(
        &circuit.layers.last().unwrap().output_vals.evals,
        &rz0,
    );
=======
        for j in 0..config.get_num_repetitions() {
            rz0[j].push(transcript.challenge_f::<F>());
            rz1[j].push(F::Scalar::zero());
        }
    }

    let mut alpha = F::Scalar::one();
    let mut beta = F::Scalar::zero();
    let mut claimed_v = vec![];

    for t in rz0.iter().take(config.get_num_repetitions()) {
        claimed_v.push(MultiLinearPoly::<F>::eval_multilinear(
            &circuit.layers.last().unwrap().output_vals.evals,
            t,
        ))
    }
>>>>>>> 266dfcb7

    for i in (0..layer_num).rev() {
        (rz0, rz1) = sumcheck_prove_gkr_layer(
            &circuit.layers[i],
            &rz0,
            &rz1,
            &alpha,
            &beta,
            transcript,
            sp,
            config,
        );
        alpha = transcript.challenge_f::<F>();
        beta = transcript.challenge_f::<F>();

        log::trace!("Layer {} proved with alpha={:?}, beta={:?}", i, alpha, beta);
        log::trace!("rz0.0: {:?}", rz0[0]);
        log::trace!("rz0.1: {:?}", rz0[1]);
        log::trace!("rz0.2: {:?}", rz0[2]);
        log::trace!("rz1.0: {:?}", rz1[0]);
        log::trace!("rz1.1: {:?}", rz1[1]);
        log::trace!("rz1.2: {:?}", rz1[2]);
    }

    end_timer!(timer);
    (claimed_v, rz0, rz1)
}<|MERGE_RESOLUTION|>--- conflicted
+++ resolved
@@ -12,11 +12,11 @@
     sp: &mut GkrScratchpad<F>,
     transcript: &mut Transcript,
     config: &Config,
-<<<<<<< HEAD
-) -> (F, Vec<F::ChallengeField>, Vec<F::ChallengeField>)
-=======
-) -> (Vec<F>, Vec<Vec<F::Scalar>>, Vec<Vec<F::Scalar>>)
->>>>>>> 266dfcb7
+) -> (
+    F,
+    Vec<F::Scalar>,
+    Vec<F::Scalar>,
+)
 where
     F: Field + FieldSerde + SimdField,
 {
@@ -26,35 +26,18 @@
     let mut rz0 = vec![];
     let mut rz1 = vec![];
     for _i in 0..circuit.layers.last().unwrap().output_var_num {
-<<<<<<< HEAD
         rz0.push(transcript.challenge_f::<F>());
         rz1.push(F::ChallengeField::zero());
-    }
-
-    let mut alpha = F::ChallengeField::one();
-    let mut beta = F::ChallengeField::zero();
-    let claimed_v = MultiLinearPoly::<F>::eval_multilinear(
-        &circuit.layers.last().unwrap().output_vals.evals,
-        &rz0,
-    );
-=======
-        for j in 0..config.get_num_repetitions() {
-            rz0[j].push(transcript.challenge_f::<F>());
-            rz1[j].push(F::Scalar::zero());
-        }
     }
 
     let mut alpha = F::Scalar::one();
     let mut beta = F::Scalar::zero();
     let mut claimed_v = vec![];
 
-    for t in rz0.iter().take(config.get_num_repetitions()) {
-        claimed_v.push(MultiLinearPoly::<F>::eval_multilinear(
-            &circuit.layers.last().unwrap().output_vals.evals,
-            t,
-        ))
-    }
->>>>>>> 266dfcb7
+    let claimed_v = MultiLinearPoly::<F>::eval_multilinear(
+        &circuit.layers.last().unwrap().output_vals.evals,
+        &rz0,
+    );
 
     for i in (0..layer_num).rev() {
         (rz0, rz1) = sumcheck_prove_gkr_layer(
