--- conflicted
+++ resolved
@@ -4,26 +4,17 @@
 use ark_std::{end_timer, start_timer};
 use transcript::{Transcript, TranscriptInstance};
 
-<<<<<<< HEAD
-use crate::{sumcheck_prove_gkr_layer, Circuit, GKRConfig, GkrScratchpad, MultiLinearPoly};
-=======
 use crate::{
     sumcheck_prove_gkr_layer, Circuit, GKRConfig, GkrScratchpad, MPIConfig, MultiLinearPoly,
-    Transcript,
 };
->>>>>>> db490921
 
 // FIXME
 #[allow(clippy::type_complexity)]
 pub fn gkr_prove<C: GKRConfig>(
     circuit: &Circuit<C>,
     sp: &mut GkrScratchpad<C>,
-<<<<<<< HEAD
     transcript: &mut TranscriptInstance<C::FiatShamirHashType>,
-=======
-    transcript: &mut Transcript<C::FiatShamirHashType>,
     mpi_config: &MPIConfig,
->>>>>>> db490921
 ) -> (
     C::ChallengeField,
     Vec<C::ChallengeField>,
@@ -39,12 +30,7 @@
     let mut r_simd = vec![];
     let mut r_mpi = vec![];
     for _ in 0..circuit.layers.last().unwrap().output_var_num {
-<<<<<<< HEAD
         rz0.push(transcript.generate_challenge::<C::ChallengeField>());
-        rz1.push(C::ChallengeField::zero());
-=======
-        rz0.push(transcript.challenge_f::<C>());
->>>>>>> db490921
     }
 
     for _ in 0..C::get_field_pack_size().trailing_zeros() {
@@ -52,7 +38,7 @@
     }
 
     for _ in 0..mpi_config.world_size().trailing_zeros() {
-        r_mpi.push(transcript.challenge_f::<C>());
+        r_mpi.push(transcript.generate_challenge::<C::ChallengeField>());
     }
 
     let mut alpha = C::ChallengeField::one();
@@ -95,18 +81,13 @@
             sp,
             mpi_config,
         );
-<<<<<<< HEAD
         alpha = transcript.generate_challenge::<C::ChallengeField>();
-        beta = transcript.generate_challenge::<C::ChallengeField>();
-=======
 
-        alpha = transcript.challenge_f::<C>();
         mpi_config.root_broadcast(&mut alpha);
->>>>>>> db490921
 
         if rz1.is_some() {
             // TODO: try broadcast beta.unwrap directly
-            let mut tmp = transcript.challenge_f::<C>();
+            let mut tmp = transcript.generate_challenge::<C::ChallengeField>();
             mpi_config.root_broadcast(&mut tmp);
             beta = Some(tmp)
         } else {
