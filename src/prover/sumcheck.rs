use crate::{
    CircuitLayer, GKRConfig, GkrScratchpad, MPIConfig, SumcheckGkrHelper, SumcheckGkrSquareHelper,
    Transcript,
};

#[inline(always)]
fn transcript_io<C: GKRConfig>(
    ps: &[C::ChallengeField],
    transcript: &mut Transcript<C::FiatShamirHashType>,
    mpi_config: &MPIConfig,
) -> C::ChallengeField {
    assert!(ps.len() == 3 || ps.len() == 4); // 3 for x, y; 4 for simd var
    for p in ps {
        transcript.append_challenge_f::<C>(p);
    }
    let mut r = transcript.challenge_f::<C>();
    mpi_config.root_broadcast(&mut r);
    r
}

// FIXME
#[allow(clippy::too_many_arguments)]
#[allow(clippy::type_complexity)]
pub fn sumcheck_prove_gkr_layer<C: GKRConfig>(
    layer: &CircuitLayer<C>,
    rz0: &[C::ChallengeField],
    rz1: &Option<Vec<C::ChallengeField>>,
    r_simd: &[C::ChallengeField],
    r_mpi: &[C::ChallengeField],
    alpha: &C::ChallengeField,
    beta: &Option<C::ChallengeField>,
    transcript: &mut Transcript<C::FiatShamirHashType>,
    sp: &mut GkrScratchpad<C>,
    mpi_config: &MPIConfig,
) -> (
    Vec<C::ChallengeField>,
    Option<Vec<C::ChallengeField>>,
    Vec<C::ChallengeField>,
    Vec<C::ChallengeField>,
) {
    let mut helper =
        SumcheckGkrHelper::new(layer, rz0, rz1, r_simd, r_mpi, alpha, beta, sp, mpi_config);

    helper.prepare_simd();
    helper.prepare_mpi();
    helper.prepare_x_vals();

    for i_var in 0..helper.input_var_num {
        let evals = helper.poly_evals_at_rx(i_var, 2);
        let r = transcript_io::<C>(&evals, transcript, mpi_config);
        helper.receive_rx(i_var, r);
    }

    helper.prepare_simd_var_vals();
    for i_var in 0..helper.simd_var_num {
        let evals = helper.poly_evals_at_r_simd_var(i_var, 3);
<<<<<<< HEAD
        let r = transcript_io::<C>(&evals, transcript);
=======
        let r = transcript_io::<C>(&evals, transcript, mpi_config);
>>>>>>> 3df9ca0f
        helper.receive_r_simd_var(i_var, r);
    }

    helper.prepare_mpi_var_vals();
    for i_var in 0..mpi_config.world_size().trailing_zeros() as usize {
        let evals = helper.poly_evals_at_r_mpi_var(i_var, 3);
        let r = transcript_io::<C>(&evals, transcript, mpi_config);
        helper.receive_r_mpi_var(i_var, r);
    }

    let vx_claim = helper.vx_claim();
    transcript.append_challenge_f::<C>(&vx_claim);

    if !layer.structure_info.max_degree_one {
        helper.prepare_y_vals();
        for i_var in 0..helper.input_var_num {
            let evals = helper.poly_evals_at_ry(i_var, 2);
            let r = transcript_io::<C>(&evals, transcript, mpi_config);
            helper.receive_ry(i_var, r);
        }
        let vy_claim = helper.vy_claim();
        transcript.append_challenge_f::<C>(&vy_claim);
    }

    let rx = helper.rx;
    let ry = if !layer.structure_info.max_degree_one {
        Some(helper.ry)
    } else {
        None
    };
    let r_simd = helper.r_simd_var;
    let r_mpi = helper.r_mpi_var;

    (rx, ry, r_simd, r_mpi)
}

// FIXME
#[allow(clippy::too_many_arguments)]
#[allow(clippy::type_complexity)]
#[allow(clippy::needless_range_loop)] // todo: remove
pub fn sumcheck_prove_gkr_square_layer<C: GKRConfig>(
    layer: &CircuitLayer<C>,
    rz0: &[C::ChallengeField],
    transcript: &mut Transcript<C::FiatShamirHashType>,
    sp: &mut GkrScratchpad<C>,
) -> Vec<C::ChallengeField> {
    const D: usize = 7;
    let mut helper = SumcheckGkrSquareHelper::new(layer, rz0, sp);

    for i_var in 0..layer.input_var_num {
        if i_var == 0 {
            helper.prepare_g_x_vals();
        }
        let evals: [C::Field; D] = helper.poly_evals_at(i_var);

        for deg in 0..D {
            transcript.append_f::<C>(evals[deg]);
        }

        let r = transcript.challenge_f::<C>();

        log::trace!("i_var={} evals: {:?} r: {:?}", i_var, evals, r);

        helper.receive_challenge(i_var, r);
        if i_var == layer.input_var_num - 1 {
            log::trace!("vx claim: {:?}", helper.vx_claim());
            transcript.append_f::<C>(helper.vx_claim());
        }
    }

    log::trace!("claimed vx = {:?}", helper.vx_claim());
    transcript.append_f::<C>(helper.vx_claim());

    helper.rx
}

// #[cfg(test)]
// mod tests {
// use crate::BN254ConfigKeccak;

// type C = BN254ConfigKeccak;

// #[test]
// fn test_sumcheck_cuda() {
//     // Field: BN254 Scalar; Fiat Shamir Hash Function: Keccak256; Scheme: Vanilla GKR

//     // Sumcheck Outstanding Results
//     let mut rz0 = vec![];
//     let mut rz1 = vec![];

//     // Random Linear Combination
//     let mut alpha = <C as GKRConfig>::ChallengeField::one();
//     let mut beta = <C as GKRConfig>::ChallengeField::zero();

//     // Loading Circuit (hard-coded keccak circuit for now)
//     let mut circuit = Circuit::<BN254ConfigKeccak>::load_circuit(KECCAK_M31_CIRCUIT);
//     circuit.set_random_input_for_test();
//     circuit.evaluate();
//     let layer_num = circuit.layers.len();

//     // Define the scratchpad
//     let max_num_input_var = circuit
//         .layers
//         .iter()
//         .map(|layer| layer.input_var_num)
//         .max()
//         .unwrap();
//     let max_num_output_var = circuit
//         .layers
//         .iter()
//         .map(|layer| layer.output_var_num)
//         .max()
//         .unwrap();
//     let mut sp = GkrScratchpad::<BN254ConfigKeccak>::new(max_num_input_var, max_num_output_var);

//     // Do the PC commitment to initial the transcript
//     let commitment = RawCommitment::<C>::new(&circuit.layers[0].input_vals);
//     let mut buffer = vec![];
//     commitment.serialize_into(&mut buffer).unwrap(); // TODO: error propagation
//     let mut transcript = Transcript::<Keccak256hasher>::new();
//     transcript.append_u8_slice(&buffer);

//     // Do SumCheck Once from the output layer
//     (rz0, rz1) = sumcheck_prove_gkr_layer(
//         &circuit.layers[layer_num - 1],
//         &rz0,
//         &rz1,
//         &alpha,
//         &beta,
//         &mut transcript,
//         &mut sp,
//     );
//     alpha = transcript.challenge_f::<C>();
//     beta = transcript.challenge_f::<C>();
//     println!(
//         "rz0 = {:?}\nrz1 = {:?}\nalpha = {:?}, beta = {:?}",
//         rz0, rz1, alpha, beta
//     );
// }
// }<|MERGE_RESOLUTION|>--- conflicted
+++ resolved
@@ -54,11 +54,7 @@
     helper.prepare_simd_var_vals();
     for i_var in 0..helper.simd_var_num {
         let evals = helper.poly_evals_at_r_simd_var(i_var, 3);
-<<<<<<< HEAD
-        let r = transcript_io::<C>(&evals, transcript);
-=======
         let r = transcript_io::<C>(&evals, transcript, mpi_config);
->>>>>>> 3df9ca0f
         helper.receive_r_simd_var(i_var, r);
     }
 
