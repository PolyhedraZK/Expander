--- conflicted
+++ resolved
@@ -7,25 +7,14 @@
 #[allow(clippy::type_complexity)]
 pub fn sumcheck_prove_gkr_layer<F>(
     layer: &CircuitLayer<F>,
-<<<<<<< HEAD
-    rz0: &[F::ChallengeField],
-    rz1: &[F::ChallengeField],
-    alpha: &F::ChallengeField,
-    beta: &F::ChallengeField,
+    rz0: &[F::Scalar],
+    rz1: &[F::Scalar],
+    alpha: &F::Scalar,
+    beta: &F::Scalar,
     transcript: &mut Transcript,
     sp: &mut GkrScratchpad<F>,
     _config: &Config,
-) -> (Vec<F::ChallengeField>, Vec<F::ChallengeField>)
-=======
-    rz0: &[Vec<F::Scalar>],
-    rz1: &[Vec<F::Scalar>],
-    alpha: &F::Scalar,
-    beta: &F::Scalar,
-    transcript: &mut Transcript,
-    sp: &mut [GkrScratchpad<F>],
-    config: &Config,
-) -> (Vec<Vec<F::Scalar>>, Vec<Vec<F::Scalar>>)
->>>>>>> 266dfcb7
+) -> (Vec<F::Scalar>, Vec<F::Scalar>)
 where
     F: Field + FieldSerde + SimdField,
 {
