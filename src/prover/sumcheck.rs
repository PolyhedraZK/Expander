--- conflicted
+++ resolved
@@ -68,22 +68,14 @@
         if i_var == 0 {
             helper.prepare_g_x_vals();
         }
-<<<<<<< HEAD
 
         let evals: [C::Field; D] = helper.poly_evals_at(i_var);
 
-=======
-        let evals: [F; D] = helper.poly_evals_at(i_var);
->>>>>>> 25513869
         for deg in 0..D {
             transcript.append_f::<C>(evals[deg]);
         }
-<<<<<<< HEAD
-
+      
         let r = transcript.challenge_f::<C>();
-=======
-        let r = transcript.challenge_f::<F>();
->>>>>>> 25513869
 
         log::trace!("i_var={} evals: {:?} r: {:?}", i_var, evals, r);
 
