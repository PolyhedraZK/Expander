use arith::{ExtensionField, Field, SimdField};

use crate::{CircuitLayer, FieldType, GKRConfig, GkrScratchpad, MPIConfig};

#[inline(always)]
fn _eq<F: Field>(x: &F, y: &F) -> F {
    // x * y + (1 - x) * (1 - y)
    let xy = *x * y;
    xy + xy - x - y + F::one()
}

#[inline(always)]
fn _eq_3<F: Field>(x: &F, y: &F, z: &F) -> F {
    // TODO: extend this
    *x * y * z + (F::one() - x) * (F::one() - y) * (F::one() - z)
}

#[inline(always)]
pub(crate) fn _eq_vec<F: Field>(xs: &[F], ys: &[F]) -> F {
    xs.iter().zip(ys.iter()).map(|(x, y)| _eq(x, y)).product()
}

#[inline(always)]
pub(crate) fn _eq_vec_3<F: Field>(xs: &[F], ys: &[F], zs: &[F]) -> F {
    xs.iter()
        .zip(ys.iter())
        .zip(zs.iter())
        .map(|((x, y), z)| _eq_3(x, y, z))
        .product()
}

pub(crate) fn eq_evals_at_primitive<F: Field>(r: &[F], mul_factor: &F, eq_evals: &mut [F]) {
    eq_evals[0] = *mul_factor;
    let mut cur_eval_num = 1;

    for r_i in r.iter() {
        let eq_z_i_zero = F::one() - r_i;
        let eq_z_i_one = r_i;
        for j in 0..cur_eval_num {
            eq_evals[j + cur_eval_num] = eq_evals[j] * eq_z_i_one;
            eq_evals[j] *= eq_z_i_zero;
        }
        cur_eval_num <<= 1;
    }
}

pub(crate) fn eq_eval_at<F: Field>(
    r: &[F],
    mul_factor: &F,
    eq_evals: &mut [F],
    sqrt_n_1st: &mut [F],
    sqrt_n_2nd: &mut [F],
) {
    let first_half_bits = r.len() / 2;
    let first_half_mask = (1 << first_half_bits) - 1;
    eq_evals_at_primitive(&r[0..first_half_bits], mul_factor, sqrt_n_1st);
    eq_evals_at_primitive(&r[first_half_bits..], &F::one(), sqrt_n_2nd);

    for (i, eq_eval) in eq_evals.iter_mut().enumerate().take(1 << r.len()) {
        let first_half = i & first_half_mask;
        let second_half = i >> first_half_bits;
        *eq_eval = sqrt_n_1st[first_half] * sqrt_n_2nd[second_half];
    }
}

struct SumcheckMultilinearProdHelper {
    var_num: usize,
}

impl SumcheckMultilinearProdHelper {
    fn new(var_num: usize) -> Self {
        SumcheckMultilinearProdHelper { var_num }
    }

    fn poly_eval_at<C: GKRConfig>(
        &self,
        var_idx: usize,
        degree: usize,
        bk_f: &mut [C::Field],
        bk_hg: &mut [C::Field],
        init_v: &[C::SimdCircuitField],
        gate_exists: &[bool],
    ) -> [C::Field; 3] {
        assert_eq!(degree, 2);
        let mut p0 = C::Field::zero();
        let mut p1 = C::Field::zero();
        let mut p2 = C::Field::zero();
        log::trace!("bk_f: {:?}", &bk_f[..4]);
        log::trace!("bk_hg: {:?}", &bk_hg[..4]);
        log::trace!("init_v: {:?}", &init_v[..4]);

        let eval_size = 1 << (self.var_num - var_idx - 1);
        log::trace!("Eval size: {}", eval_size);

        if var_idx == 0 {
            for i in 0..eval_size {
                if !gate_exists[i * 2] && !gate_exists[i * 2 + 1] {
                    continue;
                }

                let f_v_0 = init_v[i * 2];
                let f_v_1 = init_v[i * 2 + 1];
                let hg_v_0 = bk_hg[i * 2];
                let hg_v_1 = bk_hg[i * 2 + 1];
                p0 += C::field_mul_simd_circuit_field(&hg_v_0, &f_v_0);
                log::trace!(
                    "p0.v+= {:?} * {:?} =  {:?}",
                    f_v_0,
                    hg_v_0,
                    C::field_mul_simd_circuit_field(&hg_v_0, &f_v_0) + p1
                );
                p1 += C::field_mul_simd_circuit_field(&hg_v_1, &f_v_1);
                p2 += C::field_mul_simd_circuit_field(&(hg_v_0 + hg_v_1), &(f_v_0 + f_v_1));
            }
        } else {
            for i in 0..eval_size {
                if !gate_exists[i * 2] && !gate_exists[i * 2 + 1] {
                    continue;
                }

                let f_v_0 = bk_f[i * 2];
                let f_v_1 = bk_f[i * 2 + 1];
                let hg_v_0 = bk_hg[i * 2];
                let hg_v_1 = bk_hg[i * 2 + 1];
                p0 += f_v_0 * hg_v_0;
                log::trace!(
                    "p0.v+= {:?} * {:?} =  {:?}",
                    f_v_0,
                    hg_v_0,
                    f_v_0 * hg_v_0 + p1
                );
                p1 += f_v_1 * hg_v_1;
                p2 += (f_v_0 + f_v_1) * (hg_v_0 + hg_v_1);
            }
        }
        if C::FIELD_TYPE == FieldType::GF2 {
            let p2x = p2.mul_by_x();
            let p2x2 = p2x.mul_by_x();
            let linear_term = p1 + p0 + p2;
            p2 = p2x2 + linear_term.mul_by_x() + p0;
        } else {
            p2 = p1.mul_by_6() + p0.mul_by_3() - p2.double();
        }
        [p0, p1, p2]
    }

    fn receive_challenge<C: GKRConfig>(
        &mut self,
        var_idx: usize,
        r: C::ChallengeField,
        bk_f: &mut [C::Field],
        bk_hg: &mut [C::Field],
        init_v: &[C::SimdCircuitField],
        gate_exists: &mut [bool],
    ) {
        assert!(var_idx < self.var_num);

        let eval_size = 1 << (self.var_num - var_idx - 1);
        if var_idx == 0 {
            for i in 0..eval_size {
                if !gate_exists[i * 2] && !gate_exists[i * 2 + 1] {
                    gate_exists[i] = false;

                    bk_f[i] = C::field_add_simd_circuit_field(
                        &C::simd_circuit_field_mul_challenge_field(
                            &(init_v[2 * i + 1] - init_v[2 * i]),
                            &r,
                        ),
                        &init_v[2 * i],
                    );
                    bk_hg[i] = C::Field::zero();
                } else {
                    gate_exists[i] = true;

                    bk_f[i] = C::field_add_simd_circuit_field(
                        &C::simd_circuit_field_mul_challenge_field(
                            &(init_v[2 * i + 1] - init_v[2 * i]),
                            &r,
                        ),
                        &init_v[2 * i],
                    );
                    bk_hg[i] = bk_hg[2 * i] + (bk_hg[2 * i + 1] - bk_hg[2 * i]).scale(&r);
                }
            }
        } else {
            for i in 0..eval_size {
                if !gate_exists[i * 2] && !gate_exists[i * 2 + 1] {
                    gate_exists[i] = false;
                    bk_f[i] = bk_f[2 * i] + (bk_f[2 * i + 1] - bk_f[2 * i]).scale(&r);
                    bk_hg[i] = C::Field::zero();
                } else {
                    gate_exists[i] = true;
                    bk_f[i] = bk_f[2 * i] + (bk_f[2 * i + 1] - bk_f[2 * i]).scale(&r);
                    bk_hg[i] = bk_hg[2 * i] + (bk_hg[2 * i + 1] - bk_hg[2 * i]).scale(&r);
                }
            }
        }
    }
}

struct SumcheckMultilinearProdSimdVarHelper {
    var_num: usize,
}

// The logic is exactly the same as the previous one, but field types are different
impl SumcheckMultilinearProdSimdVarHelper {
    fn new(var_num: usize) -> Self {
        SumcheckMultilinearProdSimdVarHelper { var_num }
    }

    fn poly_eval_at<C: GKRConfig>(
        &self,
        var_idx: usize,
        degree: usize,
        bk_eq: &mut [C::ChallengeField],
        bk_f: &mut [C::ChallengeField],
        bk_hg: &mut [C::ChallengeField],
    ) -> [C::ChallengeField; 4] {
<<<<<<< HEAD
        assert_eq!(degree, 3);
=======
        debug_assert_eq!(degree, 3);
>>>>>>> 3df9ca0f
        let mut p0 = C::ChallengeField::zero();
        let mut p1 = C::ChallengeField::zero();
        let mut p2 = C::ChallengeField::zero();
        let mut p3 = C::ChallengeField::zero();

        let eval_size = 1 << (self.var_num - var_idx - 1);

        if C::FIELD_TYPE == FieldType::GF2 {
            for i in 0..eval_size {
                let eq_v_0 = bk_eq[i * 2];
                let eq_v_1 = bk_eq[i * 2 + 1];
                let f_v_0 = bk_f[i * 2];
                let f_v_1 = bk_f[i * 2 + 1];
                let hg_v_0 = bk_hg[i * 2];
                let hg_v_1 = bk_hg[i * 2 + 1];

                p0 += eq_v_0 * f_v_0 * hg_v_0;
                p1 += eq_v_1 * f_v_1 * hg_v_1;

                let eq_linear = (eq_v_1 - eq_v_0).mul_by_x();
                let f_linear = (f_v_1 - f_v_0).mul_by_x();
                let hg_linear = (hg_v_1 - hg_v_0).mul_by_x();

                // evaluated at x and x^2 for p2 and p3
                p2 += (eq_linear + eq_v_0) * (f_linear + f_v_0) * (hg_linear + hg_v_0);
                p3 += (eq_linear.mul_by_x() + eq_v_0)
                    * (f_linear.mul_by_x() + f_v_0)
                    * (hg_linear.mul_by_x() + hg_v_0);
            }
        } else {
            for i in 0..eval_size {
                let eq_v_0 = bk_eq[i * 2];
                let eq_v_1 = bk_eq[i * 2 + 1];
                let f_v_0 = bk_f[i * 2];
                let f_v_1 = bk_f[i * 2 + 1];
                let hg_v_0 = bk_hg[i * 2];
                let hg_v_1 = bk_hg[i * 2 + 1];

                p0 += eq_v_0 * f_v_0 * hg_v_0;
                p1 += eq_v_1 * f_v_1 * hg_v_1;

                // evaluated at 2 and 3 for p2 and p3
                let tmp0 = eq_v_1 - eq_v_0;
                let tmp1 = f_v_1 - f_v_0;
                let tmp2 = hg_v_1 - hg_v_0;
                let tmp3 = eq_v_1 + tmp0;
                let tmp4 = f_v_1 + tmp1;
                let tmp5 = hg_v_1 + tmp2;

                p2 += tmp3 * tmp4 * tmp5;
                p3 += (tmp3 + tmp0) * (tmp4 + tmp1) * (tmp5 + tmp2);
            }
        }

        [p0, p1, p2, p3]
    }

    fn receive_challenge<C: GKRConfig>(
        &mut self,
        var_idx: usize,
        r: C::ChallengeField,
        bk_eq: &mut [C::ChallengeField],
        bk_f: &mut [C::ChallengeField],
        bk_hg: &mut [C::ChallengeField],
    ) {
        assert!(var_idx < self.var_num);

        let eval_size = 1 << (self.var_num - var_idx - 1);
        for i in 0..eval_size {
            bk_eq[i] = bk_eq[2 * i] + (bk_eq[2 * i + 1] - bk_eq[2 * i]) * r;
            bk_f[i] = bk_f[2 * i] + (bk_f[2 * i + 1] - bk_f[2 * i]) * r;
            bk_hg[i] = bk_hg[2 * i] + (bk_hg[2 * i + 1] - bk_hg[2 * i]) * r;
        }
    }
}

pub(crate) struct SumcheckGkrHelper<'a, C: GKRConfig> {
    pub(crate) rx: Vec<C::ChallengeField>,
    pub(crate) ry: Vec<C::ChallengeField>,
    pub(crate) r_simd_var: Vec<C::ChallengeField>,
    pub(crate) r_mpi_var: Vec<C::ChallengeField>,

    layer: &'a CircuitLayer<C>,
    sp: &'a mut GkrScratchpad<C>,
    rz0: &'a [C::ChallengeField],
    rz1: &'a Option<Vec<C::ChallengeField>>,
    r_simd: &'a [C::ChallengeField],
    r_mpi: &'a [C::ChallengeField],
    alpha: C::ChallengeField,
    beta: Option<C::ChallengeField>,

    pub(crate) input_var_num: usize,
    pub(crate) simd_var_num: usize,

    xy_helper: SumcheckMultilinearProdHelper,
    simd_var_helper: SumcheckMultilinearProdSimdVarHelper,
    mpi_var_helper: SumcheckMultilinearProdSimdVarHelper,

    mpi_config: &'a MPIConfig,
}

/// internal helper functions
impl<'a, C: GKRConfig> SumcheckGkrHelper<'a, C> {
    #[allow(dead_code)]
    #[inline(always)]
    pub(crate) fn unpack_and_sum(p: &C::Field) -> C::ChallengeField {
        p.unpack().into_iter().sum()
    }

    #[allow(dead_code)]
    #[inline(always)]
    pub(crate) fn unpack_and_combine(
        p: &C::Field,
        coef: &[C::ChallengeField],
    ) -> C::ChallengeField {
        let p_unpacked = p.unpack();
        p_unpacked
            .into_iter()
            .zip(coef)
            .map(|(p_i, coef_i)| p_i * coef_i)
            .sum()
    }

    #[inline(always)]
    fn xy_helper_receive_challenge(&mut self, var_idx: usize, r: C::ChallengeField) {
        self.xy_helper.receive_challenge::<C>(
            var_idx,
            r,
            &mut self.sp.v_evals,
            &mut self.sp.hg_evals,
            &self.layer.input_vals,
            &mut self.sp.gate_exists_5,
        );
    }
}

/// Helper functions to be called
#[allow(clippy::too_many_arguments)]
impl<'a, C: GKRConfig> SumcheckGkrHelper<'a, C> {
    pub(crate) fn new(
        layer: &'a CircuitLayer<C>,
        rz0: &'a [C::ChallengeField],
        rz1: &'a Option<Vec<C::ChallengeField>>,
        r_simd: &'a [C::ChallengeField],
        r_mpi: &'a [C::ChallengeField],
        alpha: &'a C::ChallengeField,
        beta: &'a Option<C::ChallengeField>,
        sp: &'a mut GkrScratchpad<C>,
        mpi_config: &'a MPIConfig,
    ) -> Self {
        let simd_var_num = C::get_field_pack_size().trailing_zeros() as usize;
        SumcheckGkrHelper {
            rx: vec![],
            ry: vec![],
            r_simd_var: vec![],
            r_mpi_var: vec![],

            layer,
            sp,
            rz0,
            rz1,
            r_simd,
            r_mpi,
            alpha: *alpha,
            beta: if beta.is_none() {
                None
            } else {
                Some(*beta.as_ref().unwrap())
            },

            input_var_num: layer.input_var_num,
            simd_var_num,

            xy_helper: SumcheckMultilinearProdHelper::new(layer.input_var_num),
            simd_var_helper: SumcheckMultilinearProdSimdVarHelper::new(simd_var_num),
            mpi_var_helper: SumcheckMultilinearProdSimdVarHelper::new(
                mpi_config.world_size().trailing_zeros() as usize,
            ),
            mpi_config,
        }
    }

    pub(crate) fn poly_evals_at_rx(
        &mut self,
        var_idx: usize,
        degree: usize,
    ) -> [C::ChallengeField; 3] {
<<<<<<< HEAD
        assert!(var_idx < self.input_var_num);
        let [p0, p1, p2] = self.xy_helper.poly_eval_at::<C>(
=======
        debug_assert!(var_idx < self.input_var_num);
        let local_vals_simd = self.xy_helper.poly_eval_at::<C>(
>>>>>>> 3df9ca0f
            var_idx,
            degree,
            &mut self.sp.v_evals,
            &mut self.sp.hg_evals,
            &self.layer.input_vals,
            &self.sp.gate_exists_5,
        );

        // SIMD
        let local_vals = local_vals_simd
            .iter()
            .map(|p| Self::unpack_and_combine(p, &self.sp.eq_evals_at_r_simd0))
            .collect::<Vec<C::ChallengeField>>();

        // MPI
        let global_vals = self
            .mpi_config
            .coef_combine_vec(&local_vals, &self.sp.eq_evals_at_r_mpi0);
        if self.mpi_config.is_root() {
            global_vals.try_into().unwrap()
        } else {
            [C::ChallengeField::ZERO; 3]
        }
    }

    pub(crate) fn poly_evals_at_r_simd_var(
        &mut self,
        var_idx: usize,
        degree: usize,
    ) -> [C::ChallengeField; 4] {
<<<<<<< HEAD
        assert_eq!(degree, 3);
        assert!(var_idx < self.simd_var_num);
        self.simd_var_helper.poly_eval_at::<C>(
=======
        debug_assert!(var_idx < self.simd_var_num);
        let local_vals = self.simd_var_helper.poly_eval_at::<C>(
>>>>>>> 3df9ca0f
            var_idx,
            degree,
            &mut self.sp.eq_evals_at_r_simd0,
            &mut self.sp.simd_var_v_evals,
            &mut self.sp.simd_var_hg_evals,
        );
        let global_vals = self
            .mpi_config
            .coef_combine_vec(&local_vals.to_vec(), &self.sp.eq_evals_at_r_mpi0);
        if self.mpi_config.is_root() {
            global_vals.try_into().unwrap()
        } else {
            [C::ChallengeField::ZERO; 4]
        }
    }

    pub(crate) fn poly_evals_at_r_mpi_var(
        &mut self,
        var_idx: usize,
        degree: usize,
    ) -> [C::ChallengeField; 4] {
        debug_assert!(var_idx < self.mpi_config.world_size().trailing_zeros() as usize);
        self.mpi_var_helper.poly_eval_at::<C>(
            var_idx,
            degree,
            &mut self.sp.eq_evals_at_r_mpi0,
            &mut self.sp.mpi_var_v_evals,
            &mut self.sp.mpi_var_hg_evals,
        )
    }

    #[inline(always)]
    pub(crate) fn poly_evals_at_ry(
        &mut self,
        var_idx: usize,
        degree: usize,
    ) -> [C::ChallengeField; 3] {
        self.poly_evals_at_rx(var_idx, degree)
    }

    pub(crate) fn receive_rx(&mut self, var_idx: usize, r: C::ChallengeField) {
        self.xy_helper_receive_challenge(var_idx, r);
        self.rx.push(r);
    }

    pub(crate) fn receive_r_simd_var(&mut self, var_idx: usize, r: C::ChallengeField) {
        self.simd_var_helper.receive_challenge::<C>(
            var_idx,
            r,
            &mut self.sp.eq_evals_at_r_simd0,
            &mut self.sp.simd_var_v_evals,
            &mut self.sp.simd_var_hg_evals,
        );
        self.r_simd_var.push(r);
    }

    pub(crate) fn receive_r_mpi_var(&mut self, var_idx: usize, r: C::ChallengeField) {
        self.mpi_var_helper.receive_challenge::<C>(
            var_idx,
            r,
            &mut self.sp.eq_evals_at_r_mpi0,
            &mut self.sp.mpi_var_v_evals,
            &mut self.sp.mpi_var_hg_evals,
        );
        self.r_mpi_var.push(r);
    }

    pub(crate) fn receive_ry(&mut self, var_idx: usize, r: C::ChallengeField) {
        self.xy_helper_receive_challenge(var_idx, r);
        self.ry.push(r);
    }

    /// Warning:
    /// The function must be called at a specific point of the protocol, otherwise it's incorrect
    /// Consider fix this.
    pub(crate) fn vx_claim(&self) -> C::ChallengeField {
        self.sp.mpi_var_v_evals[0]
    }

    #[inline(always)]
    pub(crate) fn vy_claim(&self) -> C::ChallengeField {
        let vy_local = Self::unpack_and_combine(&self.sp.v_evals[0], &self.sp.eq_evals_at_r_simd0);
        let summation = self
            .mpi_config
            .coef_combine_vec(&vec![vy_local], &self.sp.eq_evals_at_r_mpi0);
        if self.mpi_config.is_root() {
            summation[0]
        } else {
            C::ChallengeField::ZERO
        }
    }

    pub(crate) fn prepare_simd(&mut self) {
        eq_eval_at(
            self.r_simd,
            &C::ChallengeField::one(),
            &mut self.sp.eq_evals_at_r_simd0,
            &mut self.sp.eq_evals_first_half,
            &mut self.sp.eq_evals_second_half,
        );
    }

    pub(crate) fn prepare_mpi(&mut self) {
        // TODO: No need to evaluate it at all world ranks, remove redundancy later.
        eq_eval_at(
            self.r_mpi,
            &C::ChallengeField::one(),
            &mut self.sp.eq_evals_at_r_mpi0,
            &mut self.sp.eq_evals_first_half,
            &mut self.sp.eq_evals_second_half,
        );
    }

    pub(crate) fn prepare_x_vals(&mut self) {
        let mul = &self.layer.mul;
        let add = &self.layer.add;
        let vals = &self.layer.input_vals;
        let eq_evals_at_rz0 = &mut self.sp.eq_evals_at_rz0;
        let eq_evals_at_rz1 = &mut self.sp.eq_evals_at_rz1;
        let gate_exists = &mut self.sp.gate_exists_5;
        let hg_vals = &mut self.sp.hg_evals;
        // hg_vals[0..vals.len()].fill(F::zero()); // FIXED: consider memset unsafe?
        unsafe {
            std::ptr::write_bytes(hg_vals.as_mut_ptr(), 0, vals.len());
        }
        // gate_exists[0..vals.len()].fill(false); // FIXED: consider memset unsafe?
        unsafe {
            std::ptr::write_bytes(gate_exists.as_mut_ptr(), 0, vals.len());
        }

        eq_eval_at(
            self.rz0,
            &self.alpha,
            eq_evals_at_rz0,
            &mut self.sp.eq_evals_first_half,
            &mut self.sp.eq_evals_second_half,
        );

        // they should both be some or both be none though
        if self.rz1.is_some() && self.beta.is_some() {
            eq_eval_at(
                self.rz1.as_ref().unwrap(),
                &self.beta.unwrap(),
                eq_evals_at_rz1,
                &mut self.sp.eq_evals_first_half,
                &mut self.sp.eq_evals_second_half,
            );

            for i in 0..1 << self.rz0.len() {
                eq_evals_at_rz0[i] += eq_evals_at_rz1[i];
            }
        }

        for g in mul.iter() {
            let r = C::challenge_mul_circuit_field(&eq_evals_at_rz0[g.o_id], &g.coef);
            hg_vals[g.i_ids[0]] += C::simd_circuit_field_mul_challenge_field(&vals[g.i_ids[1]], &r);

            gate_exists[g.i_ids[0]] = true;
        }

        for g in add.iter() {
            hg_vals[g.i_ids[0]] += C::Field::from(C::challenge_mul_circuit_field(
                &eq_evals_at_rz0[g.o_id],
                &g.coef,
            ));
            gate_exists[g.i_ids[0]] = true;
        }
    }

    pub(crate) fn prepare_simd_var_vals(&mut self) {
        self.sp.simd_var_v_evals = self.sp.v_evals[0].unpack();
        self.sp.simd_var_hg_evals = self.sp.hg_evals[0].unpack();
    }

    pub(crate) fn prepare_mpi_var_vals(&mut self) {
        self.mpi_config.gather_vec(
            &vec![self.sp.simd_var_v_evals[0]],
            &mut self.sp.mpi_var_v_evals,
        );
        self.mpi_config.gather_vec(
            &vec![self.sp.simd_var_hg_evals[0] * self.sp.eq_evals_at_r_simd0[0]],
            &mut self.sp.mpi_var_hg_evals,
        );
    }

    pub(crate) fn prepare_y_vals(&mut self) {
        let mut v_rx_rsimd_rw = self.sp.mpi_var_v_evals[0];
        self.mpi_config.root_broadcast(&mut v_rx_rsimd_rw);

        let mul = &self.layer.mul;
        let eq_evals_at_rz0 = &self.sp.eq_evals_at_rz0;
        let eq_evals_at_rx = &mut self.sp.eq_evals_at_rx;
        let gate_exists = &mut self.sp.gate_exists_5;
        let hg_vals = &mut self.sp.hg_evals;
        let fill_len = 1 << self.rx.len();
        // hg_vals[0..fill_len].fill(F::zero()); // FIXED: consider memset unsafe?
        unsafe {
            std::ptr::write_bytes(hg_vals.as_mut_ptr(), 0, fill_len);
        }
        // gate_exists[0..fill_len].fill(false); // FIXED: consider memset unsafe?
        unsafe {
            std::ptr::write_bytes(gate_exists.as_mut_ptr(), 0, fill_len);
        }

        eq_eval_at(
            &self.r_mpi_var,
            &C::ChallengeField::one(),
            &mut self.sp.eq_evals_at_r_mpi0,
            &mut self.sp.eq_evals_first_half,
            &mut self.sp.eq_evals_second_half,
        );

        // TODO: For root process, _eq_vec does not have to be recomputed
        let coef =
            _eq_vec(self.r_mpi, &self.r_mpi_var) * self.sp.eq_evals_at_r_simd0[0] * v_rx_rsimd_rw;

        eq_eval_at(
            &self.rx,
            &coef,
            eq_evals_at_rx,
            &mut self.sp.eq_evals_first_half,
            &mut self.sp.eq_evals_second_half,
        );

        eq_eval_at(
            &self.r_simd_var,
            &C::ChallengeField::one(),
            &mut self.sp.eq_evals_at_r_simd0,
            &mut self.sp.eq_evals_first_half,
            &mut self.sp.eq_evals_second_half,
        );

        // TODO-OPTIMIZATION: hg_vals does not have to be simd here
        for g in mul.iter() {
            hg_vals[g.i_ids[1]] += C::Field::from(C::challenge_mul_circuit_field(
                &(eq_evals_at_rz0[g.o_id] * eq_evals_at_rx[g.i_ids[0]]),
                &g.coef,
            ));
            gate_exists[g.i_ids[1]] = true;
        }
    }
}<|MERGE_RESOLUTION|>--- conflicted
+++ resolved
@@ -216,11 +216,7 @@
         bk_f: &mut [C::ChallengeField],
         bk_hg: &mut [C::ChallengeField],
     ) -> [C::ChallengeField; 4] {
-<<<<<<< HEAD
         assert_eq!(degree, 3);
-=======
-        debug_assert_eq!(degree, 3);
->>>>>>> 3df9ca0f
         let mut p0 = C::ChallengeField::zero();
         let mut p1 = C::ChallengeField::zero();
         let mut p2 = C::ChallengeField::zero();
@@ -408,13 +404,8 @@
         var_idx: usize,
         degree: usize,
     ) -> [C::ChallengeField; 3] {
-<<<<<<< HEAD
         assert!(var_idx < self.input_var_num);
-        let [p0, p1, p2] = self.xy_helper.poly_eval_at::<C>(
-=======
-        debug_assert!(var_idx < self.input_var_num);
         let local_vals_simd = self.xy_helper.poly_eval_at::<C>(
->>>>>>> 3df9ca0f
             var_idx,
             degree,
             &mut self.sp.v_evals,
@@ -445,14 +436,8 @@
         var_idx: usize,
         degree: usize,
     ) -> [C::ChallengeField; 4] {
-<<<<<<< HEAD
-        assert_eq!(degree, 3);
-        assert!(var_idx < self.simd_var_num);
-        self.simd_var_helper.poly_eval_at::<C>(
-=======
         debug_assert!(var_idx < self.simd_var_num);
         let local_vals = self.simd_var_helper.poly_eval_at::<C>(
->>>>>>> 3df9ca0f
             var_idx,
             degree,
             &mut self.sp.eq_evals_at_r_simd0,
