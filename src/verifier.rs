--- conflicted
+++ resolved
@@ -100,28 +100,12 @@
     }
     GKRVerifierHelper::set_r_simd_xy(&r_simd_xy, sp);
 
-<<<<<<< HEAD
-    let vx_claim = proof.get_next_and_step::<C::ChallengeField>();
-    sum -= vx_claim * GKRVerifierHelper::eval_add(&layer.add, sp);
-    transcript.append_field_element::<C::ChallengeField>(&vx_claim);
-
-    for _i_var in 0..var_num {
-        verified &= verify_sumcheck_step::<C>(proof, 2, transcript, &mut sum, &mut ry, sp);
-        // println!("y {} var, verified? {}", _i_var, verified);
-=======
     for _i_var in 0..config.mpi_config.world_size().trailing_zeros() {
         verified &= verify_sumcheck_step::<C>(proof, 3, transcript, &mut sum, &mut r_mpi_xy, sp);
         // println!("{} mpi var, verified? {}", _i_var, verified);
->>>>>>> 46338505
     }
     GKRVerifierHelper::set_r_mpi_xy(&r_mpi_xy, sp);
 
-<<<<<<< HEAD
-    let vy_claim = proof.get_next_and_step::<C::ChallengeField>();
-    verified &= sum == vx_claim * vy_claim * GKRVerifierHelper::eval_mul(&layer.mul, sp);
-    transcript.append_field_element::<C::ChallengeField>(&vy_claim);
-    (verified, rx, ry, r_simd_xy, vx_claim, vy_claim)
-=======
     let vx_claim = proof.get_next_and_step::<C::ChallengeField>();
     sum -= vx_claim * GKRVerifierHelper::eval_add(&layer.add, sp);
     transcript.append_field_element::<C::ChallengeField>(&vx_claim);
@@ -144,7 +128,6 @@
     };
 
     (verified, rx, ry, r_simd_xy, r_mpi_xy, vx_claim, vy_claim)
->>>>>>> 46338505
 }
 
 // todo: FIXME
@@ -175,21 +158,14 @@
 
     for _ in 0..circuit.layers.last().unwrap().output_var_num {
         rz0.push(transcript.generate_challenge::<C::ChallengeField>());
-<<<<<<< HEAD
-        rz1.push(C::ChallengeField::zero());
-=======
->>>>>>> 46338505
     }
 
     for _ in 0..C::get_field_pack_size().trailing_zeros() {
         r_simd.push(transcript.generate_challenge::<C::ChallengeField>());
-<<<<<<< HEAD
-=======
     }
 
     for _ in 0..config.mpi_config.world_size().trailing_zeros() {
         r_mpi.push(transcript.generate_challenge::<C::ChallengeField>());
->>>>>>> 46338505
     }
 
     let mut alpha = C::ChallengeField::one();
@@ -225,15 +201,11 @@
         );
         verified &= cur_verified;
         alpha = transcript.generate_challenge::<C::ChallengeField>();
-<<<<<<< HEAD
-        beta = transcript.generate_challenge::<C::ChallengeField>();
-=======
         beta = if rz1.is_some() {
             Some(transcript.generate_challenge::<C::ChallengeField>())
         } else {
             None
         };
->>>>>>> 46338505
         log::trace!(
             "Layer {} verified with alpha={:?} and beta={:?}, claimed_v0={:?}, claimed_v1={:?}",
             i,
