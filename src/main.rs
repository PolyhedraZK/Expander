--- conflicted
+++ resolved
@@ -4,25 +4,13 @@
 };
 
 use clap::Parser;
-<<<<<<< HEAD
+use expander_rs::utils::{KECCAK_CIRCUIT, POSEIDON_CIRCUIT};
 use expander_rs::{
-    BN254Config, Circuit, Config, FieldType, GF2ExtConfig, GKRConfig, GKRScheme, M31ExtConfig,
+    
+    BN254ConfigSha2, Circuit, Config, FieldType, GF2ExtConfigSha2, GKRConfig, GKRScheme, M31ExtConfigSha2,
     Prover,
 };
 
-// circuit for repeating Keccak for 2 times
-const KECCAK_CIRCUIT: &str = "data/circuit.txt";
-// circuit for repeating Poseidon for 120 times
-const POSEIDON_CIRCUIT: &str = "data/poseidon_120_circuit.txt";
-=======
-use expander_rs::utils::{KECCAK_CIRCUIT, POSEIDON_CIRCUIT};
-use expander_rs::{
-    BN254ConfigSha2, Circuit, Config, GKRConfig, GKRScheme, M31ExtConfigSha2, Prover,
-};
-
-const M31_PACKSIZE: usize = 16;
-const FR_PACKSIZE: usize = 1;
->>>>>>> 70b504ae
 
 /// ...
 #[derive(Parser, Debug)]
@@ -73,13 +61,13 @@
             _ => unreachable!(),
         },
         "gf2ext128" => match args.scheme.as_str() {
-            "keccak" => run_benchmark::<GF2ExtConfig>(
+            "keccak" => run_benchmark::<GF2ExtConfigSha2>(
                 &args,
-                Config::<GF2ExtConfig>::new(GKRScheme::Vanilla),
+                Config::<GF2ExtConfigSha2>::new(GKRScheme::Vanilla),
             ),
-            "poseidon" => run_benchmark::<GF2ExtConfig>(
+            "poseidon" => run_benchmark::<GF2ExtConfigSha2>(
                 &args,
-                Config::<GF2ExtConfig>::new(GKRScheme::GkrSquare),
+                Config::<GF2ExtConfigSha2>::new(GKRScheme::GkrSquare),
             ),
             _ => unreachable!(),
         },
