use arith::{Field, FieldSerde, MultiLinearPoly};
use ark_std::test_rng;
use std::{
    collections::HashMap,
    fs,
    io::{Cursor, Read},
};

use crate::{GKRConfig, Transcript};

#[derive(Debug, Clone)]
pub struct Gate<C: GKRConfig, const INPUT_NUM: usize> {
    pub i_ids: [usize; INPUT_NUM],
    pub o_id: usize,
    pub coef: C::CircuitField,
    pub is_random: bool,
    pub gate_type: usize,
}

pub type GateMul<C> = Gate<C, 2>;
pub type GateAdd<C> = Gate<C, 1>;
pub type GateUni<C> = Gate<C, 1>;
pub type GateConst<C> = Gate<C, 0>;

#[derive(Debug, Clone, Default)]
pub struct CircuitLayer<C: GKRConfig> {
    pub input_var_num: usize,
    pub output_var_num: usize,

    pub input_vals: MultiLinearPoly<C::SimdCircuitField>,
    pub output_vals: MultiLinearPoly<C::SimdCircuitField>, // empty most time, unless in the last layer

    pub mul: Vec<GateMul<C>>,
    pub add: Vec<GateAdd<C>>,
    pub const_: Vec<GateConst<C>>,
    pub uni: Vec<GateUni<C>>,
}

impl<C: GKRConfig> CircuitLayer<C> {
<<<<<<< HEAD
    pub fn evaluate(&self) -> Vec<C::SimdCircuitField> {
        let mut res = vec![C::SimdCircuitField::zero(); 1 << self.output_var_num];
=======
    pub fn evaluate(&self, res: &mut Vec<C::Field>) {
        res.clear();
        res.resize(1 << self.output_var_num, C::Field::zero());

>>>>>>> 26e24365
        for gate in &self.mul {
            let i0 = &self.input_vals.evals[gate.i_ids[0]];
            let i1 = &self.input_vals.evals[gate.i_ids[1]];
            let o = &mut res[gate.o_id];
            let mul = *i0 * i1;
            *o += C::circuit_field_mul_simd_circuit_field(&gate.coef, &mul);
        }
        for gate in &self.add {
            let i0 = self.input_vals.evals[gate.i_ids[0]];
            let o = &mut res[gate.o_id];
            *o += C::circuit_field_mul_simd_circuit_field(&gate.coef, &i0);
        }
        for gate in &self.const_ {
            let o = &mut res[gate.o_id];
            *o += C::circuit_field_to_simd_circuit_field(&gate.coef);
        }
        for gate in &self.uni {
            let i0 = &self.input_vals.evals[gate.i_ids[0]];
            let o = &mut res[gate.o_id];
            match gate.gate_type {
                12345 => {
                    // pow5
                    let i0_2 = i0.square();
                    let i0_4 = i0_2.square();
                    let i0_5 = i0_4 * i0;
                    *o += C::circuit_field_mul_simd_circuit_field(&gate.coef, &i0_5);
                }
                12346 => {
                    // pow1
                    *o += C::circuit_field_mul_simd_circuit_field(&gate.coef, i0);
                }
                _ => panic!("Unknown gate type: {}", gate.gate_type),
            }
        }
    }

    pub fn identify_rnd_coefs(&mut self, rnd_coefs: &mut Vec<*mut C::CircuitField>) {
        for gate in &mut self.mul {
            if gate.is_random {
                rnd_coefs.push(&mut gate.coef);
            }
        }
        for gate in &mut self.add {
            if gate.is_random {
                rnd_coefs.push(&mut gate.coef);
            }
        }
        for gate in &mut self.const_ {
            if gate.is_random {
                rnd_coefs.push(&mut gate.coef);
            }
        }
        for gate in &mut self.uni {
            if gate.is_random {
                rnd_coefs.push(&mut gate.coef);
            }
        }
    }
}

#[derive(Debug, Default)]
pub struct Circuit<C: GKRConfig> {
    pub layers: Vec<CircuitLayer<C>>,

    pub rnd_coefs_identified: bool,
    pub rnd_coefs: Vec<*mut C::CircuitField>, // unsafe
}

impl<C: GKRConfig> Clone for Circuit<C> {
    fn clone(&self) -> Circuit<C> {
        let mut ret = Circuit::<C> {
            layers: self.layers.clone(),
            rnd_coefs_identified: false,
            rnd_coefs: vec![],
        };

        if self.rnd_coefs_identified {
            ret.identify_rnd_coefs();
        }
        ret
    }
}

// FIXME: not 100% sure this is correct
unsafe impl<C: GKRConfig> Send for Circuit<C> {}

impl<C: GKRConfig> Circuit<C> {
    pub fn load_circuit(filename: &str) -> Self {
        let rc = RecursiveCircuit::<C>::load(filename);
        rc.flatten()
    }

    pub fn log_input_size(&self) -> usize {
        self.layers[0].input_var_num
    }

    // Build a random mock circuit with binary inputs
    pub fn set_random_input_for_test(&mut self) {
        let mut rng = test_rng();
        self.layers[0].input_vals.evals = (0..(1 << self.log_input_size()))
            .map(|_| C::SimdCircuitField::random_unsafe(&mut rng))
            .collect();
    }

    pub fn evaluate(&mut self) {
        for i in 0..self.layers.len() - 1 {
            let (layer_p_1, layer_p_2) = self.layers.split_at_mut(i + 1);
            layer_p_1
                .last()
                .unwrap()
                .evaluate(&mut layer_p_2[0].input_vals.evals);
            log::trace!(
                "layer {} evaluated - First 10 values: {:?}",
                i,
                self.layers[i + 1]
                    .input_vals
                    .evals
                    .iter()
                    .take(10)
                    .collect::<Vec<_>>()
            );
        }
        let mut output = vec![];
        self.layers.last().unwrap().evaluate(&mut output);
        self.layers.last_mut().unwrap().output_vals.evals = output;

        log::trace!("output evaluated");
        log::trace!(
            "First ten values: {:?}",
            self.layers
                .last()
                .unwrap()
                .output_vals
                .evals
                .iter()
                .take(10)
                .collect::<Vec<_>>()
        );
    }

    pub fn identify_rnd_coefs(&mut self) {
        self.rnd_coefs.clear();
        for layer in &mut self.layers {
            layer.identify_rnd_coefs(&mut self.rnd_coefs);
        }
        self.rnd_coefs_identified = true;
    }

    pub fn fill_rnd_coefs(&mut self, transcript: &mut Transcript) {
        assert!(self.rnd_coefs_identified);
        for &rnd_coef_ptr in &self.rnd_coefs {
            unsafe {
                *rnd_coef_ptr = transcript.circuit_f::<C>();
            }
        }
    }
}

// recursive format used in compiler
pub type SegmentId = usize;

pub struct Allocation {
    pub i_offset: usize,
    pub o_offset: usize,
}

pub struct Segment<C: GKRConfig> {
    pub i_var_num: usize,
    pub o_var_num: usize,
    pub child_segs: Vec<(SegmentId, Vec<Allocation>)>,
    pub gate_muls: Vec<GateMul<C>>,
    pub gate_adds: Vec<GateAdd<C>>,
    pub gate_consts: Vec<GateConst<C>>,
    pub gate_uni: Vec<GateUni<C>>,
}

impl<C: GKRConfig> Circuit<C> {
    pub fn load_witness_file(&mut self, filename: &str) {
        // note that, for data parallel, one should load multiple witnesses into different slot in the vectorized F
        let file_bytes = fs::read(filename).unwrap();
        self.load_witness_bytes(&file_bytes);
    }
    pub fn load_witness_bytes(&mut self, file_bytes: &[u8]) {
        log::trace!("witness file size: {} bytes", file_bytes.len());
        log::trace!("expecting: {} bytes", 32 * (1 << self.log_input_size()));

        let mut cursor = Cursor::new(file_bytes);
        self.layers[0].input_vals.evals = (0..(1 << self.log_input_size()))
            .map(|_| C::SimdCircuitField::deserialize_from_ecc_format(&mut cursor))
            .collect();
    }
}
impl<C: GKRConfig> Segment<C> {
    pub fn contain_gates(&self) -> bool {
        !self.gate_muls.is_empty()
            || !self.gate_adds.is_empty()
            || !self.gate_consts.is_empty()
            || !self.gate_uni.is_empty()
    }

    pub(crate) fn read<R: Read>(mut reader: R) -> Self {
        let i_len = u64::deserialize_from(&mut reader) as usize;
        let o_len = u64::deserialize_from(&mut reader) as usize;
        assert!(i_len.is_power_of_two());
        assert!(o_len.is_power_of_two());

        let mut ret = Segment::<C> {
            i_var_num: i_len.trailing_zeros() as usize,
            o_var_num: o_len.trailing_zeros() as usize,
            child_segs: Vec::new(),
            gate_muls: Vec::new(),
            gate_adds: Vec::new(),
            gate_consts: Vec::new(),
            gate_uni: Vec::new(),
        };

        let child_segs_num = u64::deserialize_from(&mut reader) as usize;

        for _ in 0..child_segs_num {
            let child_seg_id = u64::deserialize_from(&mut reader) as SegmentId;

            let allocation_num = u64::deserialize_from(&mut reader) as usize;

            for _ in 0..allocation_num {
                let i_offset = u64::deserialize_from(&mut reader) as usize;
                let o_offset = u64::deserialize_from(&mut reader) as usize;
                ret.child_segs
                    .push((child_seg_id, vec![Allocation { i_offset, o_offset }]));
            }
        }

        let gate_muls_num = u64::deserialize_from(&mut reader) as usize;
        for _ in 0..gate_muls_num {
            let gate = GateMul {
                i_ids: [
                    u64::deserialize_from(&mut reader) as usize,
                    u64::deserialize_from(&mut reader) as usize,
                ],
                o_id: u64::deserialize_from(&mut reader) as usize,
                coef: C::CircuitField::deserialize_from_ecc_format(&mut reader),
                is_random: false,
                gate_type: 0,
            };
            ret.gate_muls.push(gate);
        }

        let gate_adds_num = u64::deserialize_from(&mut reader) as usize;
        for _ in 0..gate_adds_num {
            let gate = GateAdd {
                i_ids: [u64::deserialize_from(&mut reader) as usize],
                o_id: u64::deserialize_from(&mut reader) as usize,

                coef: C::CircuitField::deserialize_from_ecc_format(&mut reader),
                is_random: false,
                gate_type: 1,
            };
            ret.gate_adds.push(gate);
        }
        let gate_consts_num = u64::deserialize_from(&mut reader) as usize;

        for _ in 0..gate_consts_num {
            let gate = GateConst {
                i_ids: [],
                o_id: u64::deserialize_from(&mut reader) as usize,

                coef: C::CircuitField::deserialize_from_ecc_format(&mut reader),
                is_random: false,
                gate_type: 2,
            };
            ret.gate_consts.push(gate);
        }

        let gate_custom_num = u64::deserialize_from(&mut reader) as usize;
        for _ in 0..gate_custom_num {
            let gate_type = u64::deserialize_from(&mut reader) as usize;
            let in_len = u64::deserialize_from(&mut reader) as usize;
            let mut inputs = Vec::new();
            for _ in 0..in_len {
                inputs.push(u64::deserialize_from(&mut reader) as usize);
            }
            let out = u64::deserialize_from(&mut reader) as usize;
            let coef = C::CircuitField::deserialize_from_ecc_format(&mut reader);
            let gate = GateUni {
                i_ids: [inputs[0]],
                o_id: out,
                coef,
                is_random: false,
                gate_type,
            };
            ret.gate_uni.push(gate);
        }

        log::trace!(
            "gate nums: {} mul, {} add, {} const, {} custom",
            gate_muls_num,
            gate_adds_num,
            gate_consts_num,
            gate_custom_num
        );

        let rand_coef_idx_num = u64::deserialize_from(&mut reader) as usize;
        for _ in 0..rand_coef_idx_num {
            let idx = u64::deserialize_from(&mut reader) as usize;

            if idx < ret.gate_muls.len() {
                ret.gate_muls[idx].is_random = true;
            } else if idx < ret.gate_muls.len() + ret.gate_adds.len() {
                ret.gate_adds[idx - ret.gate_muls.len()].is_random = true;
            } else if idx < ret.gate_muls.len() + ret.gate_adds.len() + ret.gate_consts.len() {
                ret.gate_consts[idx - ret.gate_muls.len() - ret.gate_adds.len()].is_random = true;
            } else {
                ret.gate_uni
                    [idx - ret.gate_muls.len() - ret.gate_adds.len() - ret.gate_consts.len()]
                .is_random = true;
            }
        }
        ret
    }

    pub fn scan_leaf_segments(
        &self,
        rc: &RecursiveCircuit<C>,
        cur_id: SegmentId,
    ) -> HashMap<SegmentId, Vec<Allocation>> {
        let mut ret = HashMap::new();
        if self.contain_gates() {
            ret.insert(
                cur_id,
                vec![Allocation {
                    i_offset: 0,
                    o_offset: 0,
                }],
            );
        }
        for (child_seg_id, child_allocs) in &self.child_segs {
            let leaves = rc.segments[*child_seg_id].scan_leaf_segments(rc, *child_seg_id);
            for (leaf_seg_id, leaf_allocs) in leaves {
                ret.entry(leaf_seg_id).or_insert_with(Vec::new);
                for child_alloc in child_allocs {
                    for leaf_alloc in &leaf_allocs {
                        ret.get_mut(&leaf_seg_id).unwrap().push(Allocation {
                            i_offset: child_alloc.i_offset + leaf_alloc.i_offset,
                            o_offset: child_alloc.o_offset + leaf_alloc.o_offset,
                        });
                    }
                }
            }
        }
        ret
    }
}

pub struct RecursiveCircuit<C: GKRConfig> {
    pub segments: Vec<Segment<C>>,
    pub layers: Vec<SegmentId>,
}

const MAGIC_NUM: u64 = 3770719418566461763; // b'CIRCUIT4'

impl<C: GKRConfig> RecursiveCircuit<C> {
    pub fn load(filename: &str) -> Self {
        let mut ret = RecursiveCircuit::<C> {
            segments: Vec::new(),
            layers: Vec::new(),
        };
        let file_bytes = fs::read(filename).unwrap();
        let mut cursor = Cursor::new(file_bytes);

        let magic_num = u64::deserialize_from(&mut cursor);
        assert_eq!(magic_num, MAGIC_NUM);

        let field_mod = C::Field::deserialize_from_ecc_format(&mut cursor);
        log::trace!("field mod: {:?}", field_mod);
        let segment_num = u64::deserialize_from(&mut cursor);
        for _ in 0..segment_num {
            let seg = Segment::<C>::read(&mut cursor);
            ret.segments.push(seg);
        }

        let layer_num = u64::deserialize_from(&mut cursor);
        for _ in 0..layer_num {
            let layer_id = u64::deserialize_from(&mut cursor) as SegmentId;

            ret.layers.push(layer_id);
        }
        // TODO: configure sentinel (currently it is manually handled as sentinel is unknown before loading)
        // assert_eq!(file_bytes.len(), cur + 32);
        ret
    }

    pub fn flatten(&self) -> Circuit<C> {
        let mut ret = Circuit::default();
        // layer-by-layer conversion
        for layer_id in &self.layers {
            let layer_seg = &self.segments[*layer_id];
            let leaves = layer_seg.scan_leaf_segments(self, *layer_id);
            let mut ret_layer = CircuitLayer {
                input_var_num: layer_seg.i_var_num,
                output_var_num: layer_seg.o_var_num,
                input_vals: MultiLinearPoly::<C::SimdCircuitField> {
                    var_num: layer_seg.i_var_num,
                    evals: vec![],
                },
                output_vals: MultiLinearPoly::<C::SimdCircuitField> {
                    var_num: layer_seg.o_var_num,
                    evals: vec![],
                },
                mul: vec![],
                add: vec![],
                const_: vec![],
                uni: vec![],
            };
            for (leaf_seg_id, leaf_allocs) in leaves {
                let leaf_seg = &self.segments[leaf_seg_id];
                for alloc in leaf_allocs {
                    for gate in &leaf_seg.gate_muls {
                        let mut gate = gate.clone();
                        gate.i_ids[0] += alloc.i_offset;
                        gate.i_ids[1] += alloc.i_offset;
                        gate.o_id += alloc.o_offset;
                        ret_layer.mul.push(gate);
                    }
                    for gate in &leaf_seg.gate_adds {
                        let mut gate = gate.clone();
                        gate.i_ids[0] += alloc.i_offset;
                        gate.o_id += alloc.o_offset;
                        ret_layer.add.push(gate);
                    }
                    for gate in &leaf_seg.gate_consts {
                        let mut gate = gate.clone();
                        gate.o_id += alloc.o_offset;
                        ret_layer.const_.push(gate);
                    }
                    for gate in &leaf_seg.gate_uni {
                        let mut gate = gate.clone();
                        gate.i_ids[0] += alloc.i_offset;
                        gate.o_id += alloc.o_offset;
                        ret_layer.uni.push(gate);
                    }
                }
            }
            // debug print layer
            log::trace!(
                "layer {} mul: {} add: {} const:{} uni:{} i_var_num: {} o_var_num: {}",
                ret.layers.len(),
                ret_layer.mul.len(),
                ret_layer.add.len(),
                ret_layer.const_.len(),
                ret_layer.uni.len(),
                ret_layer.input_var_num,
                ret_layer.output_var_num,
            );
            ret.layers.push(ret_layer);
        }

        ret.identify_rnd_coefs();
        ret
    }
}<|MERGE_RESOLUTION|>--- conflicted
+++ resolved
@@ -37,15 +37,9 @@
 }
 
 impl<C: GKRConfig> CircuitLayer<C> {
-<<<<<<< HEAD
-    pub fn evaluate(&self) -> Vec<C::SimdCircuitField> {
-        let mut res = vec![C::SimdCircuitField::zero(); 1 << self.output_var_num];
-=======
     pub fn evaluate(&self, res: &mut Vec<C::Field>) {
         res.clear();
         res.resize(1 << self.output_var_num, C::Field::zero());
-
->>>>>>> 26e24365
         for gate in &self.mul {
             let i0 = &self.input_vals.evals[gate.i_ids[0]];
             let i1 = &self.input_vals.evals[gate.i_ids[1]];
