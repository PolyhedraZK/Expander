--- conflicted
+++ resolved
@@ -1,15 +1,11 @@
 use arith::{FiatShamirConfig, Field, FieldSerde, MultiLinearPoly};
 use ark_std::test_rng;
-<<<<<<< HEAD
 use std::{
     cmp::max,
     collections::HashMap,
     fs,
     io::{Cursor, Read},
 };
-=======
-use std::{collections::HashMap, fs};
->>>>>>> e37736a9
 
 use crate::Transcript;
 
@@ -17,11 +13,7 @@
 pub struct Gate<F: FiatShamirConfig, const INPUT_NUM: usize> {
     pub i_ids: [usize; INPUT_NUM],
     pub o_id: usize,
-<<<<<<< HEAD
     pub coef: F::ChallengeField,
-=======
-    pub coef: F::BaseField,
->>>>>>> e37736a9
     pub gate_type: usize,
 }
 
@@ -233,16 +225,8 @@
                     u64::deserialize_from(&mut reader) as usize,
                     u64::deserialize_from(&mut reader) as usize,
                 ],
-<<<<<<< HEAD
                 o_id: u64::deserialize_from(&mut reader) as usize,
                 coef: F::ChallengeField::deserialize_from_ecc_format(&mut reader),
-=======
-                o_id: u64::from_le_bytes(file_bytes[*cur + 16..*cur + 24].try_into().unwrap())
-                    as usize,
-                coef: F::BaseField::deserialize_from_ecc_format(
-                    &file_bytes[*cur + 24..*cur + 56].try_into().unwrap(),
-                ),
->>>>>>> e37736a9
                 gate_type: 0,
             };
             ret.gate_muls.push(gate);
@@ -251,52 +235,27 @@
         let gate_adds_num = u64::deserialize_from(&mut reader) as usize;
         for _ in 0..gate_adds_num {
             let gate = GateAdd {
-<<<<<<< HEAD
                 i_ids: [u64::deserialize_from(&mut reader) as usize],
                 o_id: u64::deserialize_from(&mut reader) as usize,
 
                 coef: F::ChallengeField::deserialize_from_ecc_format(&mut reader),
-=======
-                i_ids: [
-                    u64::from_le_bytes(file_bytes[*cur..*cur + 8].try_into().unwrap()) as usize,
-                ],
-                o_id: u64::from_le_bytes(file_bytes[*cur + 8..*cur + 16].try_into().unwrap())
-                    as usize,
-                coef: F::BaseField::deserialize_from_ecc_format(
-                    &file_bytes[*cur + 16..*cur + 48].try_into().unwrap(),
-                ),
->>>>>>> e37736a9
                 gate_type: 1,
             };
             ret.gate_adds.push(gate);
         }
-<<<<<<< HEAD
         let gate_consts_num = u64::deserialize_from(&mut reader) as usize;
-=======
-        let gate_consts_num =
-            u64::from_le_bytes(file_bytes[*cur..*cur + 8].try_into().unwrap()) as usize;
-        *cur += 8;
->>>>>>> e37736a9
 
         for _ in 0..gate_consts_num {
             let gate = GateConst {
                 i_ids: [],
-<<<<<<< HEAD
                 o_id: u64::deserialize_from(&mut reader) as usize,
 
                 coef: F::ChallengeField::deserialize_from_ecc_format(&mut reader),
-=======
-                o_id: u64::from_le_bytes(file_bytes[*cur..*cur + 8].try_into().unwrap()) as usize,
-                coef: F::BaseField::deserialize_from_ecc_format(
-                    &file_bytes[*cur + 8..*cur + 40].try_into().unwrap(),
-                ),
->>>>>>> e37736a9
                 gate_type: 2,
             };
             ret.gate_consts.push(gate);
         }
 
-<<<<<<< HEAD
         let gate_custom_num = u64::deserialize_from(&mut reader) as usize;
         for _ in 0..gate_custom_num {
             let gate_type = u64::deserialize_from(&mut reader) as usize;
@@ -307,30 +266,6 @@
             }
             let out = u64::deserialize_from(&mut reader) as usize;
             let coef = F::ChallengeField::deserialize_from_ecc_format(&mut reader);
-=======
-        let gate_custom_num =
-            u64::from_le_bytes(file_bytes[*cur..*cur + 8].try_into().unwrap()) as usize;
-        *cur += 8;
-        for _ in 0..gate_custom_num {
-            let gate_type =
-                u64::from_le_bytes(file_bytes[*cur..*cur + 8].try_into().unwrap()) as usize;
-            let in_len =
-                u64::from_le_bytes(file_bytes[*cur + 8..*cur + 16].try_into().unwrap()) as usize;
-            *cur += 16;
-            let mut inputs = Vec::new();
-            for _ in 0..in_len {
-                inputs.push(
-                    u64::from_le_bytes(file_bytes[*cur..*cur + 8].try_into().unwrap()) as usize,
-                );
-                *cur += 8;
-            }
-            let out = u64::from_le_bytes(file_bytes[*cur..*cur + 8].try_into().unwrap()) as usize;
-            *cur += 8;
-            let coef = F::BaseField::deserialize_from_ecc_format(
-                &file_bytes[*cur..*cur + 32].try_into().unwrap(),
-            );
-            *cur += 32;
->>>>>>> e37736a9
             let gate = GateUni {
                 i_ids: [inputs[0]],
                 o_id: out,
@@ -348,13 +283,7 @@
             gate_custom_num
         );
 
-<<<<<<< HEAD
         let rand_coef_idx_num = u64::deserialize_from(&mut reader) as usize;
-=======
-        let rand_coef_idx_num =
-            u64::from_le_bytes(file_bytes[*cur..*cur + 8].try_into().unwrap()) as usize;
-        *cur += 8;
->>>>>>> e37736a9
         let mut t = Transcript::new(); // FIXME LATER: use an empty transcript to align the randomness
         for _ in 0..rand_coef_idx_num {
             let idx = u64::deserialize_from(&mut reader) as usize;
@@ -427,19 +356,9 @@
         let magic_num = u64::deserialize_from(&mut cursor);
         assert_eq!(magic_num, MAGIC_NUM);
 
-<<<<<<< HEAD
         let field_mod = F::deserialize_from(&mut cursor);
         log::trace!("field mod: {:?}", field_mod);
         let segment_num = u64::deserialize_from(&mut cursor);
-=======
-        let field_mod = &file_bytes[cur..cur + 32];
-        cur += 32;
-        log::trace!("field mod: {:?}", field_mod);
-
-        let segment_num = u64::from_le_bytes(file_bytes[cur..cur + 8].try_into().unwrap()) as usize;
-        cur += 8;
-        println!("segment num: {}", segment_num);
->>>>>>> e37736a9
         for _ in 0..segment_num {
             let seg = Segment::<F>::read(&mut cursor);
             ret.segments.push(seg);
@@ -452,11 +371,7 @@
             ret.layers.push(layer_id);
         }
         // TODO: configure sentinel (currently it is manually handled as sentinel is unknown before loading)
-<<<<<<< HEAD
         // assert_eq!(file_bytes.len(), cur + 32);
-=======
-        assert_eq!(file_bytes.len(), cur);
->>>>>>> e37736a9
         ret
     }
     pub fn flatten(&self) -> Circuit<F> {
