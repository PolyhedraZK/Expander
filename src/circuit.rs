--- conflicted
+++ resolved
@@ -1,10 +1,5 @@
-<<<<<<< HEAD
 use arith::{Field, FieldSerde};
-use ark_std::test_rng;
-=======
-use arith::{Field, FieldSerde, MultiLinearPoly};
 use ark_std::{iterable::Iterable, test_rng};
->>>>>>> d9ad4831
 use std::{
     collections::HashMap,
     fs,
@@ -59,17 +54,6 @@
 }
 
 impl<C: GKRConfig> CircuitLayer<C> {
-<<<<<<< HEAD
-    pub fn evaluate(&self, res: &mut Vec<C::SimdCircuitField>) {
-        res.clear();
-        res.resize(1 << self.output_var_num, C::SimdCircuitField::zero());
-        for gate in &self.mul {
-            let i0 = &self.input_vals[gate.i_ids[0]];
-            let i1 = &self.input_vals[gate.i_ids[1]];
-            let o = &mut res[gate.o_id];
-            let mul = *i0 * i1;
-            *o += C::circuit_field_mul_simd_circuit_field(&gate.coef, &mul);
-=======
     pub fn new(nb_inpt_vars: usize, nb_output_vars: usize) -> CircuitLayer<C> {
         CircuitLayer::<C> {
             input_var_num: nb_inpt_vars,
@@ -115,19 +99,9 @@
                 i_offset += input_size;
                 o_offset += output_size;
             }
->>>>>>> d9ad4831
         }
 
         for gate in &self.add {
-<<<<<<< HEAD
-            let i0 = self.input_vals[gate.i_ids[0]];
-            let o = &mut res[gate.o_id];
-            *o += C::circuit_field_mul_simd_circuit_field(&gate.coef, &i0);
-        }
-        for gate in &self.const_ {
-            let o = &mut res[gate.o_id];
-            *o += C::circuit_field_to_simd_circuit_field(&gate.coef);
-=======
             let mut i_offset = 0;
             let mut o_offset = 0;
             for _ in 0..nb_repeat {
@@ -148,25 +122,9 @@
 
                 o_offset += output_size;
             }
->>>>>>> d9ad4831
         }
 
         for gate in &self.uni {
-<<<<<<< HEAD
-            let i0 = &self.input_vals[gate.i_ids[0]];
-            let o = &mut res[gate.o_id];
-            match gate.gate_type {
-                12345 => {
-                    // pow5
-                    let i0_2 = i0.square();
-                    let i0_4 = i0_2.square();
-                    let i0_5 = i0_4 * i0;
-                    *o += C::circuit_field_mul_simd_circuit_field(&gate.coef, &i0_5);
-                }
-                12346 => {
-                    // pow1
-                    *o += C::circuit_field_mul_simd_circuit_field(&gate.coef, i0);
-=======
             let mut i_offset = 0;
             let mut o_offset = 0;
             for _ in 0..nb_repeat {
@@ -185,7 +143,6 @@
                         *o += C::field_mul_circuit_field(i0, &gate.coef);
                     }
                     _ => panic!("Unknown gate type: {}", gate.gate_type),
->>>>>>> d9ad4831
                 }
                 i_offset += input_size;
                 o_offset += output_size;
@@ -228,37 +185,12 @@
                 rnd_coefs.push(&mut gate.coef);
             }
         }
-<<<<<<< HEAD
-    }
-
-    pub fn identify_rnd_coefs(&mut self, rnd_coefs: &mut Vec<*mut C::CircuitField>) {
-        for gate in &mut self.mul {
-            if gate.is_random {
-                rnd_coefs.push(&mut gate.coef);
-            }
-        }
-        for gate in &mut self.add {
-            if gate.is_random {
-                rnd_coefs.push(&mut gate.coef);
-            }
-        }
-        for gate in &mut self.const_ {
-            if gate.is_random {
-                rnd_coefs.push(&mut gate.coef);
-            }
-        }
-        for gate in &mut self.uni {
-            if gate.is_random {
-                rnd_coefs.push(&mut gate.coef);
-            }
-=======
 
         if self.sub_layer.is_some() {
             self.sub_layer
                 .as_mut()
                 .unwrap()
                 .identify_rnd_coefs(rnd_coefs);
->>>>>>> d9ad4831
         }
     }
 
@@ -289,8 +221,6 @@
         }
         ret
     }
-<<<<<<< HEAD
-=======
 }
 
 unsafe impl<C: GKRConfig> Send for Circuit<C> {}
@@ -301,11 +231,7 @@
             self.layers.iter().map(|layer| layer.$name()).sum()
         }
     };
->>>>>>> d9ad4831
-}
-
-// FIXME: not 100% sure this is correct
-unsafe impl<C: GKRConfig> Send for Circuit<C> {}
+}
 
 impl<C: GKRConfig> Circuit<C> {
     pub fn load_circuit(filename: &str) -> Self {
@@ -346,11 +272,7 @@
             layer_p_1
                 .last()
                 .unwrap()
-<<<<<<< HEAD
-                .evaluate(&mut layer_p_2[0].input_vals);
-=======
                 .evaluate(&mut layer_p_2[0].input_vals.evals);
->>>>>>> d9ad4831
             log::trace!(
                 "layer {} evaluated - First 10 values: {:?}",
                 i,
@@ -363,11 +285,7 @@
         }
         let mut output = vec![];
         self.layers.last().unwrap().evaluate(&mut output);
-<<<<<<< HEAD
-        self.layers.last_mut().unwrap().output_vals = output;
-=======
         self.layers.last_mut().unwrap().output_vals.evals = output;
->>>>>>> d9ad4831
 
         log::trace!("output evaluated");
         log::trace!(
@@ -398,14 +316,11 @@
             }
         }
     }
-<<<<<<< HEAD
-=======
 
     nb_gates_in_circuit!(nb_add_gates);
     nb_gates_in_circuit!(nb_cst_gates);
     nb_gates_in_circuit!(nb_mul_gates);
     nb_gates_in_circuit!(nb_uni_gates);
->>>>>>> d9ad4831
 }
 
 // recursive format used in compiler
@@ -427,7 +342,6 @@
     pub gate_uni: Vec<GateUni<C>>,
 }
 
-<<<<<<< HEAD
 impl<C: GKRConfig> Circuit<C> {
     pub fn load_witness_file(&mut self, filename: &str) {
         // note that, for data parallel, one should load multiple witnesses into different slot in the vectorized F
@@ -461,8 +375,6 @@
         Ok(())
     }
 }
-=======
->>>>>>> d9ad4831
 impl<C: GKRConfig> Segment<C> {
     pub fn contain_gates(&self) -> bool {
         !self.gate_muls.is_empty()
@@ -510,11 +422,7 @@
                     u64::deserialize_from(&mut reader) as usize,
                 ],
                 o_id: u64::deserialize_from(&mut reader) as usize,
-<<<<<<< HEAD
                 coef: C::CircuitField::try_deserialize_from_ecc_format(&mut reader).unwrap(),
-=======
-                coef: C::CircuitField::deserialize_from_ecc_format(&mut reader),
->>>>>>> d9ad4831
                 is_random: false,
                 gate_type: 0,
             };
@@ -527,11 +435,7 @@
                 i_ids: [u64::deserialize_from(&mut reader) as usize],
                 o_id: u64::deserialize_from(&mut reader) as usize,
 
-<<<<<<< HEAD
                 coef: C::CircuitField::try_deserialize_from_ecc_format(&mut reader).unwrap(),
-=======
-                coef: C::CircuitField::deserialize_from_ecc_format(&mut reader),
->>>>>>> d9ad4831
                 is_random: false,
                 gate_type: 1,
             };
@@ -544,11 +448,7 @@
                 i_ids: [],
                 o_id: u64::deserialize_from(&mut reader) as usize,
 
-<<<<<<< HEAD
                 coef: C::CircuitField::try_deserialize_from_ecc_format(&mut reader).unwrap(),
-=======
-                coef: C::CircuitField::deserialize_from_ecc_format(&mut reader),
->>>>>>> d9ad4831
                 is_random: false,
                 gate_type: 2,
             };
@@ -569,6 +469,7 @@
                 i_ids: [inputs[0]],
                 o_id: out,
                 coef,
+                is_random: false,
                 is_random: false,
                 gate_type,
             };
@@ -671,6 +572,7 @@
         ret
     }
 
+
     fn is_parallel_repetition(&self, seg: &Segment<C>) -> bool {
         if seg.child_segs.len() == 0 {
             false
@@ -747,46 +649,6 @@
         let mut nb_parallel_repetition_layers = 0;
         // layer-by-layer conversion
         for layer_id in &self.layers {
-<<<<<<< HEAD
-            let layer_seg = &self.segments[*layer_id];
-            let leaves = layer_seg.scan_leaf_segments(self, *layer_id);
-            let mut ret_layer = CircuitLayer {
-                input_var_num: layer_seg.i_var_num,
-                output_var_num: layer_seg.o_var_num,
-                input_vals: vec![],
-                output_vals: vec![],
-                mul: vec![],
-                add: vec![],
-                const_: vec![],
-                uni: vec![],
-            };
-            for (leaf_seg_id, leaf_allocs) in leaves {
-                let leaf_seg = &self.segments[leaf_seg_id];
-                for alloc in leaf_allocs {
-                    for gate in &leaf_seg.gate_muls {
-                        let mut gate = gate.clone();
-                        gate.i_ids[0] += alloc.i_offset;
-                        gate.i_ids[1] += alloc.i_offset;
-                        gate.o_id += alloc.o_offset;
-                        ret_layer.mul.push(gate);
-                    }
-                    for gate in &leaf_seg.gate_adds {
-                        let mut gate = gate.clone();
-                        gate.i_ids[0] += alloc.i_offset;
-                        gate.o_id += alloc.o_offset;
-                        ret_layer.add.push(gate);
-                    }
-                    for gate in &leaf_seg.gate_consts {
-                        let mut gate = gate.clone();
-                        gate.o_id += alloc.o_offset;
-                        ret_layer.const_.push(gate);
-                    }
-                    for gate in &leaf_seg.gate_uni {
-                        let mut gate = gate.clone();
-                        gate.i_ids[0] += alloc.i_offset;
-                        gate.o_id += alloc.o_offset;
-                        ret_layer.uni.push(gate);
-=======
             let layer_seg: &Segment<C> = &self.segments[*layer_id];
             let mut ret_layer = CircuitLayer::<C>::new(layer_seg.i_var_num, layer_seg.o_var_num);
 
@@ -818,7 +680,6 @@
                             alloc.o_offset,
                             &mut ret_layer,
                         )
->>>>>>> d9ad4831
                     }
                 }
             }
