#!/usr/bin/python3

# Run the script from the root repo of Expander

import os
# import psutil
import sys
import subprocess

from dataclasses import dataclass
from enum import Enum
from typing import Any, Callable, Final


# TODO will need to pass it into recursion circuit for field info,
# now recursion circuit only supports bn254 gkr->groth16 recursion
class RecursiveProofField(Enum):
    GF2 = "gf2ext128"
    M31 = "m31ext3"
    FR = "fr"


@dataclass
class MPIConfig:
    cpu_ids: list[int]

    def __post_init__(self):
        mpi_group_size: int = len(self.cpu_ids)
        if mpi_group_size & (mpi_group_size - 1) != 0 or mpi_group_size == 0:
            raise Exception("mpi cpu group size should be a power of 2")

        if len(set(self.cpu_ids)) != len(self.cpu_ids):
            raise Exception("mpi cpu id contains duplications")

        # physical_cpus = psutil.cpu_count(logical=False)
        # if physical_cpus is None:
        #     raise Exception("hmmm your physical cpu count cannot be found")

        # sorted_cpu_ids = sorted(self.cpu_ids)
        # if sorted_cpu_ids[0] < 0 or sorted_cpu_ids[-1] >= physical_cpus:
        #     raise Exception(f"mpi cpu id should be in range [0, {physical_cpus}]")

    def cpus(self) -> int:
        return len(self.cpu_ids)

    def cpu_set_str(self) -> str:
        return ",".join([str(cpu_id) for cpu_id in self.cpu_ids])

    def mpi_prefix(self) -> str:
        return f"mpiexec -cpu-set {self.cpu_set_str()} -n {self.cpus()}"


MPI_CONFIG: Final[MPIConfig] = MPIConfig(
    cpu_ids=[0, 1]
)


@dataclass
class ProofConfig:
    field: RecursiveProofField
    circuit: str
    witness: str
    gkr_proof_prefix: str
    # recursive_proof: str


BN254_GKR_TO_GROTH16_RECURSION_PROOF_CONFIG: Final[ProofConfig] = ProofConfig(
    field=RecursiveProofField.FR,
    circuit="data/circuit_bn254.txt",
    witness="data/witness_bn254.txt",
    gkr_proof_prefix="data/bn254_gkr_proof.txt",
    # recursive_proof="data/recursive_proof.txt"
)


M31_GKR_TO_GKR_RECURSION_PROOF_CONFIG: Final[ProofConfig] = ProofConfig(
    field=RecursiveProofField.M31,
    circuit="data/small_circuit_m31.txt",
    witness="data/small_witness_m31.txt",
    gkr_proof_prefix="data/m31_gkr_proof.txt",
    # recursive_proof="data/recursive_proof.txt"
)


def change_working_dir():
    cwd = os.getcwd()
    if "Expander/scripts" in cwd:
        os.chdir("..")


def in_recursion_dir(closure: Callable[..., Any]):
    def wrapped():
        os.chdir("./recursion")
        closure()
        os.chdir("..")

    return wrapped


def gkr_proof_file(prefix: str, cpu_ids: list[int]) -> str:
    concatenated_cpu_ids = "-".join([str(i) for i in cpu_ids])
    return f"{prefix}.mpi-cpus-{concatenated_cpu_ids}"


def expander_compile():
    # NOTE(HS): as of 2024/12/09
    # this command runs in CI environment, so mac naturally do not have
    # AVX 512 instructions - yet this is not quite a good condition statement,
    # should be something like archspec.
    # The work is deferred later as the current implementation suffices.
    avx_build_prefix: str = \
        "" if sys.platform == 'darwin' else "RUSTFLAGS='-C target-feature=+avx512f'"
    compile_ret = subprocess.run(
        f"{avx_build_prefix} cargo build --release --bin expander-exec",
        shell=True
    )

    if compile_ret.returncode != 0:
        raise Exception("build process is not returning 0")


def gkr_prove(proof_config: ProofConfig, mpi_config: MPIConfig) -> str:
    proof_file: str = gkr_proof_file(proof_config.gkr_proof_prefix, mpi_config.cpu_ids)
    prove_command_suffix: str = \
        f"./target/release/expander-exec prove \
        {proof_config.circuit} {proof_config.witness} {proof_file}"

    prove_command: str = ' '.join(f"{mpi_config.mpi_prefix()} {prove_command_suffix}".split())
    print(prove_command)

    if subprocess.run(prove_command, shell=True).returncode != 0:
        raise Exception("prove process is not returning with 0")

<<<<<<< HEAD
    print("gkr prove done.")
    return proof_file


def vanilla_gkr_verify_check(
        proof_config: ProofConfig,
        proof_path: str,
        mpi_config: MPIConfig
):
    vanilla_verify_comand: str = \
        f"./target/release/expander-exec verify \
        {proof_config.circuit} {proof_config.witness} {proof_path} {mpi_config.cpus()}"
    vanilla_verify_comand = ' '.join(vanilla_verify_comand.split())
    print(vanilla_verify_comand)

    if subprocess.run(vanilla_verify_comand, shell=True).returncode != 0:
        raise Exception("vanilla verify process is not returning with 0")

    print("gkr vanilla verify done.")


def test_bn254_gkr_to_groth16_recursion(
        proof_config: ProofConfig,
        mpi_config: MPIConfig
):
    proof_path = gkr_prove(proof_config, mpi_config)
    vanilla_gkr_verify_check(proof_config, proof_path, mpi_config)

    @in_recursion_dir
    def test_bn254_gkr_to_groth16_recursion_payload():
        bn254_gkr_to_gnark_cmd = ' '.join(f'''
        go run . groth16
        --circuit-file ../{proof_config.circuit}
        --witness-files ../{proof_config.witness}
        --gkr-proofs ../{proof_path}
        --mpi-size {mpi_config.cpus()}
        '''.strip().split())

        print(bn254_gkr_to_gnark_cmd)
        if subprocess.run(bn254_gkr_to_gnark_cmd, shell=True).returncode != 0:
            raise Exception("recursion proof is not proving correctly")

    test_bn254_gkr_to_groth16_recursion_payload()


def test_m31_gkr_to_gkr_recursion(
        proof_config: ProofConfig,
        mpi_config: MPIConfig
):
    proof_path = gkr_prove(proof_config, mpi_config)
    vanilla_gkr_verify_check(proof_config, proof_path, mpi_config)

    @in_recursion_dir
    def test_m31_gkr_to_gkr_recursion_payload():
        m31_gkr_cmd = ' '.join(f'''
        go run . mersenne31
        --circuit-file ../{proof_config.circuit}
        --witness-files ../{proof_config.witness}
        --gkr-proofs ../{proof_path}
        --mpi-size {mpi_config.cpus()}
        '''.strip().split())

        print(m31_gkr_cmd)
        if subprocess.run(m31_gkr_cmd, shell=True).returncode != 0:
            raise Exception("recursion proof is not proving correctly")

    test_m31_gkr_to_gkr_recursion_payload()
=======
    ps = []

    subprocess.run("cargo build --release --bin expander-exec ", shell=True)

    for i in range(n_groups):
        cpu_id = ",".join(map(str, cpu_ids[i]))
        p = subprocess.Popen(["mpiexec", "-cpu-set", cpu_id, "-n", str(mpi_size_each_group), "./target/release/expander-exec", "prove", circuit, witness, gkr_proof + "." + str(i)])
        ps.append(p)
>>>>>>> 0065b5b7


if __name__ == "__main__":
    # minor - check golang if exists on the machine
    if subprocess.run("go env", shell=True).returncode != 0:
        raise Exception("golang support missing")

    change_working_dir()
    expander_compile()

    # List of recursion test starts here
    test_bn254_gkr_to_groth16_recursion(
        BN254_GKR_TO_GROTH16_RECURSION_PROOF_CONFIG,
        MPI_CONFIG
    )
    test_m31_gkr_to_gkr_recursion(
        M31_GKR_TO_GKR_RECURSION_PROOF_CONFIG,
        MPI_CONFIG
    )<|MERGE_RESOLUTION|>--- conflicted
+++ resolved
@@ -3,8 +3,6 @@
 # Run the script from the root repo of Expander
 
 import os
-# import psutil
-import sys
 import subprocess
 
 from dataclasses import dataclass
@@ -103,17 +101,7 @@
 
 
 def expander_compile():
-    # NOTE(HS): as of 2024/12/09
-    # this command runs in CI environment, so mac naturally do not have
-    # AVX 512 instructions - yet this is not quite a good condition statement,
-    # should be something like archspec.
-    # The work is deferred later as the current implementation suffices.
-    avx_build_prefix: str = \
-        "" if sys.platform == 'darwin' else "RUSTFLAGS='-C target-feature=+avx512f'"
-    compile_ret = subprocess.run(
-        f"{avx_build_prefix} cargo build --release --bin expander-exec",
-        shell=True
-    )
+    compile_ret = subprocess.run("cargo build --release --bin expander-exec ", shell=True)
 
     if compile_ret.returncode != 0:
         raise Exception("build process is not returning 0")
@@ -131,7 +119,6 @@
     if subprocess.run(prove_command, shell=True).returncode != 0:
         raise Exception("prove process is not returning with 0")
 
-<<<<<<< HEAD
     print("gkr prove done.")
     return proof_file
 
@@ -199,16 +186,6 @@
             raise Exception("recursion proof is not proving correctly")
 
     test_m31_gkr_to_gkr_recursion_payload()
-=======
-    ps = []
-
-    subprocess.run("cargo build --release --bin expander-exec ", shell=True)
-
-    for i in range(n_groups):
-        cpu_id = ",".join(map(str, cpu_ids[i]))
-        p = subprocess.Popen(["mpiexec", "-cpu-set", cpu_id, "-n", str(mpi_size_each_group), "./target/release/expander-exec", "prove", circuit, witness, gkr_proof + "." + str(i)])
-        ps.append(p)
->>>>>>> 0065b5b7
 
 
 if __name__ == "__main__":
