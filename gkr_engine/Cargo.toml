[package]
name = "gkr_engine"
version = "0.1.0"
edition = "2021"

[dependencies]
arith = { path = "../arith" }
<<<<<<< HEAD
babybear = { path = "../arith/babybear" }
=======
field_hashers = { path = "../arith/field_hashers" }
>>>>>>> 1612ca7d
gf2 = { path = "../arith/gf2" }
gf2_128 = { path = "../arith/gf2_128" }
goldilocks = { path = "../arith/goldilocks" }
mersenne31 = { path = "../arith/mersenne31" }
polynomials = { path = "../arith/polynomials"}
serdes = { path = "../serdes" }

thiserror.workspace = true
mpi.workspace = true
rand.workspace = true
itertools.workspace = true

[dev-dependencies]
ark-std.workspace = true

[features]
default = []
# grinding = [ "grinding" ]<|MERGE_RESOLUTION|>--- conflicted
+++ resolved
@@ -5,11 +5,7 @@
 
 [dependencies]
 arith = { path = "../arith" }
-<<<<<<< HEAD
 babybear = { path = "../arith/babybear" }
-=======
-field_hashers = { path = "../arith/field_hashers" }
->>>>>>> 1612ca7d
 gf2 = { path = "../arith/gf2" }
 gf2_128 = { path = "../arith/gf2_128" }
 goldilocks = { path = "../arith/goldilocks" }
