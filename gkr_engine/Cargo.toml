--- conflicted
+++ resolved
@@ -5,10 +5,7 @@
 
 [dependencies]
 arith = { path = "../arith" }
-<<<<<<< HEAD
-=======
 babybear = { path = "../arith/babybear" }
->>>>>>> 5622b2bd
 gf2 = { path = "../arith/gf2" }
 gf2_128 = { path = "../arith/gf2_128" }
 goldilocks = { path = "../arith/goldilocks" }
