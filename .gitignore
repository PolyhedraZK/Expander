--- conflicted
+++ resolved
@@ -31,7 +31,6 @@
 *.log
 
 # circuit fies
-<<<<<<< HEAD
 data/poseidon_*.txt
 /data/Extracted*
 /data/circuit8.txt
@@ -43,6 +42,4 @@
 
 # idea
 .idea/
-=======
-/data
->>>>>>> 9a2ea316
+/data