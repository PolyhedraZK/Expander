use proc_macro2::TokenStream;
use quote::{format_ident, quote};
use syn::parse::{Parse, ParseStream, Result};
use syn::{parse_macro_input, ExprPath, Ident, Token, Visibility};

// Define a struct to parse our custom input format
struct ConfigLit {
    visibility: Visibility,
    config_name: Ident,
    field_expr: ExprPath,
    fiat_shamir_hash_type_expr: ExprPath,
    polynomial_commitment_type: ExprPath,
    scheme_config: ExprPath,
}

// Implement parsing for our custom input format
impl Parse for ConfigLit {
    fn parse(input: ParseStream) -> Result<Self> {
        let visibility: Visibility = input.parse()?;
        let config_name: Ident = input.parse()?;
        input.parse::<Token![,]>()?;
        let field_expr: ExprPath = input.parse()?;
        input.parse::<Token![,]>()?;
        let fiat_shamir_hash_type_expr: ExprPath = input.parse()?;
        input.parse::<Token![,]>()?;
        let polynomial_commitment_type: ExprPath = input.parse()?;
        input.parse::<Token![,]>()?;
        let scheme_config: ExprPath = input.parse()?;
        let _ = input.parse::<Token![,]>(); // Optional trailing comma
        Ok(ConfigLit {
            visibility,
            config_name,
            field_expr,
            fiat_shamir_hash_type_expr,
            polynomial_commitment_type,
            scheme_config,
        })
    }
}

// Check if the field type is one of the supported types and return the corresponding config type
fn parse_field_type(field_expr: ExprPath) -> (String, String) {
    let field_enum = field_expr
        .path
        .segments
        .last()
        .expect("Empty path for field");
    match field_enum.ident.to_string().as_str() {
        "M31" => ("M31".to_owned(), "M31Config".to_owned()),
        "M31Ext3" => ("M31".to_owned(), "M31ExtConfig".to_owned()),
        "BN254" => ("BN254".to_owned(), "BN254Config".to_owned()),
<<<<<<< HEAD
        "GF2Ext128" => ("GF2".to_owned(), "GF2ExtConfig".to_owned()),
        "GoldilocksExt2" => ("Goldilocks".to_owned(), "GoldilocksExtConfig".to_owned()),
=======
        "GF2" => ("GF2".to_owned(), "GF2ExtConfig".to_owned()),
        "Goldilocks" => ("Goldilocks".to_owned(), "GoldilocksExtConfig".to_owned()),
        "BabyBear" => ("BabyBear".to_owned(), "BabyBearExtConfig".to_owned()),
>>>>>>> 5622b2bd
        _ => panic!("Unknown field type"),
    }
}

// Check if the hash type is one of the supported types and return the corresponding enum
fn parse_fiat_shamir_hash_type(
    field_type: &str,
    field_config: &str,
    fiat_shamir_hash_type: ExprPath,
) -> (String, String) {
    let hash_enum = fiat_shamir_hash_type
        .path
        .segments
        .last()
        .expect("Empty path for hash type");

    let binding = hash_enum.ident.to_string();
    let hash_type_str = binding.as_str();
    let challenge_f = format!("<{field_config} as FieldEngine>::ChallengeField");
    match (hash_type_str, field_type) {
        ("SHA256", _) => (
            "SHA256".to_owned(),
            format!("BytesHashTranscript::<{challenge_f}, SHA256hasher>").to_owned(),
        ),
        ("Keccak256", _) => (
            "Keccak256".to_owned(),
            format!("BytesHashTranscript::<{challenge_f}, Keccak256hasher>").to_owned(),
        ),
        ("Poseidon", "M31") => (
            "Poseidon".to_owned(),
            format!("FieldHashTranscript::<{challenge_f}, PoseidonFiatShamirHasher<M31x16>>")
                .to_owned(),
        ),
        ("MIMC5", "BN254") => (
            "MIMC5".to_owned(),
            format!("FieldHashTranscript::<{challenge_f}, MiMC5FiatShamirHasher<{challenge_f}>>")
                .to_owned(),
        ),
        _ => panic!("Unknown hash type"),
    }
}

fn parse_polynomial_commitment_type(
    field_type: &str,
    field_config: &str,
    polynomial_commitment_type: ExprPath,
) -> (String, String) {
    let binding = polynomial_commitment_type
        .path
        .segments
        .last()
        .expect("Empty path for polynomial commitment type");

    let pcs_type_str = binding.ident.to_string();
    match (pcs_type_str.as_str(), field_type) {
        ("Raw", _) => (
            "Raw".to_owned(),
            format!("RawExpanderGKR::<{field_config}>").to_owned(),
        ),
        ("Hyrax", "BN254") => ("Hyrax".to_string(), "HyraxPCS::<G1Affine>".to_string()),
        ("KZG", "BN254") => ("KZG".to_owned(), "HyperKZGPCS::<Bn256>".to_string()),
        ("Orion", "GF2") => (
            "Orion".to_owned(),
            format!("OrionPCSForGKR::<{field_config}, GF2x128>").to_owned(),
        ),
        ("Orion", "M31") => (
            "Orion".to_owned(),
            format!("OrionPCSForGKR::<{field_config}, M31x16>").to_owned(),
        ),
        ("Orion", "Goldilocks") => (
            "Orion".to_owned(),
            format!("OrionPCSForGKR::<{field_config}, Goldilocksx8>").to_owned(),
        ),
        _ => panic!(
            "Unknown polynomial commitment type in config macro expansion. PCS: '{}', Field: '{}'",
            pcs_type_str, field_type
        ),
    }
}

fn _parse_scheme_config(scheme_config: ExprPath) -> String {
    let binding = scheme_config
        .path
        .segments
        .last()
        .expect("Empty path for scheme config");
    binding.ident.to_string()
}

/// Example usage:
/// declare_gkr_config!(
///     pub MyFavoriateConfigName,
///     FieldType::M31,
///     FiatShamirHashType::SHA256,
///     PolynomialCommitmentType::Raw
///     GKRScheme::Vanilla,
/// );
#[proc_macro]
pub fn declare_gkr_config(input: proc_macro::TokenStream) -> proc_macro::TokenStream {
    declare_gkr_config_impl(input)
}

fn declare_gkr_config_impl(input: proc_macro::TokenStream) -> proc_macro::TokenStream {
    // Parse the input tokens into our custom struct
    let ConfigLit {
        visibility,
        config_name,
        field_expr,
        fiat_shamir_hash_type_expr,
        polynomial_commitment_type,
        scheme_config,
    } = parse_macro_input!(input as ConfigLit);

    let (field_type, field_config) = parse_field_type(field_expr);
    let (_fiat_shamir_hash_type, transcript_type) =
        parse_fiat_shamir_hash_type(&field_type, &field_config, fiat_shamir_hash_type_expr);
    let (_polynomial_commitment_enum, polynomial_commitment_type) =
        parse_polynomial_commitment_type(&field_type, &field_config, polynomial_commitment_type);

    let field_config = format_ident!("{field_config}");
    let transcript_type_expr = syn::parse_str::<syn::Type>(&transcript_type).unwrap();
    let polynomial_commitment_type_expr =
        syn::parse_str::<syn::Type>(&polynomial_commitment_type).unwrap();

    let ret: TokenStream = quote! {
        #[derive(Default, Debug, Clone, PartialOrd, Ord, Hash, PartialEq, Eq, Copy)]
        #visibility struct #config_name;

        impl GKREngine for #config_name {
            type FieldConfig = #field_config;
            type MPIConfig = MPIConfig;
            type TranscriptConfig = #transcript_type_expr;
            type PCSConfig = #polynomial_commitment_type_expr;
            const SCHEME: GKRScheme = #scheme_config;
        }
    };

    ret.into()
}<|MERGE_RESOLUTION|>--- conflicted
+++ resolved
@@ -47,16 +47,14 @@
         .expect("Empty path for field");
     match field_enum.ident.to_string().as_str() {
         "M31" => ("M31".to_owned(), "M31Config".to_owned()),
-        "M31Ext3" => ("M31".to_owned(), "M31ExtConfig".to_owned()),
+        "M31Ext3" => ("M31Ext3".to_owned(), "M31ExtConfig".to_owned()),
         "BN254" => ("BN254".to_owned(), "BN254Config".to_owned()),
-<<<<<<< HEAD
-        "GF2Ext128" => ("GF2".to_owned(), "GF2ExtConfig".to_owned()),
-        "GoldilocksExt2" => ("Goldilocks".to_owned(), "GoldilocksExtConfig".to_owned()),
-=======
-        "GF2" => ("GF2".to_owned(), "GF2ExtConfig".to_owned()),
-        "Goldilocks" => ("Goldilocks".to_owned(), "GoldilocksExtConfig".to_owned()),
-        "BabyBear" => ("BabyBear".to_owned(), "BabyBearExtConfig".to_owned()),
->>>>>>> 5622b2bd
+        "GF2Ext128" => ("GF2Ext128".to_owned(), "GF2ExtConfig".to_owned()),
+        "GoldilocksExt2" => (
+            "GoldilocksExt2".to_owned(),
+            "GoldilocksExtConfig".to_owned(),
+        ),
+        "BabyBearExt3" => ("BabyBearExt3".to_owned(), "BabyBearExtConfig".to_owned()),
         _ => panic!("Unknown field type"),
     }
 }
@@ -90,6 +88,11 @@
             format!("FieldHashTranscript::<{challenge_f}, PoseidonFiatShamirHasher<M31x16>>")
                 .to_owned(),
         ),
+        ("Poseidon", "M31Ext3") => (
+            "Poseidon".to_owned(),
+            format!("FieldHashTranscript::<{challenge_f}, PoseidonFiatShamirHasher<M31x16>>")
+                .to_owned(),
+        ),
         ("MIMC5", "BN254") => (
             "MIMC5".to_owned(),
             format!("FieldHashTranscript::<{challenge_f}, MiMC5FiatShamirHasher<{challenge_f}>>")
@@ -122,7 +125,15 @@
             "Orion".to_owned(),
             format!("OrionPCSForGKR::<{field_config}, GF2x128>").to_owned(),
         ),
+        ("Orion", "GF2Ext128") => (
+            "Orion".to_owned(),
+            format!("OrionPCSForGKR::<{field_config}, GF2x128>").to_owned(),
+        ),
         ("Orion", "M31") => (
+            "Orion".to_owned(),
+            format!("OrionPCSForGKR::<{field_config}, M31x16>").to_owned(),
+        ),
+        ("Orion", "M31Ext3") => (
             "Orion".to_owned(),
             format!("OrionPCSForGKR::<{field_config}, M31x16>").to_owned(),
         ),
