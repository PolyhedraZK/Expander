use std::{
    io::{Read, Write},
    mem::transmute,
    ops::{Add, AddAssign, Mul, MulAssign},
};

use arith::{ExtensionField, Field, FieldForECC, FieldSerde, SimdField};
use mersenne31::{M31Ext3, M31x16, M31};

use crate::{FieldHasherState, PoseidonState};

#[derive(Debug, Clone, Copy, Default, PartialEq)]
pub struct PoseidonM31x16Ext3(M31x16);

impl FieldHasherState for PoseidonM31x16Ext3 {
    type InputF = M31;

    type OutputF = M31Ext3;

    const STATE_WIDTH: usize = 16;

    const STATE_NAME: &'static str = "Poseidon M31x16 Field Hasher State";

    fn from_elems(elems: &[Self::InputF]) -> Self {
        assert!(elems.len() <= Self::STATE_WIDTH);
        let mut local_copy = elems.to_vec();
        local_copy.resize(Self::STATE_WIDTH, Self::InputF::ZERO);
        Self(M31x16::pack(&local_copy))
    }

    fn to_elems(&self) -> Vec<Self::InputF> {
        self.0.unpack()
    }

    fn digest(&self) -> Self::OutputF {
        Self::OutputF::from_limbs(&self.0.unpack())
    }
}

impl FieldSerde for PoseidonM31x16Ext3 {
    const SERIALIZED_SIZE: usize = M31x16::SERIALIZED_SIZE;

    fn deserialize_from<R: Read>(reader: R) -> arith::FieldSerdeResult<Self> {
        let m31x16 = M31x16::deserialize_from(reader)?;
<<<<<<< HEAD
        Ok(Self { 0: m31x16 })
=======
        Ok(Self(m31x16))
>>>>>>> 29b2ca8d
    }

    fn serialize_into<W: Write>(&self, writer: W) -> arith::FieldSerdeResult<()> {
        self.0.serialize_into(writer)
    }
}

impl Add for PoseidonM31x16Ext3 {
    type Output = PoseidonM31x16Ext3;

    fn add(self, rhs: Self) -> Self::Output {
        Self(self.0 + rhs.0)
    }
}

impl AddAssign for PoseidonM31x16Ext3 {
    fn add_assign(&mut self, rhs: Self) {
        self.0 += rhs.0
    }
}

impl<'a> AddAssign<&'a Self> for PoseidonM31x16Ext3 {
    fn add_assign(&mut self, rhs: &'a Self) {
        self.0 += rhs.0
    }
}

impl Mul for PoseidonM31x16Ext3 {
    type Output = PoseidonM31x16Ext3;

    fn mul(self, rhs: Self) -> Self::Output {
        Self(self.0 * rhs.0)
    }
}

impl MulAssign for PoseidonM31x16Ext3 {
    fn mul_assign(&mut self, rhs: Self) {
        self.0 *= rhs.0
    }
}

impl<'a> MulAssign<&'a Self> for PoseidonM31x16Ext3 {
    fn mul_assign(&mut self, rhs: &'a Self) {
        self.0 *= rhs.0
    }
}

impl PoseidonState<M31, M31Ext3> for PoseidonM31x16Ext3 {
    fn apply_mds_matrix(&mut self, mds_matrix: &[Self]) {
        let modulus = M31::MODULUS.as_u64();
        let mut res = [0u32; Self::STATE_WIDTH];

        res.iter_mut()
            .zip(mds_matrix.iter())
            .for_each(|(res, mds_col)| unsafe {
                let hadamard = *mds_col * *self;

                let u64_sum = transmute::<M31x16, [u32; Self::STATE_WIDTH]>(hadamard.0)
                    .iter()
                    .map(|&x| x as u64)
                    .sum::<u64>();
                *res = ((u64_sum & modulus) + (u64_sum >> 31)) as u32;
            });

        self.0 = unsafe { transmute::<[u32; Self::STATE_WIDTH], M31x16>(res) };
    }

    fn full_round_sbox(&mut self) {
        self.0 = self.0.exp(Self::SBOX_POW as u128);
    }

    fn partial_round_sbox(&mut self) {
        let mut buf = unsafe { transmute::<M31x16, [M31; Self::STATE_WIDTH]>(self.0) };
        buf[0] = buf[0].exp(Self::SBOX_POW as u128);
        self.0 = unsafe { transmute::<[M31; Self::STATE_WIDTH], M31x16>(buf) };
    }

    fn indexed_digest(&self, index: usize) -> M31Ext3 {
        M31Ext3::from_limbs(
            &self.to_elems()[index * Self::OUTPUT_ELEM_DEG..(index + 1) * Self::OUTPUT_ELEM_DEG],
        )
    }
}<|MERGE_RESOLUTION|>--- conflicted
+++ resolved
@@ -42,11 +42,7 @@
 
     fn deserialize_from<R: Read>(reader: R) -> arith::FieldSerdeResult<Self> {
         let m31x16 = M31x16::deserialize_from(reader)?;
-<<<<<<< HEAD
-        Ok(Self { 0: m31x16 })
-=======
         Ok(Self(m31x16))
->>>>>>> 29b2ca8d
     }
 
     fn serialize_into<W: Write>(&self, writer: W) -> arith::FieldSerdeResult<()> {
