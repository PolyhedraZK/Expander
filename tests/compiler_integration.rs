use std::fs;

use arith::{Field, M31x16};
<<<<<<< HEAD
=======
use expander_rs::utils::*;
>>>>>>> d22807cc
use expander_rs::{Circuit, Config, GKRScheme, M31ExtConfigSha2, Prover, Verifier};
use rand::Rng;

const FILENAME_PROOF: &str = "data/proof.bin";

#[test]
fn test_compiler_format_integration() {
    let config = Config::<M31ExtConfigSha2>::new(GKRScheme::Vanilla);

<<<<<<< HEAD
    let mut circuit = Circuit::<M31ExtConfigSha2>::load_circuit(FILENAME_CIRCUIT);
=======
    let mut circuit = Circuit::<M31ExtConfigSha2>::load_circuit(KECCAK_CIRCUIT);
>>>>>>> d22807cc
    println!("Circuit loaded.");
    circuit.load_witness_file(KECCAK_WITNESS);
    println!("Witness loaded.");
    circuit.evaluate();
    println!("Circuit evaluated.");

    // check last layer first output
    let last_layer = circuit.layers.last().unwrap();
    let last_layer_first_output = last_layer.output_vals[0];
    assert_eq!(last_layer_first_output, M31x16::zero());

    let mut prover = Prover::new(&config);
    prover.prepare_mem(&circuit);
    let (claimed_v, proof) = prover.prove(&mut circuit);
    println!("Proof generated. Size: {} bytes", proof.bytes.len());
    // write proof to file
    fs::write(FILENAME_PROOF, &proof.bytes).expect("Unable to write proof to file.");

    let verifier = Verifier::new(&config);
    println!("Verifier created.");
    assert!(verifier.verify(&mut circuit, &claimed_v, &proof));
    println!("Correct proof verified.");
    let mut bad_proof = proof.clone();
    let rng = &mut rand::thread_rng();
    let random_idx = rng.gen_range(0..bad_proof.bytes.len());
    let random_change = rng.gen_range(1..256) as u8;
    bad_proof.bytes[random_idx] ^= random_change;
    assert!(!verifier.verify(&mut circuit, &claimed_v, &bad_proof));
    println!("Bad proof rejected.");
}

#[test]
fn test_compiler_format_integration_no_prove() {
    println!("Config created.");
<<<<<<< HEAD
    let mut circuit = Circuit::<M31ExtConfigSha2>::load_circuit(FILENAME_CIRCUIT);
=======
    let mut circuit = Circuit::<M31ExtConfigSha2>::load_circuit(KECCAK_CIRCUIT);
>>>>>>> d22807cc
    println!("Circuit loaded.");
    circuit.load_witness_file(KECCAK_WITNESS);
    println!("Witness loaded.");
    circuit.evaluate();
    println!("Circuit evaluated.");
    // check last layer first output
    let last_layer = circuit.layers.last().unwrap();
    let last_layer_first_output = last_layer.output_vals[0];
    assert_eq!(last_layer_first_output, M31x16::zero());
}<|MERGE_RESOLUTION|>--- conflicted
+++ resolved
@@ -1,10 +1,7 @@
 use std::fs;
 
 use arith::{Field, M31x16};
-<<<<<<< HEAD
-=======
 use expander_rs::utils::*;
->>>>>>> d22807cc
 use expander_rs::{Circuit, Config, GKRScheme, M31ExtConfigSha2, Prover, Verifier};
 use rand::Rng;
 
@@ -14,11 +11,7 @@
 fn test_compiler_format_integration() {
     let config = Config::<M31ExtConfigSha2>::new(GKRScheme::Vanilla);
 
-<<<<<<< HEAD
     let mut circuit = Circuit::<M31ExtConfigSha2>::load_circuit(FILENAME_CIRCUIT);
-=======
-    let mut circuit = Circuit::<M31ExtConfigSha2>::load_circuit(KECCAK_CIRCUIT);
->>>>>>> d22807cc
     println!("Circuit loaded.");
     circuit.load_witness_file(KECCAK_WITNESS);
     println!("Witness loaded.");
@@ -53,11 +46,7 @@
 #[test]
 fn test_compiler_format_integration_no_prove() {
     println!("Config created.");
-<<<<<<< HEAD
     let mut circuit = Circuit::<M31ExtConfigSha2>::load_circuit(FILENAME_CIRCUIT);
-=======
-    let mut circuit = Circuit::<M31ExtConfigSha2>::load_circuit(KECCAK_CIRCUIT);
->>>>>>> d22807cc
     println!("Circuit loaded.");
     circuit.load_witness_file(KECCAK_WITNESS);
     println!("Witness loaded.");
