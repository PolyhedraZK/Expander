--- conflicted
+++ resolved
@@ -257,14 +257,6 @@
     pub fn hash_to_digest(&mut self) {
         let hash_end_index = self.proof.bytes.len();
         if hash_end_index > self.hash_start_index {
-<<<<<<< HEAD
-            let hash_input = [
-                &self.proof.bytes[self.hash_start_index..hash_end_index],
-                &self.digest,
-            ]
-            .concat();
-            H::hash(&mut self.digest, &hash_input);
-=======
             let hash_inputs = {
                 let mut res = self.digest.clone();
                 res.extend_from_slice(&self.proof.bytes[self.hash_start_index..hash_end_index]);
@@ -272,7 +264,6 @@
             };
 
             H::hash(&mut self.digest, &hash_inputs);
->>>>>>> 6e667022
             self.hash_start_index = hash_end_index;
         } else {
             H::hash_inplace(&mut self.digest);
@@ -393,15 +384,9 @@
 
     fn generate_circuit_field_element(&mut self) -> <ChallengeF as ExtensionField>::BaseField {
         if !self.data_pool.is_empty() {
-<<<<<<< HEAD
-            self.hash_state = self.hasher.hash_to_state(&self.data_pool);
-            // reset the data_pool from the output of last hash
-            self.data_pool = self.hash_state.clone();
-=======
             self.hash_state.extend_from_slice(&self.data_pool);
             self.hash_state = self.hasher.hash_to_state(&self.hash_state);
             self.data_pool.clear();
->>>>>>> 6e667022
             self.next_unconsumed = 0;
         }
 
@@ -420,15 +405,9 @@
 
     fn generate_challenge_field_element(&mut self) -> ChallengeF {
         if !self.data_pool.is_empty() {
-<<<<<<< HEAD
-            self.hash_state = self.hasher.hash_to_state(&self.data_pool);
-            // reset the data_pool from the output of last hash
-            self.data_pool = self.hash_state.clone();
-=======
             self.hash_state.extend_from_slice(&self.data_pool);
             self.hash_state = self.hasher.hash_to_state(&self.hash_state);
             self.data_pool.clear();
->>>>>>> 6e667022
             self.next_unconsumed = 0;
         }
 
