use std::{fmt::Debug, marker::PhantomData};

<<<<<<< HEAD
use arith::{ExtensionField, Field, FieldForECC};
=======
use arith::{ExtensionField, Field};
>>>>>>> 7c095f67

use crate::{
    fiat_shamir_hash::{FiatShamirBytesHash, FiatShamirFieldHash},
    Proof,
};

pub trait Transcript<F: Field>: Clone + Debug {
    /// Create a new transcript.
    fn new() -> Self;

    /// Append a field element to the transcript.
    fn append_field_element(&mut self, f: &F);

    /// Append a slice of bytes
    fn append_u8_slice(&mut self, buffer: &[u8]);

    /// Generate a challenge.
    fn generate_challenge_field_element(&mut self) -> F;

    /// Generate a slice of random bytes of some fixed size
    /// Use this function when you need some randomness other than the native field
    fn generate_challenge_u8_slice(&mut self, n_bytes: usize) -> Vec<u8>;

    /// Generate a list of positions that we want to open the polynomial at.
    #[inline]
    fn generate_challenge_index_vector(&mut self, num_queries: usize) -> Vec<usize> {
        let mut challenges = Vec::with_capacity(num_queries);
        let mut buf = [0u8; 8];
        for _ in 0..num_queries {
            buf.copy_from_slice(self.generate_challenge_u8_slice(8).as_slice());
            challenges.push(usize::from_le_bytes(buf));
        }
        challenges
    }

    /// Generate a challenge vector.
    #[inline]
    fn generate_challenge_field_elements(&mut self, n: usize) -> Vec<F> {
        let mut challenges = Vec::with_capacity(n);
        for _ in 0..n {
            challenges.push(self.generate_challenge_field_element());
        }
        challenges
    }

    /// Produce the proof
    /// It is not recommended to append/challenge after calling this function
    fn finalize_and_get_proof(&self) -> Proof;

    /// Return current state of the transcript
    /// Note: this may incur an additional hash to shrink the state
    fn hash_and_return_state(&mut self) -> Vec<u8>;

    /// Set the state
    /// Note: Any unhashed data will be discarded
    fn set_state(&mut self, state: &[u8]);

    /// lock proof, no changes will be made to the proof until unlock is called
    fn lock_proof(&mut self);

    /// unlock proof
    fn unlock_proof(&mut self);
}

#[derive(Clone, Default, Debug, PartialEq)]
pub struct BytesHashTranscript<F: Field, H: FiatShamirBytesHash> {
    phantom: PhantomData<(F, H)>,

    /// The digest bytes.
    pub digest: Vec<u8>,

    /// The proof bytes.
    proof: Proof,

    /// The pointer to the proof bytes indicating where the hash starts.
    hash_start_index: usize,

    /// locking point
    proof_locked: bool,
    proof_locked_at: usize,
}

impl<F: Field, H: FiatShamirBytesHash> Transcript<F> for BytesHashTranscript<F, H> {
    fn new() -> Self {
        Self {
            phantom: PhantomData,
            digest: vec![0u8; H::DIGEST_SIZE],
            proof: Proof::default(),
            hash_start_index: 0,
            proof_locked: false,
            proof_locked_at: 0,
        }
    }

    fn append_field_element(&mut self, f: &F) {
        let mut buf = vec![];
        f.serialize_into(&mut buf).unwrap();
        self.append_u8_slice(&buf);
    }

    /// Append a byte slice to the transcript.
    fn append_u8_slice(&mut self, buffer: &[u8]) {
        self.proof.bytes.extend_from_slice(buffer);
    }

    /// Generate a challenge.
    fn generate_challenge_field_element(&mut self) -> F {
        self.hash_to_digest();
        assert!(F::SIZE <= H::DIGEST_SIZE);
        F::from_uniform_bytes(&self.digest.clone().try_into().unwrap())
    }

    fn generate_challenge_u8_slice(&mut self, n_bytes: usize) -> Vec<u8> {
        let mut ret = vec![];
        let mut cur_n_bytes = 0usize;

        while cur_n_bytes < n_bytes {
            self.hash_to_digest();
            ret.extend_from_slice(&self.digest);
            cur_n_bytes += H::DIGEST_SIZE;
        }

        ret.resize(n_bytes, 0);
        ret
    }

    fn finalize_and_get_proof(&self) -> Proof {
        self.proof.clone()
    }

    fn hash_and_return_state(&mut self) -> Vec<u8> {
        self.hash_to_digest();
        self.digest.clone()
    }

    fn set_state(&mut self, state: &[u8]) {
        self.hash_start_index = self.proof.bytes.len(); // discard unhashed data
        assert!(state.len() == H::DIGEST_SIZE);
        self.digest = state.to_vec();
    }

    fn lock_proof(&mut self) {
        assert!(!self.proof_locked);
        self.proof_locked = true;
        self.proof_locked_at = self.proof.bytes.len();
    }

    fn unlock_proof(&mut self) {
        assert!(self.proof_locked);
        self.proof_locked = false;
        if self.hash_start_index < self.proof.bytes.len() {
            self.hash_to_digest();
        }
        self.proof.bytes.resize(self.proof_locked_at, 0);
        self.hash_start_index = self.proof.bytes.len();
    }
}

impl<F: Field, H: FiatShamirBytesHash> BytesHashTranscript<F, H> {
    /// Hash the input into the output.
    pub fn hash_to_digest(&mut self) {
        let hash_end_index = self.proof.bytes.len();
        if hash_end_index > self.hash_start_index {
            H::hash(
                &mut self.digest,
                &self.proof.bytes[self.hash_start_index..hash_end_index],
            );
            self.hash_start_index = hash_end_index;
        } else {
            H::hash_inplace(&mut self.digest);
        }
    }
}

// TODO(HS) abstraction should be more like F, ExtF, HashState, H
// where H is FiatShamirFieldHash<F, HashState> and HashState can extract out ExtF
<<<<<<< HEAD
#[derive(Clone, Debug, PartialEq)]
pub struct FieldHashTranscript<
    F: FieldForECC,
    ExtF: ExtensionField<BaseField = F>,
    H: FiatShamirFieldHash<F, ExtF>,
=======
#[derive(Default, Clone, Debug, PartialEq)]
pub struct FieldHashTranscript<
    BaseF: Field,
    ChallengeF: ExtensionField<BaseField = BaseF>,
    H: FiatShamirFieldHash<BaseF, ChallengeF>,
>>>>>>> 7c095f67
> {
    /// Internal hasher, it's a little costly to create a new hasher
    pub fiat_shamir_sponge: H,

    // TODO(HS) maybe unpack state here?
    /// The digest bytes.
<<<<<<< HEAD
    pub digest: ExtF,
=======
    pub digest: ChallengeF,
>>>>>>> 7c095f67

    /// The proof bytes
    pub proof: Proof,

    // TODO(HS) maybe unpack state here?
    /// The data to be hashed
<<<<<<< HEAD
    pub data_pool: Vec<ExtF>,
=======
    pub data_pool: Vec<ChallengeF>,
>>>>>>> 7c095f67

    /// Proof locked or not
    pub proof_locked: bool,
}

<<<<<<< HEAD
impl<F: FieldForECC, ExtF: ExtensionField<BaseField = F>, H: FiatShamirFieldHash<F, ExtF>>
    Transcript<ExtF> for FieldHashTranscript<F, ExtF, H>
=======
impl<BaseF, ChallengeF, H> Transcript<ChallengeF> for FieldHashTranscript<BaseF, ChallengeF, H>
where
    BaseF: Field,
    ChallengeF: ExtensionField<BaseField = BaseF>,
    H: FiatShamirFieldHash<BaseF, ChallengeF>,
>>>>>>> 7c095f67
{
    #[inline(always)]
    fn new() -> Self {
        Self {
<<<<<<< HEAD
            hasher: H::new(),
            digest: ExtF::default(),
            proof: Proof::default(),
            data_pool: vec![],
            proof_locked: false,
        }
    }

    fn append_field_element(&mut self, f: &ExtF) {
=======
            fiat_shamir_sponge: H::new(),
            ..Default::default()
        }
    }

    fn append_field_element(&mut self, f: &ChallengeF) {
>>>>>>> 7c095f67
        let mut buffer = vec![];
        f.serialize_into(&mut buffer).unwrap();
        if !self.proof_locked {
            self.proof.bytes.extend_from_slice(&buffer);
        }
        self.data_pool.push(*f);
    }

    fn append_u8_slice(&mut self, buffer: &[u8]) {
        if !self.proof_locked {
            self.proof.bytes.extend_from_slice(buffer);
        }
        let buffer_size = buffer.len();
        let mut cur = 0;
        while cur + 32 <= buffer_size {
<<<<<<< HEAD
            self.data_pool.push(ExtF::from_uniform_bytes(
=======
            self.data_pool.push(ChallengeF::from_uniform_bytes(
>>>>>>> 7c095f67
                buffer[cur..cur + 32].try_into().unwrap(),
            ));
            cur += 32
        }

        if cur < buffer_size {
            let mut buffer_last = buffer[cur..].to_vec();
            buffer_last.resize(32, 0);
<<<<<<< HEAD
            self.data_pool.push(ExtF::from_uniform_bytes(
=======
            self.data_pool.push(ChallengeF::from_uniform_bytes(
>>>>>>> 7c095f67
                buffer_last[..].try_into().unwrap(),
            ));
        }
    }

<<<<<<< HEAD
    fn generate_challenge_field_element(&mut self) -> ExtF {
=======
    fn generate_challenge_field_element(&mut self) -> ChallengeF {
>>>>>>> 7c095f67
        self.hash_to_digest();
        self.digest
    }

    fn generate_challenge_u8_slice(&mut self, n_bytes: usize) -> Vec<u8> {
        let mut bytes = vec![];
        let mut buf = vec![];
        while bytes.len() < n_bytes {
            self.hash_to_digest();
            self.digest.serialize_into(&mut buf).unwrap();
            bytes.extend_from_slice(&buf);
        }
        bytes.resize(n_bytes, 0);
        bytes
    }

    fn finalize_and_get_proof(&self) -> Proof {
        self.proof.clone()
    }

    fn hash_and_return_state(&mut self) -> Vec<u8> {
        self.hash_to_digest();
        let mut state = vec![];
        self.digest.serialize_into(&mut state).unwrap();
        state
    }

    fn set_state(&mut self, state: &[u8]) {
        self.data_pool.clear();
<<<<<<< HEAD
        self.digest = ExtF::deserialize_from(state).unwrap();
=======
        self.digest = ChallengeF::deserialize_from(state).unwrap();
>>>>>>> 7c095f67
    }

    fn lock_proof(&mut self) {
        assert!(!self.proof_locked);
        self.proof_locked = true;
    }

    fn unlock_proof(&mut self) {
        assert!(self.proof_locked);
        self.proof_locked = false;
    }
}

<<<<<<< HEAD
impl<F: FieldForECC, ExtF: ExtensionField<BaseField = F>, H: FiatShamirFieldHash<F, ExtF>>
    FieldHashTranscript<F, ExtF, H>
=======
impl<BaseF, ChallengeF, H> FieldHashTranscript<BaseF, ChallengeF, H>
where
    BaseF: Field,
    ChallengeF: ExtensionField<BaseField = BaseF>,
    H: FiatShamirFieldHash<BaseF, ChallengeF>,
>>>>>>> 7c095f67
{
    pub fn hash_to_digest(&mut self) {
        if !self.data_pool.is_empty() {
            self.digest = self.fiat_shamir_sponge.hash(&self.data_pool);
            self.data_pool.clear();
        } else {
            self.digest = self.fiat_shamir_sponge.hash(&[self.digest]);
        }
    }
}<|MERGE_RESOLUTION|>--- conflicted
+++ resolved
@@ -1,10 +1,6 @@
 use std::{fmt::Debug, marker::PhantomData};
 
-<<<<<<< HEAD
-use arith::{ExtensionField, Field, FieldForECC};
-=======
 use arith::{ExtensionField, Field};
->>>>>>> 7c095f67
 
 use crate::{
     fiat_shamir_hash::{FiatShamirBytesHash, FiatShamirFieldHash},
@@ -181,78 +177,45 @@
 
 // TODO(HS) abstraction should be more like F, ExtF, HashState, H
 // where H is FiatShamirFieldHash<F, HashState> and HashState can extract out ExtF
-<<<<<<< HEAD
-#[derive(Clone, Debug, PartialEq)]
-pub struct FieldHashTranscript<
-    F: FieldForECC,
-    ExtF: ExtensionField<BaseField = F>,
-    H: FiatShamirFieldHash<F, ExtF>,
-=======
 #[derive(Default, Clone, Debug, PartialEq)]
 pub struct FieldHashTranscript<
     BaseF: Field,
     ChallengeF: ExtensionField<BaseField = BaseF>,
     H: FiatShamirFieldHash<BaseF, ChallengeF>,
->>>>>>> 7c095f67
 > {
     /// Internal hasher, it's a little costly to create a new hasher
     pub fiat_shamir_sponge: H,
 
     // TODO(HS) maybe unpack state here?
     /// The digest bytes.
-<<<<<<< HEAD
-    pub digest: ExtF,
-=======
     pub digest: ChallengeF,
->>>>>>> 7c095f67
 
     /// The proof bytes
     pub proof: Proof,
 
     // TODO(HS) maybe unpack state here?
     /// The data to be hashed
-<<<<<<< HEAD
-    pub data_pool: Vec<ExtF>,
-=======
     pub data_pool: Vec<ChallengeF>,
->>>>>>> 7c095f67
 
     /// Proof locked or not
     pub proof_locked: bool,
 }
 
-<<<<<<< HEAD
-impl<F: FieldForECC, ExtF: ExtensionField<BaseField = F>, H: FiatShamirFieldHash<F, ExtF>>
-    Transcript<ExtF> for FieldHashTranscript<F, ExtF, H>
-=======
 impl<BaseF, ChallengeF, H> Transcript<ChallengeF> for FieldHashTranscript<BaseF, ChallengeF, H>
 where
     BaseF: Field,
     ChallengeF: ExtensionField<BaseField = BaseF>,
     H: FiatShamirFieldHash<BaseF, ChallengeF>,
->>>>>>> 7c095f67
 {
     #[inline(always)]
     fn new() -> Self {
         Self {
-<<<<<<< HEAD
-            hasher: H::new(),
-            digest: ExtF::default(),
-            proof: Proof::default(),
-            data_pool: vec![],
-            proof_locked: false,
-        }
-    }
-
-    fn append_field_element(&mut self, f: &ExtF) {
-=======
             fiat_shamir_sponge: H::new(),
             ..Default::default()
         }
     }
 
     fn append_field_element(&mut self, f: &ChallengeF) {
->>>>>>> 7c095f67
         let mut buffer = vec![];
         f.serialize_into(&mut buffer).unwrap();
         if !self.proof_locked {
@@ -268,11 +231,7 @@
         let buffer_size = buffer.len();
         let mut cur = 0;
         while cur + 32 <= buffer_size {
-<<<<<<< HEAD
-            self.data_pool.push(ExtF::from_uniform_bytes(
-=======
             self.data_pool.push(ChallengeF::from_uniform_bytes(
->>>>>>> 7c095f67
                 buffer[cur..cur + 32].try_into().unwrap(),
             ));
             cur += 32
@@ -281,21 +240,13 @@
         if cur < buffer_size {
             let mut buffer_last = buffer[cur..].to_vec();
             buffer_last.resize(32, 0);
-<<<<<<< HEAD
-            self.data_pool.push(ExtF::from_uniform_bytes(
-=======
             self.data_pool.push(ChallengeF::from_uniform_bytes(
->>>>>>> 7c095f67
                 buffer_last[..].try_into().unwrap(),
             ));
         }
     }
 
-<<<<<<< HEAD
-    fn generate_challenge_field_element(&mut self) -> ExtF {
-=======
     fn generate_challenge_field_element(&mut self) -> ChallengeF {
->>>>>>> 7c095f67
         self.hash_to_digest();
         self.digest
     }
@@ -325,11 +276,7 @@
 
     fn set_state(&mut self, state: &[u8]) {
         self.data_pool.clear();
-<<<<<<< HEAD
-        self.digest = ExtF::deserialize_from(state).unwrap();
-=======
         self.digest = ChallengeF::deserialize_from(state).unwrap();
->>>>>>> 7c095f67
     }
 
     fn lock_proof(&mut self) {
@@ -343,16 +290,11 @@
     }
 }
 
-<<<<<<< HEAD
-impl<F: FieldForECC, ExtF: ExtensionField<BaseField = F>, H: FiatShamirFieldHash<F, ExtF>>
-    FieldHashTranscript<F, ExtF, H>
-=======
 impl<BaseF, ChallengeF, H> FieldHashTranscript<BaseF, ChallengeF, H>
 where
     BaseF: Field,
     ChallengeF: ExtensionField<BaseField = BaseF>,
     H: FiatShamirFieldHash<BaseF, ChallengeF>,
->>>>>>> 7c095f67
 {
     pub fn hash_to_digest(&mut self) {
         if !self.data_pool.is_empty() {
