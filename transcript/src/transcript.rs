use std::{fmt::Debug, io::Cursor, marker::PhantomData};

use arith::{ExtensionField, Field, FieldSerde};
use field_hashers::FiatShamirFieldHasher;

use crate::{fiat_shamir_hash::FiatShamirBytesHash, Proof};

pub trait Transcript<F: ExtensionField>: Clone + Debug {
    /// Create a new transcript.
    fn new() -> Self;

    /// Append a field element to the transcript.
    fn append_field_element(&mut self, f: &F);

    /// Append a slice of bytes
    fn append_u8_slice(&mut self, buffer: &[u8]);

    /// Generate a slice of random circuit fields.
    fn generate_circuit_field_elements(&mut self, num_elems: usize) -> Vec<F::BaseField>;

    /// Generate a challenge.
    fn generate_challenge_field_element(&mut self) -> F;

    /// Generate a slice of random bytes of some fixed size
    /// Use this function when you need some randomness other than the native field
    fn generate_challenge_u8_slice(&mut self, n_bytes: usize) -> Vec<u8>;

    /// Generate a list of positions that we want to open the polynomial at.
    #[inline]
    fn generate_challenge_index_vector(&mut self, num_queries: usize) -> Vec<usize> {
        let mut challenges = Vec::with_capacity(num_queries);
        let mut buf = [0u8; 8];
        for _ in 0..num_queries {
            buf.copy_from_slice(self.generate_challenge_u8_slice(8).as_slice());
            challenges.push(usize::from_le_bytes(buf));
        }
        challenges
    }

    /// Generate a challenge vector.
    #[inline]
    fn generate_challenge_field_elements(&mut self, n: usize) -> Vec<F> {
        let mut challenges = Vec::with_capacity(n);
        for _ in 0..n {
            challenges.push(self.generate_challenge_field_element());
        }
        challenges
    }

    /// Produce the proof
    /// It is not recommended to append/challenge after calling this function
    fn finalize_and_get_proof(&self) -> Proof;

    /// Return current state of the transcript
    /// Note: this may incur an additional hash to shrink the state
    fn hash_and_return_state(&mut self) -> Vec<u8>;

    /// Set the state
    /// Note: Any unhashed data will be discarded
    fn set_state(&mut self, state: &[u8]);

    /// lock proof, no changes will be made to the proof until unlock is called
    fn lock_proof(&mut self);

    /// unlock proof
    fn unlock_proof(&mut self);
}

#[derive(Clone, Default, Debug, PartialEq)]
pub struct BytesHashTranscript<F: Field, H: FiatShamirBytesHash> {
    phantom: PhantomData<(F, H)>,

    /// The digest bytes.
    pub digest: Vec<u8>,

    /// The proof bytes.
    proof: Proof,

    /// The pointer to the proof bytes indicating where the hash starts.
    hash_start_index: usize,

    /// locking point
    proof_locked: bool,
    proof_locked_at: usize,
}

impl<F: ExtensionField, H: FiatShamirBytesHash> Transcript<F> for BytesHashTranscript<F, H> {
    fn new() -> Self {
        Self {
            phantom: PhantomData,
            digest: vec![0u8; H::DIGEST_SIZE],
            proof: Proof::default(),
            hash_start_index: 0,
            proof_locked: false,
            proof_locked_at: 0,
        }
    }

    fn append_field_element(&mut self, f: &F) {
        let mut buf = vec![];
        f.serialize_into(&mut buf).unwrap();
        self.append_u8_slice(&buf);
    }

    /// Append a byte slice to the transcript.
    fn append_u8_slice(&mut self, buffer: &[u8]) {
        self.proof.bytes.extend_from_slice(buffer);
    }

    /// Generate a slice of random circuit fields.
    fn generate_circuit_field_elements(
        &mut self,
        num_elems: usize,
    ) -> Vec<<F as ExtensionField>::BaseField> {
        // NOTE(HS) fast path for BN254 sampling - notice that the deserialize from for BN254
        // does not self correct the sampling bytes, we instead use challenge field sampling
        // and cast it back to base field for BN254 case - maybe traverse back and unify the impls.
        if F::DEGREE == 1 {
            let challenge_fs = self.generate_challenge_field_elements(num_elems);
            return challenge_fs.iter().flat_map(|c| c.to_limbs()).collect();
        }

        let bytes_needed = num_elems * <F as ExtensionField>::BaseField::SIZE;
        let bytes_sampled = self.generate_challenge_u8_slice(bytes_needed);

        let mut cursor = Cursor::new(&bytes_sampled);
        let mut res = vec![<F as ExtensionField>::BaseField::ZERO; num_elems];
        res.iter_mut().for_each(|res_i| {
            *res_i = <F as ExtensionField>::BaseField::deserialize_from(&mut cursor).unwrap();
        });

        res
    }

    /// Generate a challenge.
    fn generate_challenge_field_element(&mut self) -> F {
        self.hash_to_digest();
        assert!(F::SIZE <= H::DIGEST_SIZE);
        F::from_uniform_bytes(&self.digest.clone().try_into().unwrap())
    }

    fn generate_challenge_u8_slice(&mut self, n_bytes: usize) -> Vec<u8> {
        let mut ret = vec![];
        let mut cur_n_bytes = 0usize;

        while cur_n_bytes < n_bytes {
            self.hash_to_digest();
            ret.extend_from_slice(&self.digest);
            cur_n_bytes += H::DIGEST_SIZE;
        }

        ret.resize(n_bytes, 0);
        ret
    }

    fn finalize_and_get_proof(&self) -> Proof {
        self.proof.clone()
    }

    fn hash_and_return_state(&mut self) -> Vec<u8> {
        self.hash_to_digest();
        self.digest.clone()
    }

    fn set_state(&mut self, state: &[u8]) {
        self.hash_start_index = self.proof.bytes.len(); // discard unhashed data
        assert!(state.len() == H::DIGEST_SIZE);
        self.digest = state.to_vec();
    }

    fn lock_proof(&mut self) {
        assert!(!self.proof_locked);
        self.proof_locked = true;
        self.proof_locked_at = self.proof.bytes.len();
    }

    fn unlock_proof(&mut self) {
        assert!(self.proof_locked);
        self.proof_locked = false;
        if self.hash_start_index < self.proof.bytes.len() {
            self.hash_to_digest();
        }
        self.proof.bytes.resize(self.proof_locked_at, 0);
        self.hash_start_index = self.proof.bytes.len();
    }
}

impl<F: Field, H: FiatShamirBytesHash> BytesHashTranscript<F, H> {
    /// Hash the input into the output.
    pub fn hash_to_digest(&mut self) {
        let hash_end_index = self.proof.bytes.len();
        if hash_end_index > self.hash_start_index {
            H::hash(
                &mut self.digest,
                &self.proof.bytes[self.hash_start_index..hash_end_index],
            );
            self.hash_start_index = hash_end_index;
        } else {
            H::hash_inplace(&mut self.digest);
        }
    }
}

#[derive(Default, Clone, Debug, PartialEq)]
pub struct FieldHashTranscript<ChallengeF, H>
where
    ChallengeF: ExtensionField,
    H: FiatShamirFieldHasher<ChallengeF::BaseField>,
{
    /// Internal hasher, it's a little costly to create a new hasher
    pub hasher: H,

    /// The hash state, a vec of base field elems up to H::STATE_CAPACITY.
    pub hash_state: Vec<ChallengeF::BaseField>,

    /// The index pointing into hash state, for the next unconsumed base field hash elem.
    pub next_unconsumed: usize,

    /// The proof bytes
    pub proof: Proof,

    /// The data to be hashed
    pub data_pool: Vec<ChallengeF::BaseField>,

    /// Proof locked or not
    pub proof_locked: bool,
}

impl<ChallengeF, H> Transcript<ChallengeF> for FieldHashTranscript<ChallengeF, H>
where
    ChallengeF: ExtensionField,
    H: FiatShamirFieldHasher<ChallengeF::BaseField>,
{
    #[inline(always)]
    fn new() -> Self {
        Self {
            hasher: H::new(),
            ..Default::default()
        }
    }

    fn append_field_element(&mut self, f: &ChallengeF) {
        if !self.proof_locked {
            let mut buffer = vec![];
            f.serialize_into(&mut buffer).unwrap();
            self.proof.bytes.extend_from_slice(&buffer);
        }
        self.data_pool.extend_from_slice(&f.to_limbs());
    }

    fn append_u8_slice(&mut self, buffer: &[u8]) {
        if !self.proof_locked {
            self.proof.bytes.extend_from_slice(buffer);
        }
        let mut local_buffer = buffer.to_vec();
        local_buffer.resize(local_buffer.len().next_multiple_of(32), 0u8);
        local_buffer.chunks(32).for_each(|chunk_32| {
            let challenge_f = ChallengeF::from_uniform_bytes(chunk_32.try_into().unwrap());
            self.data_pool.extend_from_slice(&challenge_f.to_limbs());
        });
    }

<<<<<<< HEAD
=======
    fn generate_circuit_field_elements(
        &mut self,
        elems_num: usize,
    ) -> Vec<<ChallengeF as ExtensionField>::BaseField> {
        (0..elems_num)
            .map(|_| {
                if !self.data_pool.is_empty() {
                    self.hash_state = self.hasher.hash_to_state(&self.data_pool);
                    self.data_pool.clear();
                    self.next_unconsumed = 0;
                }

                if 1 + self.next_unconsumed <= H::STATE_CAPACITY {
                    let circuit_f = self.hash_state[self.next_unconsumed];
                    self.next_unconsumed += 1;
                    return circuit_f;
                }
                self.hash_state = self.hasher.hash_to_state(&self.hash_state);
                let circuit_f = self.hash_state[0];
                self.next_unconsumed = 1;
                return circuit_f;
            })
            .collect()
    }

>>>>>>> bfb9cf44
    fn generate_challenge_field_element(&mut self) -> ChallengeF {
        if !self.data_pool.is_empty() {
            self.hash_state = self.hasher.hash_to_state(&self.data_pool);
            self.data_pool.clear();
            self.next_unconsumed = 0;
<<<<<<< HEAD
        }

        if ChallengeF::DEGREE + self.next_unconsumed <= H::STATE_CAPACITY {
            let challenge_f = ChallengeF::from_limbs(&self.hash_state[self.next_unconsumed..]);
            self.next_unconsumed += ChallengeF::DEGREE;
            return challenge_f;
        }

        let mut ext_limbs = Vec::new();
        if self.next_unconsumed < H::STATE_CAPACITY {
            ext_limbs.extend_from_slice(&self.hash_state[self.next_unconsumed..H::STATE_CAPACITY]);
        }
        let remaining_base_elems = ChallengeF::DEGREE - ext_limbs.len();

=======
        }

        if ChallengeF::DEGREE + self.next_unconsumed <= H::STATE_CAPACITY {
            let challenge_f = ChallengeF::from_limbs(&self.hash_state[self.next_unconsumed..]);
            self.next_unconsumed += ChallengeF::DEGREE;
            return challenge_f;
        }

        let mut ext_limbs = Vec::new();
        if self.next_unconsumed < H::STATE_CAPACITY {
            ext_limbs.extend_from_slice(&self.hash_state[self.next_unconsumed..H::STATE_CAPACITY]);
        }
        let remaining_base_elems = ChallengeF::DEGREE - ext_limbs.len();

>>>>>>> bfb9cf44
        self.hash_state = self.hasher.hash_to_state(&self.hash_state);
        ext_limbs.extend_from_slice(&self.hash_state[..remaining_base_elems]);
        self.next_unconsumed = remaining_base_elems;

        ChallengeF::from_limbs(&ext_limbs)
    }

    fn generate_challenge_u8_slice(&mut self, n_bytes: usize) -> Vec<u8> {
        let base_field_elems_num =
            (n_bytes + ChallengeF::BaseField::SIZE - 1) / ChallengeF::BaseField::SIZE;
        let elems = self.generate_challenge_field_elements(base_field_elems_num);

        let mut res = Vec::new();
        let mut buffer = Vec::new();

        elems.iter().for_each(|t| {
            t.serialize_into(&mut buffer).unwrap();
            res.extend_from_slice(&buffer);
        });
<<<<<<< HEAD
        res.truncate(n_bytes);
=======
        res.resize(n_bytes, 0);
>>>>>>> bfb9cf44

        res
    }

    fn finalize_and_get_proof(&self) -> Proof {
        self.proof.clone()
    }

    // NOTE(HS) the hash_and_return_state and set_state are always called together
    // mainly to sync up the MPI transcripts to a same transaction hash state.
    fn hash_and_return_state(&mut self) -> Vec<u8> {
        if !self.data_pool.is_empty() {
            self.hash_state = self.hasher.hash_to_state(&self.data_pool);
            self.data_pool.clear();
        } else {
            self.hash_state = self.hasher.hash_to_state(&self.hash_state);
        }

        let mut state = vec![];
        self.hash_state.serialize_into(&mut state).unwrap();
        state
    }

    fn set_state(&mut self, state: &[u8]) {
        assert!(self.data_pool.is_empty());
        // NOTE(HS) since we broadcasted, then all the hash state base field elems
        // are being observed, then all of them are consumed
        self.next_unconsumed = H::STATE_CAPACITY;
        self.hash_state = Vec::deserialize_from(state).unwrap();
    }

    fn lock_proof(&mut self) {
        assert!(!self.proof_locked);
        self.proof_locked = true;
    }

    fn unlock_proof(&mut self) {
        assert!(self.proof_locked);
        self.proof_locked = false;
    }
}<|MERGE_RESOLUTION|>--- conflicted
+++ resolved
@@ -1,4 +1,4 @@
-use std::{fmt::Debug, io::Cursor, marker::PhantomData};
+use std::{fmt::Debug, marker::PhantomData};
 
 use arith::{ExtensionField, Field, FieldSerde};
 use field_hashers::FiatShamirFieldHasher;
@@ -15,8 +15,15 @@
     /// Append a slice of bytes
     fn append_u8_slice(&mut self, buffer: &[u8]);
 
+    /// Generate a circuit field element.
+    fn generate_circuit_field_element(&mut self) -> F::BaseField;
+
     /// Generate a slice of random circuit fields.
-    fn generate_circuit_field_elements(&mut self, num_elems: usize) -> Vec<F::BaseField>;
+    fn generate_circuit_field_elements(&mut self, num_elems: usize) -> Vec<F::BaseField> {
+        let mut circuit_fs = Vec::with_capacity(num_elems);
+        (0..num_elems).for_each(|_| circuit_fs.push(self.generate_circuit_field_element()));
+        circuit_fs
+    }
 
     /// Generate a challenge.
     fn generate_challenge_field_element(&mut self) -> F;
@@ -107,29 +114,21 @@
         self.proof.bytes.extend_from_slice(buffer);
     }
 
-    /// Generate a slice of random circuit fields.
-    fn generate_circuit_field_elements(
-        &mut self,
-        num_elems: usize,
-    ) -> Vec<<F as ExtensionField>::BaseField> {
+    /// Generate a random circuit field.
+    fn generate_circuit_field_element(&mut self) -> <F as ExtensionField>::BaseField {
         // NOTE(HS) fast path for BN254 sampling - notice that the deserialize from for BN254
         // does not self correct the sampling bytes, we instead use challenge field sampling
         // and cast it back to base field for BN254 case - maybe traverse back and unify the impls.
         if F::DEGREE == 1 {
-            let challenge_fs = self.generate_challenge_field_elements(num_elems);
-            return challenge_fs.iter().flat_map(|c| c.to_limbs()).collect();
-        }
-
-        let bytes_needed = num_elems * <F as ExtensionField>::BaseField::SIZE;
-        let bytes_sampled = self.generate_challenge_u8_slice(bytes_needed);
-
-        let mut cursor = Cursor::new(&bytes_sampled);
-        let mut res = vec![<F as ExtensionField>::BaseField::ZERO; num_elems];
-        res.iter_mut().for_each(|res_i| {
-            *res_i = <F as ExtensionField>::BaseField::deserialize_from(&mut cursor).unwrap();
-        });
-
-        res
+            let challenge_fs = self.generate_challenge_field_element();
+            return challenge_fs.to_limbs()[0];
+        }
+
+        let bytes_sampled = self.generate_challenge_u8_slice(32);
+        let mut buffer = [0u8; 32];
+        buffer[..32].copy_from_slice(&bytes_sampled);
+
+        <F as ExtensionField>::BaseField::from_uniform_bytes(&buffer)
     }
 
     /// Generate a challenge.
@@ -149,7 +148,7 @@
             cur_n_bytes += H::DIGEST_SIZE;
         }
 
-        ret.resize(n_bytes, 0);
+        ret.truncate(n_bytes);
         ret
     }
 
@@ -260,40 +259,31 @@
         });
     }
 
-<<<<<<< HEAD
-=======
-    fn generate_circuit_field_elements(
-        &mut self,
-        elems_num: usize,
-    ) -> Vec<<ChallengeF as ExtensionField>::BaseField> {
-        (0..elems_num)
-            .map(|_| {
-                if !self.data_pool.is_empty() {
-                    self.hash_state = self.hasher.hash_to_state(&self.data_pool);
-                    self.data_pool.clear();
-                    self.next_unconsumed = 0;
-                }
-
-                if 1 + self.next_unconsumed <= H::STATE_CAPACITY {
-                    let circuit_f = self.hash_state[self.next_unconsumed];
-                    self.next_unconsumed += 1;
-                    return circuit_f;
-                }
-                self.hash_state = self.hasher.hash_to_state(&self.hash_state);
-                let circuit_f = self.hash_state[0];
-                self.next_unconsumed = 1;
-                return circuit_f;
-            })
-            .collect()
-    }
-
->>>>>>> bfb9cf44
+    fn generate_circuit_field_element(&mut self) -> <ChallengeF as ExtensionField>::BaseField {
+        if !self.data_pool.is_empty() {
+            self.hash_state = self.hasher.hash_to_state(&self.data_pool);
+            self.data_pool.clear();
+            self.next_unconsumed = 0;
+        }
+
+        if self.next_unconsumed < H::STATE_CAPACITY {
+            let circuit_f = self.hash_state[self.next_unconsumed];
+            self.next_unconsumed += 1;
+            return circuit_f;
+        }
+
+        self.hash_state = self.hasher.hash_to_state(&self.hash_state);
+        let circuit_f = self.hash_state[0];
+        self.next_unconsumed = 1;
+
+        circuit_f
+    }
+
     fn generate_challenge_field_element(&mut self) -> ChallengeF {
         if !self.data_pool.is_empty() {
             self.hash_state = self.hasher.hash_to_state(&self.data_pool);
             self.data_pool.clear();
             self.next_unconsumed = 0;
-<<<<<<< HEAD
         }
 
         if ChallengeF::DEGREE + self.next_unconsumed <= H::STATE_CAPACITY {
@@ -308,22 +298,6 @@
         }
         let remaining_base_elems = ChallengeF::DEGREE - ext_limbs.len();
 
-=======
-        }
-
-        if ChallengeF::DEGREE + self.next_unconsumed <= H::STATE_CAPACITY {
-            let challenge_f = ChallengeF::from_limbs(&self.hash_state[self.next_unconsumed..]);
-            self.next_unconsumed += ChallengeF::DEGREE;
-            return challenge_f;
-        }
-
-        let mut ext_limbs = Vec::new();
-        if self.next_unconsumed < H::STATE_CAPACITY {
-            ext_limbs.extend_from_slice(&self.hash_state[self.next_unconsumed..H::STATE_CAPACITY]);
-        }
-        let remaining_base_elems = ChallengeF::DEGREE - ext_limbs.len();
-
->>>>>>> bfb9cf44
         self.hash_state = self.hasher.hash_to_state(&self.hash_state);
         ext_limbs.extend_from_slice(&self.hash_state[..remaining_base_elems]);
         self.next_unconsumed = remaining_base_elems;
@@ -343,11 +317,7 @@
             t.serialize_into(&mut buffer).unwrap();
             res.extend_from_slice(&buffer);
         });
-<<<<<<< HEAD
         res.truncate(n_bytes);
-=======
-        res.resize(n_bytes, 0);
->>>>>>> bfb9cf44
 
         res
     }
