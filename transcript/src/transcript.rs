--- conflicted
+++ resolved
@@ -7,11 +7,7 @@
     Proof,
 };
 
-<<<<<<< HEAD
-pub trait Transcript<H: FiatShamirHash>: Debug + Clone {
-=======
 pub trait Transcript<F: Field + FieldSerde> {
->>>>>>> 2bec12a0
     /// Create a new transcript.
     fn new() -> Self;
 
@@ -21,17 +17,12 @@
     /// Append a slice of bytes
     fn append_u8_slice(&mut self, buffer: &[u8]);
 
-<<<<<<< HEAD
-    /// Generate a challenge field element.
-    fn generate_challenge<F: Field>(&mut self) -> F;
-=======
     /// Generate a challenge.
     fn generate_challenge_field_element(&mut self) -> F;
 
     /// Generate a slice of random bytes of some fixed size
     /// Use this function when you need some randomness other than the native field
     fn generate_challenge_u8_slice(&mut self, n_bytes: usize) -> Vec<u8>;
->>>>>>> 2bec12a0
 
     /// Generate a challenge vector.
     #[inline]
@@ -43,13 +34,6 @@
         challenges
     }
 
-<<<<<<< HEAD
-    /// Generate a usize as a challenge index.  
-    fn generate_challenge_index(&mut self) -> usize;
-
-    /// Generate a vector of usize as a challenge index vector.  
-    fn generate_challenge_index_vector(&mut self, n: usize) -> Vec<usize>;
-=======
     /// Produce the proof
     /// It is not recommended to append/challenge after calling this function
     fn finalize_and_get_proof(&self) -> Proof;
@@ -67,7 +51,6 @@
 
     /// unlock proof
     fn unlock_proof(&mut self);
->>>>>>> 2bec12a0
 }
 
 #[derive(Clone, Default, Debug, PartialEq)]
@@ -88,12 +71,7 @@
     proof_locked_at: usize,
 }
 
-<<<<<<< HEAD
-impl<H: FiatShamirHash> Transcript<H> for TranscriptInstance<H> {
-    #[inline]
-=======
 impl<F: Field + FieldSerde, H: FiatShamirBytesHash> Transcript<F> for BytesHashTranscript<F, H> {
->>>>>>> 2bec12a0
     fn new() -> Self {
         Self {
             phantom: PhantomData,
@@ -118,52 +96,12 @@
     }
 
     /// Generate a challenge.
-<<<<<<< HEAD
-    #[inline]
-    fn generate_challenge<F: Field>(&mut self) -> F {
-=======
     fn generate_challenge_field_element(&mut self) -> F {
->>>>>>> 2bec12a0
         self.hash_to_digest();
         assert!(F::SIZE <= H::DIGEST_SIZE);
         F::from_uniform_bytes(&self.digest.clone().try_into().unwrap())
     }
 
-<<<<<<< HEAD
-    /// Generate a usize as a challenge index.
-    #[inline]
-    fn generate_challenge_index(&mut self) -> usize {
-        self.hash_to_digest();
-        let mut index_bytes = [0u8; std::mem::size_of::<usize>()];
-        index_bytes.copy_from_slice(&self.digest[..std::mem::size_of::<usize>()]);
-        usize::from_le_bytes(index_bytes)
-    }
-
-    #[inline]
-    fn generate_challenge_index_vector(&mut self, n: usize) -> Vec<usize> {
-        let hashes = n / 4;
-        let mut res = Vec::with_capacity(n);
-        let reminder = n % 4;
-        for _ in 0..hashes - 1 {
-            self.hash_to_digest();
-
-            for i in 0..4 {
-                let mut index_bytes = [0u8; std::mem::size_of::<usize>()];
-                index_bytes.copy_from_slice(&self.digest[i * 8..(i + 1) * 8]);
-                res.push(usize::from_le_bytes(index_bytes));
-            }
-        }
-
-        self.hash_to_digest();
-
-        for i in 0..reminder {
-            let mut index_bytes = [0u8; std::mem::size_of::<usize>()];
-            index_bytes.copy_from_slice(&self.digest[i * 8..(i + 1) * 8]);
-            res.push(usize::from_le_bytes(index_bytes));
-        }
-
-        res
-=======
     fn generate_challenge_u8_slice(&mut self, n_bytes: usize) -> Vec<u8> {
         let mut ret = vec![];
         let mut cur_n_bytes = 0usize;
@@ -207,7 +145,6 @@
         }
         self.proof.bytes.resize(self.proof_locked_at, 0);
         self.hash_start_index = self.proof.bytes.len();
->>>>>>> 2bec12a0
     }
 }
 
