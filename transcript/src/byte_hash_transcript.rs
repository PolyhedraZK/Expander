<<<<<<< HEAD
use std::fmt::Display;

=======
>>>>>>> 410d99d0
use gkr_engine::{Proof, Transcript};
use gkr_hashers::FiatShamirHasher;

// When appending the initial commitment, we hash the commitment bytes
// for sufficient number of times, so that the FS hash has a sufficient circuit depth

#[cfg(not(feature = "recursion"))]
const PCS_DIGEST_LOOP: usize = 1000;

#[derive(Clone, Default, Debug, PartialEq)]
pub struct BytesHashTranscript<H: FiatShamirHasher> {
    hasher: H,

    /// The digest bytes.
    pub digest: Vec<u8>,

    /// The proof bytes.
    proof: Proof,

    /// The pointer to the proof bytes indicating where the hash starts.
    hash_start_index: usize,

    /// locking point
    proof_locked: bool,
    proof_locked_at: usize,
}

<<<<<<< HEAD
impl<H: FiatShamirHasher> Display for BytesHashTranscript<H> {
    fn fmt(&self, f: &mut std::fmt::Formatter<'_>) -> std::fmt::Result {
        write!(f, "BytesHashTranscript {{ digest: {:?} }}", self.digest)
=======
impl<H: FiatShamirHasher> BytesHashTranscript<H> {
    /// When appending the initial commitment, we hash the commitment bytes
    /// for sufficient number of times, so that the FS hash has a sufficient circuit depth      
    #[cfg(not(feature = "recursion"))]
    #[inline(always)]
    fn hash_init_commitment(&mut self, commitment_bytes: &[u8]) -> Vec<u8> {
        let mut digest = vec![0u8; H::DIGEST_SIZE];
        self.hasher.hash(&mut digest, commitment_bytes);
        for _ in 0..PCS_DIGEST_LOOP {
            self.hasher.hash_inplace(&mut digest);
        }
        digest
>>>>>>> 410d99d0
    }
}

impl<H: FiatShamirHasher> Transcript for BytesHashTranscript<H> {
    fn new() -> Self {
        Self {
            hasher: H::new(),
            digest: vec![0u8; H::DIGEST_SIZE],
            proof: Proof::default(),
            hash_start_index: 0,
            proof_locked: false,
            proof_locked_at: 0,
        }
    }

    #[cfg(not(feature = "recursion"))]
    #[inline(always)]
    fn init_commitment(&mut self, commitment_bytes: &[u8]) -> Vec<u8> {
        let mut digest = vec![0u8; H::DIGEST_SIZE];
        self.hasher.hash(&mut digest, commitment_bytes);
        for _ in 0..PCS_DIGEST_LOOP {
            self.hasher.hash_inplace(&mut digest);
        }
        digest
    }

    #[inline]
    fn append_commitment(&mut self, commitment_bytes: &[u8]) {
        self.append_u8_slice(commitment_bytes);

        #[cfg(not(feature = "recursion"))]
        {
<<<<<<< HEAD
            // When appending the initial commitment, we hash the commitment bytes
            // for sufficient number of times, so that the FS hash has a sufficient circuit depth
            let digest = self.init_commitment(commitment_bytes);
=======
            let digest = self.hash_init_commitment(commitment_bytes);
>>>>>>> 410d99d0
            self.set_state(&digest);
        }
    }

    /// Append a byte slice to the transcript.
    #[inline(always)]
    fn append_u8_slice(&mut self, buffer: &[u8]) {
        self.proof.bytes.extend_from_slice(buffer);
    }

    #[inline]
    fn generate_u8_slice(&mut self, n_bytes: usize) -> Vec<u8> {
        let mut ret = vec![0u8; n_bytes];
        let mut cur_n_bytes = 0usize;

        while cur_n_bytes < n_bytes {
            self.refresh_digest();
            let digest_len = H::DIGEST_SIZE.min(n_bytes - cur_n_bytes);
            ret[cur_n_bytes..cur_n_bytes + digest_len].copy_from_slice(&self.digest[..digest_len]);
            cur_n_bytes += digest_len;
        }

        ret
    }

    #[inline(always)]
    fn finalize_and_get_proof(&mut self) -> Proof {
        if self.proof_locked {
            self.unlock_proof();
        }
        self.proof.clone()
    }

    #[inline(always)]
    fn hash_and_return_state(&mut self) -> Vec<u8> {
        self.refresh_digest();
        self.digest.clone()
    }

    #[inline(always)]
    fn set_state(&mut self, state: &[u8]) {
        self.hash_start_index = self.proof.bytes.len(); // discard unhashed data
        assert!(state.len() == H::DIGEST_SIZE);
        self.digest = state.to_vec();
    }

    #[inline(always)]
    fn lock_proof(&mut self) {
        assert!(!self.proof_locked);
        self.proof_locked = true;
        self.proof_locked_at = self.proof.bytes.len();
    }

    #[inline(always)]
    fn unlock_proof(&mut self) {
        assert!(self.proof_locked);
        self.proof_locked = false;
        if self.hash_start_index < self.proof.bytes.len() {
            self.refresh_digest();
        }
        self.proof.bytes.resize(self.proof_locked_at, 0);
        self.hash_start_index = self.proof.bytes.len();
    }

    #[inline]
    fn refresh_digest(&mut self) {
        let hash_end_index = self.proof.bytes.len();
        if hash_end_index > self.hash_start_index {
            let hash_inputs = {
                let mut res = self.digest.clone();
                res.extend_from_slice(&self.proof.bytes[self.hash_start_index..hash_end_index]);
                res
            };

            self.hasher.hash(&mut self.digest, &hash_inputs);
            self.hash_start_index = hash_end_index;
        } else {
            self.hasher.hash_inplace(&mut self.digest);
        }
    }
}<|MERGE_RESOLUTION|>--- conflicted
+++ resolved
@@ -1,8 +1,3 @@
-<<<<<<< HEAD
-use std::fmt::Display;
-
-=======
->>>>>>> 410d99d0
 use gkr_engine::{Proof, Transcript};
 use gkr_hashers::FiatShamirHasher;
 
@@ -30,11 +25,6 @@
     proof_locked_at: usize,
 }
 
-<<<<<<< HEAD
-impl<H: FiatShamirHasher> Display for BytesHashTranscript<H> {
-    fn fmt(&self, f: &mut std::fmt::Formatter<'_>) -> std::fmt::Result {
-        write!(f, "BytesHashTranscript {{ digest: {:?} }}", self.digest)
-=======
 impl<H: FiatShamirHasher> BytesHashTranscript<H> {
     /// When appending the initial commitment, we hash the commitment bytes
     /// for sufficient number of times, so that the FS hash has a sufficient circuit depth      
@@ -47,7 +37,6 @@
             self.hasher.hash_inplace(&mut digest);
         }
         digest
->>>>>>> 410d99d0
     }
 }
 
@@ -63,30 +52,15 @@
         }
     }
 
-    #[cfg(not(feature = "recursion"))]
-    #[inline(always)]
-    fn init_commitment(&mut self, commitment_bytes: &[u8]) -> Vec<u8> {
-        let mut digest = vec![0u8; H::DIGEST_SIZE];
-        self.hasher.hash(&mut digest, commitment_bytes);
-        for _ in 0..PCS_DIGEST_LOOP {
-            self.hasher.hash_inplace(&mut digest);
-        }
-        digest
-    }
-
     #[inline]
     fn append_commitment(&mut self, commitment_bytes: &[u8]) {
         self.append_u8_slice(commitment_bytes);
 
         #[cfg(not(feature = "recursion"))]
         {
-<<<<<<< HEAD
             // When appending the initial commitment, we hash the commitment bytes
             // for sufficient number of times, so that the FS hash has a sufficient circuit depth
-            let digest = self.init_commitment(commitment_bytes);
-=======
             let digest = self.hash_init_commitment(commitment_bytes);
->>>>>>> 410d99d0
             self.set_state(&digest);
         }
     }
