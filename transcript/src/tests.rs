--- conflicted
+++ resolved
@@ -1,18 +1,9 @@
-<<<<<<< HEAD
-use field_hashers::PoseidonFiatShamirHasher;
-use mersenne31::{M31Ext3, M31x16, M31};
-use sha2::{Digest, Sha256};
-
-use crate::transcript::Transcript;
-use crate::{BytesHashTranscript, FieldHashTranscript, Keccak256hasher};
-=======
 use arith::{ExtensionField, Fr};
 use field_hashers::{MiMC5FiatShamirHasher, PoseidonFiatShamirHasher};
 use mersenne31::{M31Ext3, M31x16};
 use sha2::{Digest, Sha256};
 
 use crate::{BytesHashTranscript, FieldHashTranscript, Keccak256hasher, SHA256hasher, Transcript};
->>>>>>> 6e667022
 
 const EXAMPLE_IN: [u8; 32] = [
     40, 75, 185, 12, 169, 4, 108, 43, 211, 74, 219, 14, 2, 133, 97, 27, 200, 245, 110, 1, 253, 219,
@@ -30,65 +21,6 @@
     assert_eq!(out, EXAMPLE_OUT.into());
 }
 
-<<<<<<< HEAD
-#[test]
-fn check_transcript_state() {
-    {
-        let mut transcript = BytesHashTranscript::<M31Ext3, Keccak256hasher>::new();
-
-        transcript.append_field_element(&M31Ext3 {
-            v: [M31::from(1), M31::from(2), M31::from(3)],
-        });
-        let f = transcript.generate_challenge_field_element();
-
-        transcript.append_field_element(&M31Ext3 {
-            v: [M31::from(1), M31::from(2), M31::from(3)],
-        });
-        let f2 = transcript.generate_challenge_field_element();
-
-        transcript.append_field_element(&M31Ext3 {
-            v: [M31::from(1), M31::from(2), M31::from(3)],
-        });
-        let f3 = transcript.generate_challenge_field_element();
-
-        assert_ne!(f, f2);
-        assert_ne!(f, f3);
-        assert_ne!(f2, f3);
-    }
-    {
-        let mut transcript = BytesHashTranscript::<M31Ext3, Keccak256hasher>::new();
-
-        transcript.append_u8_slice(b"input");
-        let f = transcript.generate_challenge_field_element();
-
-        transcript.append_u8_slice(b"input");
-        let f2 = transcript.generate_challenge_field_element();
-
-        transcript.append_u8_slice(b"input");
-        let f3 = transcript.generate_challenge_field_element();
-
-        assert_ne!(f, f2);
-        assert_ne!(f, f3);
-        assert_ne!(f2, f3);
-    }
-    {
-        let mut transcript =
-            FieldHashTranscript::<M31Ext3, PoseidonFiatShamirHasher<M31x16>>::new();
-
-        transcript.append_field_element(&M31Ext3 {
-            v: [M31::from(1), M31::from(2), M31::from(3)],
-        });
-        let f = transcript.generate_challenge_field_element();
-
-        transcript.append_field_element(&M31Ext3 {
-            v: [M31::from(1), M31::from(2), M31::from(3)],
-        });
-        let f2 = transcript.generate_challenge_field_element();
-
-        transcript.append_field_element(&M31Ext3 {
-            v: [M31::from(1), M31::from(2), M31::from(3)],
-        });
-=======
 fn test_transcript_expected_behavior_helper<F, T>()
 where
     F: ExtensionField,
@@ -107,7 +39,6 @@
         let f2 = transcript.generate_challenge_field_element();
 
         transcript.append_field_element(&challenge_field_elem);
->>>>>>> 6e667022
         let f3 = transcript.generate_challenge_field_element();
 
         assert_ne!(f, f2);
@@ -115,12 +46,7 @@
         assert_ne!(f2, f3);
     }
     {
-<<<<<<< HEAD
-        let mut transcript =
-            FieldHashTranscript::<M31Ext3, PoseidonFiatShamirHasher<M31x16>>::new();
-=======
         let mut transcript = T::new();
->>>>>>> 6e667022
 
         transcript.append_u8_slice(b"input");
         let f = transcript.generate_challenge_field_element();
@@ -135,8 +61,6 @@
         assert_ne!(f, f3);
         assert_ne!(f2, f3);
     }
-<<<<<<< HEAD
-=======
 }
 
 #[test]
@@ -152,5 +76,4 @@
     >();
     test_transcript_expected_behavior_helper::<Fr, FieldHashTranscript<_, MiMC5FiatShamirHasher<_>>>(
     );
->>>>>>> 6e667022
 }