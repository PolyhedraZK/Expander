use tiny_keccak::{Hasher, Sha3};

use super::FiatShamirBytesHash;

<<<<<<< HEAD
#[derive(Debug, Clone, Default)]
=======
#[derive(Clone, Default)]
>>>>>>> 2bec12a0
pub struct Keccak256hasher {}

impl FiatShamirBytesHash for Keccak256hasher {
    const DIGEST_SIZE: usize = 32;

    #[inline]
    fn new() -> Keccak256hasher {
        Keccak256hasher {}
    }

    #[inline]
    fn hash(output: &mut [u8], input: &[u8]) {
        let mut hasher = Sha3::v256();
        hasher.update(input);
        hasher.finalize(output);
    }

    #[inline]
    fn hash_inplace(buffer: &mut [u8]) {
        let mut hasher = Sha3::v256();
        hasher.update(&*buffer);
        hasher.finalize(buffer);
    }
}<|MERGE_RESOLUTION|>--- conflicted
+++ resolved
@@ -2,11 +2,7 @@
 
 use super::FiatShamirBytesHash;
 
-<<<<<<< HEAD
-#[derive(Debug, Clone, Default)]
-=======
 #[derive(Clone, Default)]
->>>>>>> 2bec12a0
 pub struct Keccak256hasher {}
 
 impl FiatShamirBytesHash for Keccak256hasher {
