use crate::Transcript;
use arith::ExtensionField;
use mpi_config::MPIConfig;

/// broadcast root transcript state. incurs an additional hash if self.world_size > 1
pub fn transcript_root_broadcast<F, T>(transcript: &mut T, mpi_config: &MPIConfig)
where
    F: ExtensionField,
    T: Transcript<F>,
{
    if mpi_config.world_size > 1 {
        let mut state = transcript.hash_and_return_state();
        mpi_config.root_broadcast_bytes(&mut state);
        transcript.set_state(&state);
    }
}

/// Correspondence to 'transcript_root_broadcast' from the verifier side.
///
/// Note: Currently, the verifier is assumed to run on a single core with no mpi sync,
/// the word 'sync' here refers to the verifier syncing up with the prover's transcript state,
/// which is updated by 'transcript_root_broadcast' if mpi_size > 1.
<<<<<<< HEAD
pub fn transcript_verifier_sync<F, T>(transcript: &mut T, proving_time_mpi_size: usize)
=======
pub fn transcript_verifier_sync<F, T>(transcript: &mut T, mpi_world_size: usize)
>>>>>>> 26e35fc1
where
    F: ExtensionField,
    T: Transcript<F>,
{
<<<<<<< HEAD
    if proving_time_mpi_size > 1 {
=======
    if mpi_world_size > 1 {
>>>>>>> 26e35fc1
        let state = transcript.hash_and_return_state(); // Sync up the Fiat-Shamir randomness
        transcript.set_state(&state);
    }
}<|MERGE_RESOLUTION|>--- conflicted
+++ resolved
@@ -20,20 +20,12 @@
 /// Note: Currently, the verifier is assumed to run on a single core with no mpi sync,
 /// the word 'sync' here refers to the verifier syncing up with the prover's transcript state,
 /// which is updated by 'transcript_root_broadcast' if mpi_size > 1.
-<<<<<<< HEAD
-pub fn transcript_verifier_sync<F, T>(transcript: &mut T, proving_time_mpi_size: usize)
-=======
 pub fn transcript_verifier_sync<F, T>(transcript: &mut T, mpi_world_size: usize)
->>>>>>> 26e35fc1
 where
     F: ExtensionField,
     T: Transcript<F>,
 {
-<<<<<<< HEAD
-    if proving_time_mpi_size > 1 {
-=======
     if mpi_world_size > 1 {
->>>>>>> 26e35fc1
         let state = transcript.hash_and_return_state(); // Sync up the Fiat-Shamir randomness
         transcript.set_state(&state);
     }
