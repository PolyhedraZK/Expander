use std::fmt::Debug;

<<<<<<< HEAD
use arith::{ExtensionField, FieldForECC};
=======
use arith::{ExtensionField, Field};
>>>>>>> 7c095f67

pub mod sha2_256;
pub use sha2_256::*;

pub mod keccak_256;
pub use keccak_256::*;

pub mod mimc;
pub use mimc::*;

pub trait FiatShamirBytesHash: Clone + Debug {
    /// The size of the hash output in bytes.
    const DIGEST_SIZE: usize;

    /// Create a new hash instance.
    fn new() -> Self;

    /// Hash the input into the output.
    fn hash(output: &mut [u8], input: &[u8]);

    /// Hash the input in place.
    fn hash_inplace(buffer: &mut [u8]);
}

// TODO(HS) actually we should change this to FiatShamirSponge
// TODO(HS) should hash to some hash state rather than extf
<<<<<<< HEAD
pub trait FiatShamirFieldHash<F: FieldForECC, ExtF: ExtensionField<BaseField = F>>:
    Clone + Debug
=======
pub trait FiatShamirFieldHash<F: Field, ExtF: ExtensionField<BaseField = F>>:
    Clone + Debug + Default
>>>>>>> 7c095f67
{
    /// Create a new hash instance.
    fn new() -> Self;

    /// hash a vector of field element and return the hash result
    fn hash(&self, input: &[ExtF]) -> ExtF;
}<|MERGE_RESOLUTION|>--- conflicted
+++ resolved
@@ -1,10 +1,6 @@
 use std::fmt::Debug;
 
-<<<<<<< HEAD
-use arith::{ExtensionField, FieldForECC};
-=======
 use arith::{ExtensionField, Field};
->>>>>>> 7c095f67
 
 pub mod sha2_256;
 pub use sha2_256::*;
@@ -31,13 +27,8 @@
 
 // TODO(HS) actually we should change this to FiatShamirSponge
 // TODO(HS) should hash to some hash state rather than extf
-<<<<<<< HEAD
-pub trait FiatShamirFieldHash<F: FieldForECC, ExtF: ExtensionField<BaseField = F>>:
-    Clone + Debug
-=======
 pub trait FiatShamirFieldHash<F: Field, ExtF: ExtensionField<BaseField = F>>:
     Clone + Debug + Default
->>>>>>> 7c095f67
 {
     /// Create a new hash instance.
     fn new() -> Self;
