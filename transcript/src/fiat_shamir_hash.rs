--- conflicted
+++ resolved
@@ -1,8 +1,4 @@
-<<<<<<< HEAD
-use std::fmt::Debug;
-=======
 use arith::{Field, FieldSerde};
->>>>>>> 2bec12a0
 
 pub mod sha2_256;
 pub use sha2_256::*;
@@ -10,14 +6,10 @@
 pub mod keccak_256;
 pub use keccak_256::*;
 
-<<<<<<< HEAD
-pub trait FiatShamirHash: Debug + Clone {
-=======
 pub mod mimc;
 pub use mimc::*;
 
 pub trait FiatShamirBytesHash {
->>>>>>> 2bec12a0
     /// The size of the hash output in bytes.
     const DIGEST_SIZE: usize;
 
