use std::marker::PhantomData;

use crate::{
    CrossLayerCircuitEvals, CrossLayerConnections, CrossLayerProverScratchPad, GenericLayer,
};

use arith::{ExtensionField, Field, SimdField};
use gkr_engine::{FieldEngine, FieldType};
use polynomials::EqPolynomial;
use sumcheck::unpack_and_combine;

pub(crate) struct MultilinearProductHelper<F: FieldEngine> {
    field: PhantomData<F>,
}

impl<F: FieldEngine> MultilinearProductHelper<F> {
    // Sumcheck the product of two multi-linear polynomials f and h_g
    //
    // Inputs:
    // - var_idx: the index of the variable to evaluate
    // - degree: the degree of the result univariate polynomial
    // - bk_f: bookkeeping table of f(x)
    // - bk_hg: bookkeeping table of h_g(x)
    // - init_v: input values; will be processed iff var_idex == 0
    // Output:
    // - the univariate polynomial that prover sends to the verifier
    #[inline]
    pub(crate) fn poly_eval_at(
        var_num: usize,
        var_idx: usize,
        degree: usize,
        bk_f: &[F::Field],
        bk_hg: &[F::Field],
        init_v: &[F::SimdCircuitField],
    ) -> [F::Field; 3] {
        assert_eq!(degree, 2);

        let mut p0 = F::Field::zero();
        let mut p1 = F::Field::zero();
        let mut p2 = F::Field::zero();

        let eval_size = 1 << (var_num - var_idx - 1);
        if var_idx == 0 {
            // this is the first layer, we are able to accelerate by
            // avoiding the extension field operations
            for i in 0..eval_size {
                let f_v_0 = init_v[i * 2];
                let f_v_1 = init_v[i * 2 + 1];
                let hg_v_0 = bk_hg[i * 2];
                let hg_v_1 = bk_hg[i * 2 + 1];
                p0 += F::field_mul_simd_circuit_field(&hg_v_0, &f_v_0);
                p1 += F::field_mul_simd_circuit_field(&hg_v_1, &f_v_1);
                p2 += F::field_mul_simd_circuit_field(&(hg_v_0 + hg_v_1), &(f_v_0 + f_v_1));
            }
        } else {
            for i in 0..eval_size {
                let f_v_0 = bk_f[i * 2];
                let f_v_1 = bk_f[i * 2 + 1];
                let hg_v_0 = bk_hg[i * 2];
                let hg_v_1 = bk_hg[i * 2 + 1];
                p0 += f_v_0 * hg_v_0;
                p1 += f_v_1 * hg_v_1;
                p2 += (f_v_0 + f_v_1) * (hg_v_0 + hg_v_1);
            }
        }

<<<<<<< HEAD
        if C::FIELD_TYPE == FieldType::GF2Ext128 {
=======
        if F::FIELD_TYPE == FieldType::GF2 {
>>>>>>> 8a83eb5b
            // over GF2_128, the three points are at 0, 1 and X
            let p2x = p2.mul_by_x();
            let p2x2 = p2x.mul_by_x();
            let linear_term = p1 + p0 + p2;
            p2 = p2x2 + linear_term.mul_by_x() + p0;
        } else {
            // when Field size > 2, the three points are 0, 1, -2
            p2 = p1.mul_by_6() + p0.mul_by_3() - p2.double();
        }

        [p0, p1, p2]
    }

    // process the challenge and update the bookkeeping tables for f and h_g accordingly
    #[inline]
    pub(crate) fn receive_challenge(
        var_num: usize,
        var_idx: usize,
        r: F::ChallengeField,
        bk_f: &mut [F::Field],
        bk_hg: &mut [F::Field],
        init_v: &[F::SimdCircuitField],
    ) {
        assert!(var_idx < var_num);

        let eval_size = 1 << (var_num - var_idx - 1);
        if var_idx == 0 {
            for i in 0..eval_size {
                bk_f[i] = F::field_add_simd_circuit_field(
                    &F::simd_circuit_field_mul_challenge_field(
                        &(init_v[i * 2 + 1] - init_v[i * 2]),
                        &r,
                    ),
                    &init_v[i * 2],
                );
                bk_hg[i] = bk_hg[2 * i] + (bk_hg[2 * i + 1] - bk_hg[2 * i]).scale(&r);
            }
        } else {
            for i in 0..eval_size {
                bk_f[i] = bk_f[2 * i] + (bk_f[2 * i + 1] - bk_f[2 * i]).scale(&r);
                bk_hg[i] = bk_hg[2 * i] + (bk_hg[2 * i + 1] - bk_hg[2 * i]).scale(&r);
            }
        }
    }
}

pub(crate) struct SumcheckSimdProdGateHelper<F: FieldEngine> {
    field: PhantomData<F>,
}

// The logic is exactly the same as SumcheckProductGateHelper, but field types are different
impl<F: FieldEngine> SumcheckSimdProdGateHelper<F> {
    #[inline]
    pub(crate) fn poly_eval_at(
        var_num: usize,
        var_idx: usize,
        degree: usize,
        bk_eq: &mut [F::ChallengeField],
        bk_f: &mut [F::ChallengeField],
        bk_hg: &mut [F::ChallengeField],
    ) -> [F::ChallengeField; 4] {
        assert_eq!(degree, 3);
        let mut p0 = F::ChallengeField::zero();
        let mut p1 = F::ChallengeField::zero();
        let mut p2 = F::ChallengeField::zero();
        let mut p3 = F::ChallengeField::zero();

        let eval_size = 1 << (var_num - var_idx - 1);

<<<<<<< HEAD
        if C::FIELD_TYPE == FieldType::GF2Ext128 {
=======
        if F::FIELD_TYPE == FieldType::GF2 {
>>>>>>> 8a83eb5b
            for i in 0..eval_size {
                let eq_v_0 = bk_eq[i * 2];
                let eq_v_1 = bk_eq[i * 2 + 1];
                let f_v_0 = bk_f[i * 2];
                let f_v_1 = bk_f[i * 2 + 1];
                let hg_v_0 = bk_hg[i * 2];
                let hg_v_1 = bk_hg[i * 2 + 1];

                p0 += eq_v_0 * f_v_0 * hg_v_0;
                p1 += eq_v_1 * f_v_1 * hg_v_1;

                let eq_linear = (eq_v_1 - eq_v_0).mul_by_x();
                let f_linear = (f_v_1 - f_v_0).mul_by_x();
                let hg_linear = (hg_v_1 - hg_v_0).mul_by_x();

                // evaluated at x and x^2 for p2 and p3
                p2 += (eq_linear + eq_v_0) * (f_linear + f_v_0) * (hg_linear + hg_v_0);
                p3 += (eq_linear.mul_by_x() + eq_v_0)
                    * (f_linear.mul_by_x() + f_v_0)
                    * (hg_linear.mul_by_x() + hg_v_0);
            }
        } else {
            for i in 0..eval_size {
                let eq_v_0 = bk_eq[i * 2];
                let eq_v_1 = bk_eq[i * 2 + 1];
                let f_v_0 = bk_f[i * 2];
                let f_v_1 = bk_f[i * 2 + 1];
                let hg_v_0 = bk_hg[i * 2];
                let hg_v_1 = bk_hg[i * 2 + 1];

                p0 += eq_v_0 * f_v_0 * hg_v_0;
                p1 += eq_v_1 * f_v_1 * hg_v_1;

                // evaluated at 2 and 3 for p2 and p3
                let tmp0 = eq_v_1 - eq_v_0;
                let tmp1 = f_v_1 - f_v_0;
                let tmp2 = hg_v_1 - hg_v_0;
                let tmp3 = eq_v_1 + tmp0;
                let tmp4 = f_v_1 + tmp1;
                let tmp5 = hg_v_1 + tmp2;

                p2 += tmp3 * tmp4 * tmp5;
                p3 += (tmp3 + tmp0) * (tmp4 + tmp1) * (tmp5 + tmp2);
            }
        }

        [p0, p1, p2, p3]
    }

    #[inline]
    pub(crate) fn receive_challenge(
        var_num: usize,
        var_idx: usize,
        r: F::ChallengeField,
        bk_eq: &mut [F::ChallengeField],
        bk_f: &mut [F::ChallengeField],
        bk_hg: &mut [F::ChallengeField],
    ) {
        assert!(var_idx < var_num);

        let eval_size = 1 << (var_num - var_idx - 1);
        for i in 0..eval_size {
            bk_eq[i] = bk_eq[2 * i] + (bk_eq[2 * i + 1] - bk_eq[2 * i]) * r;
            bk_f[i] = bk_f[2 * i] + (bk_f[2 * i + 1] - bk_f[2 * i]) * r;
            bk_hg[i] = bk_hg[2 * i] + (bk_hg[2 * i + 1] - bk_hg[2 * i]) * r;
        }
    }
}

pub(crate) struct CrossLayerScatterHelper<'a, F: FieldEngine> {
    pub(crate) input_layer_var_num: usize,
    pub(crate) rx: Vec<F::ChallengeField>,
    pub(crate) ry: Vec<F::ChallengeField>,
    pub(crate) r_simd_next: Vec<F::ChallengeField>,
    pub(crate) r_relays_next: Vec<(usize, Vec<F::ChallengeField>)>,

    layer: &'a GenericLayer<F>,
    rz0: &'a [F::ChallengeField],
    r_simd: &'a [F::ChallengeField],
    connections: &'a CrossLayerConnections,
    circuit_vals: &'a CrossLayerCircuitEvals<F>,
    sp: &'a mut CrossLayerProverScratchPad<F>,
}

/// Helper functions to be called
#[allow(clippy::too_many_arguments)]
impl<'a, F: FieldEngine> CrossLayerScatterHelper<'a, F> {
    #[inline]
    pub(crate) fn new(
        layer: &'a GenericLayer<F>,
        rz0: &'a [F::ChallengeField],
        r_simd: &'a [F::ChallengeField],
        connections: &'a CrossLayerConnections,
        circuit_vals: &'a CrossLayerCircuitEvals<F>,
        sp: &'a mut CrossLayerProverScratchPad<F>,
    ) -> Self {
        CrossLayerScatterHelper {
            input_layer_var_num: layer.input_layer_size.trailing_zeros() as usize,
            rx: vec![],
            ry: vec![],
            r_simd_next: vec![],
            r_relays_next: vec![],

            layer,
            rz0,
            r_simd,
            connections,
            circuit_vals,
            sp,
        }
    }

    pub(crate) fn poly_evals_at_rx(
        &mut self,
        var_idx: usize,
        degree: usize,
    ) -> [F::ChallengeField; 3] {
        assert!(degree == 2);
        // layer_id - 1
        let mut p3 = MultilinearProductHelper::<F>::poly_eval_at(
            self.input_layer_var_num,
            var_idx,
            degree,
            &self.sp.v_evals,
            &self.sp.hg_evals,
            &self.circuit_vals.vals[self.layer.layer_id - 1],
        );

        // [0, layer_id - 2]
        for i_layer in 0..(self.layer.layer_id - 1) {
            let cross_layer_size = self.sp.cross_layer_sizes[i_layer];
            if cross_layer_size > 0 {
                if var_idx < cross_layer_size.trailing_zeros() as usize {
                    let p3_at_layer_i = MultilinearProductHelper::<F>::poly_eval_at(
                        cross_layer_size.trailing_zeros() as usize,
                        var_idx,
                        degree,
                        &self.sp.cross_layer_evals[i_layer],
                        &self.sp.cross_layer_hg_evals[i_layer],
                        &self.sp.cross_layer_circuit_vals[i_layer],
                    );
                    for i in 0..3 {
                        p3[i] += p3_at_layer_i[i];
                    }
                } else {
                    for p in p3.iter_mut() {
                        *p += self.sp.cross_layer_completed_values[i_layer];
                    }
                }
            }
        }

        p3.iter()
            .map(|p| unpack_and_combine(p, &self.sp.eq_evals_at_r_simd))
            .collect::<Vec<F::ChallengeField>>()
            .try_into()
            .unwrap()
    }

    pub(crate) fn poly_evals_at_r_simd_var(
        &mut self,
        var_idx: usize,
        degree: usize,
    ) -> [F::ChallengeField; 4] {
        SumcheckSimdProdGateHelper::<F>::poly_eval_at(
            F::get_field_pack_size().trailing_zeros() as usize,
            var_idx,
            degree,
            &mut self.sp.eq_evals_at_r_simd,
            &mut self.sp.simd_var_v_evals,
            &mut self.sp.simd_var_hg_evals,
        )
    }

    #[inline(always)]
    pub(crate) fn poly_evals_at_ry(
        &mut self,
        var_idx: usize,
        degree: usize,
    ) -> [F::ChallengeField; 3] {
        assert!(degree == 2);
        let p3 = MultilinearProductHelper::<F>::poly_eval_at(
            self.input_layer_var_num,
            var_idx,
            degree,
            &self.sp.v_evals,
            &self.sp.hg_evals,
            &self.circuit_vals.vals[self.layer.layer_id - 1],
        );
        p3.iter()
            .map(|p| {
                unpack_and_combine(
                    &(F::challenge_mul_field(&self.sp.phase2_coef, p)),
                    &self.sp.eq_evals_at_r_simd,
                )
            })
            .collect::<Vec<F::ChallengeField>>()
            .try_into()
            .unwrap()
    }

    // Returns which relay layer has ended, and the final claim, can be empty
    #[inline]
    pub(crate) fn receive_rx(&mut self, var_idx: usize, r: F::ChallengeField) {
        MultilinearProductHelper::<F>::receive_challenge(
            self.input_layer_var_num,
            var_idx,
            r,
            &mut self.sp.v_evals,
            &mut self.sp.hg_evals,
            &self.circuit_vals.vals[self.layer.layer_id - 1],
        );

        for i_layer in 0..(self.layer.layer_id - 1) {
            let cross_layer_size = self.sp.cross_layer_sizes[i_layer];
            if cross_layer_size > 0 {
                if var_idx < cross_layer_size.trailing_zeros() as usize {
                    MultilinearProductHelper::<F>::receive_challenge(
                        cross_layer_size.trailing_zeros() as usize,
                        var_idx,
                        r,
                        &mut self.sp.cross_layer_evals[i_layer],
                        &mut self.sp.cross_layer_hg_evals[i_layer],
                        &self.circuit_vals.vals[i_layer],
                    );

                    if var_idx == cross_layer_size.trailing_zeros() as usize - 1 {
                        // save the completed value
                        self.r_relays_next.push((i_layer, self.rx.clone()));
                        self.sp.cross_layer_completed_values[i_layer] = self.sp.cross_layer_evals
                            [i_layer][0]
                            * self.sp.cross_layer_hg_evals[i_layer][0];
                    }
                } else {
                    // for extra bits in sumcheck, we require it to be 1
                    self.sp.cross_layer_completed_values[i_layer] =
                        F::challenge_mul_field(&r, &self.sp.cross_layer_completed_values[i_layer]);
                }
            }
        }

        self.rx.push(r);
    }

    #[inline]
    pub(crate) fn receive_r_simd_var(&mut self, var_idx: usize, r: F::ChallengeField) {
        SumcheckSimdProdGateHelper::<F>::receive_challenge(
            F::get_field_pack_size().trailing_zeros() as usize,
            var_idx,
            r,
            &mut self.sp.eq_evals_at_r_simd,
            &mut self.sp.simd_var_v_evals,
            &mut self.sp.simd_var_hg_evals,
        );
        self.r_simd_next.push(r);
    }

    #[inline]
    pub(crate) fn receive_ry(&mut self, var_idx: usize, r: F::ChallengeField) {
        MultilinearProductHelper::<F>::receive_challenge(
            self.input_layer_var_num,
            var_idx,
            r,
            &mut self.sp.v_evals,
            &mut self.sp.hg_evals,
            &self.circuit_vals.vals[self.layer.layer_id - 1],
        );
        self.ry.push(r);
    }

    pub(crate) fn vx_claims(&self) -> Vec<(usize, F::ChallengeField)> {
        // TODO-Optimization: Maybe it's better to reduce simd for each relay layer individually and
        // return the result
        let mut claims = vec![(
            self.layer.layer_id - 1,
            unpack_and_combine(&self.sp.v_evals[0], &self.r_simd_next),
        )];
        for (i_layer, cross_layer_size) in self.sp.cross_layer_sizes.iter().enumerate() {
            if *cross_layer_size > 0 {
                claims.push((
                    i_layer,
                    unpack_and_combine(&self.sp.cross_layer_evals[i_layer][0], &self.r_simd_next),
                ));
            }
        }
        claims
    }

    #[inline(always)]
    pub(crate) fn vy_claim(&self) -> F::ChallengeField {
        unpack_and_combine(
            &self.sp.v_evals[0],
            self.sp.eq_evals_at_r_simd_at_layer[self.layer.layer_id].as_slice(),
        )
    }

    #[inline]
    pub(crate) fn prepare_simd(&mut self) {
        if self.layer.layer_id == self.sp.eq_evals_at_r_simd_at_layer.len() - 1 {
            EqPolynomial::<F::ChallengeField>::eq_eval_at(
                self.r_simd,
                &F::ChallengeField::one(),
                &mut self.sp.eq_evals_at_r_simd,
                &mut self.sp.eq_evals_first_half,
                &mut self.sp.eq_evals_second_half,
            );
        } else {
            // TODO: No need to actually clone
            self.sp.eq_evals_at_r_simd =
                self.sp.eq_evals_at_r_simd_at_layer[self.layer.layer_id].clone();
        }
    }

    #[inline]
    pub(crate) fn prepare_x_vals(&mut self) {
        let eq_evals_at_rz = &mut self.sp.eq_evals_at_rz0;
        EqPolynomial::eq_eval_at(
            self.rz0,
            &F::ChallengeField::ONE,
            eq_evals_at_rz,
            &mut self.sp.eq_evals_first_half,
            &mut self.sp.eq_evals_second_half,
        );

        // processing the relay layers
        let layers_connected_to = &self.connections.connections[self.layer.layer_id];

        #[allow(clippy::needless_range_loop)]
        for i_layer in 0..(self.layer.layer_id - 1) {
            let connections_at_i_layer = &layers_connected_to[i_layer];
            let cross_layer_size = &mut self.sp.cross_layer_sizes[i_layer];
            let cir_vals = &mut self.sp.cross_layer_circuit_vals[i_layer];
            let vals = &mut self.sp.cross_layer_evals[i_layer];
            let hg_vals = &mut self.sp.cross_layer_hg_evals[i_layer];
            *cross_layer_size = 0;
            cir_vals.clear();
            vals.clear();
            hg_vals.clear();

            if !connections_at_i_layer.is_empty() {
                *cross_layer_size = connections_at_i_layer.len().next_power_of_two();
                // TODO: Allocate this in scratchpad
                cir_vals.resize(*cross_layer_size, F::SimdCircuitField::ZERO);
                vals.resize(*cross_layer_size, F::Field::ZERO);
                hg_vals.resize(*cross_layer_size, F::Field::ZERO);

                for (idx, (o_id, i_id)) in connections_at_i_layer.iter().enumerate() {
                    cir_vals[idx] = self.circuit_vals.vals[i_layer][*i_id];
                    // Do nothing to vals[idx] here, it will be processed later in folding
                    hg_vals[idx] = F::Field::from(eq_evals_at_rz[*o_id]);
                }
            }
        }

        // processing the input layer
        let mul = &self.layer.mul_gates;
        let add = &self.layer.add_gates;
        let vals = &self.circuit_vals.vals[self.layer.layer_id - 1];
        let hg_vals = &mut self.sp.hg_evals;
        unsafe {
            std::ptr::write_bytes(hg_vals.as_mut_ptr(), 0, vals.len());
        }

        for g in mul.iter() {
            let r = F::challenge_mul_circuit_field(&eq_evals_at_rz[g.o_id], &g.coef);
            hg_vals[g.i_ids[0]] += F::simd_circuit_field_mul_challenge_field(&vals[g.i_ids[1]], &r);
        }

        for g in add.iter() {
            hg_vals[g.i_ids[0]] += F::Field::from(F::challenge_mul_circuit_field(
                &eq_evals_at_rz[g.o_id],
                &g.coef,
            ));
        }
    }

    #[inline]
    pub(crate) fn prepare_simd_var_vals(&mut self) {
        self.sp.simd_var_v_evals = self.sp.v_evals[0].unpack();
        self.sp.simd_var_hg_evals = self.sp.hg_evals[0].unpack();

        for (i_layer, cross_layer_size) in self.sp.cross_layer_sizes.iter().enumerate() {
            if *cross_layer_size > 0 {
                let simd_var_v_evals = self.sp.cross_layer_evals[i_layer][0].unpack();
                let simd_var_hg_evals = self.sp.cross_layer_hg_evals[i_layer][0].unpack();

                for i in 0..simd_var_v_evals.len() {
                    self.sp.simd_var_v_evals[i] += simd_var_v_evals[i];
                    self.sp.simd_var_hg_evals[i] += simd_var_hg_evals[i];
                }
            }
        }
    }

    #[inline]
    pub(crate) fn prepare_y_vals(&mut self) {
        self.sp.phase2_coef = self.sp.simd_var_v_evals[0] * self.sp.eq_evals_at_r_simd[0];

        let mul = &self.layer.mul_gates;
        let eq_evals_at_rz = &self.sp.eq_evals_at_rz0;
        let eq_evals_at_rx = &mut self.sp.eq_evals_at_rx;
        let hg_vals = &mut self.sp.hg_evals;
        let fill_len = 1 << self.rx.len();
        // hg_vals[0..fill_len].fill(F::zero()); // FIXED: consider memset unsafe?
        unsafe {
            std::ptr::write_bytes(hg_vals.as_mut_ptr(), 0, fill_len);
        }

        EqPolynomial::<F::ChallengeField>::eq_eval_at(
            &self.rx,
            &F::ChallengeField::ONE,
            eq_evals_at_rx,
            &mut self.sp.eq_evals_first_half,
            &mut self.sp.eq_evals_second_half,
        );

        EqPolynomial::<F::ChallengeField>::eq_eval_at(
            &self.r_simd_next,
            &F::ChallengeField::ONE,
            &mut self.sp.eq_evals_at_r_simd_at_layer[self.layer.layer_id],
            &mut self.sp.eq_evals_first_half,
            &mut self.sp.eq_evals_second_half,
        );

        for g in mul.iter() {
            hg_vals[g.i_ids[1]] += F::Field::from(F::challenge_mul_circuit_field(
                &(eq_evals_at_rz[g.o_id] * eq_evals_at_rx[g.i_ids[0]]),
                &g.coef,
            ));
        }
    }
}

pub(crate) struct CrossLayerGatherHelper<'a, F: FieldEngine> {
    pub(crate) rx: Vec<F::ChallengeField>,

    layer: &'a GenericLayer<F>,
    rz0: &'a [F::ChallengeField],
    rz1: &'a [F::ChallengeField],
    r_relays: &'a [(usize, Vec<F::ChallengeField>)],
    alpha: &'a F::ChallengeField, // alpha is the random value multiplied to V(rz1)
    betas: &'a [F::ChallengeField], /* betas random value multiplied to the claims from the
                                   * previous non-zero relay layer */
    connections: &'a CrossLayerConnections,
    circuit_vals: &'a CrossLayerCircuitEvals<F>,

    sp: &'a mut CrossLayerProverScratchPad<F>,

    pub(crate) cur_layer_var_num: usize,
}

#[allow(clippy::too_many_arguments)]
impl<'a, F: FieldEngine> CrossLayerGatherHelper<'a, F> {
    pub fn new(
        layer: &'a GenericLayer<F>,
        rz0: &'a [F::ChallengeField],
        rz1: &'a [F::ChallengeField],
        r_relays: &'a [(usize, Vec<F::ChallengeField>)],
        alpha: &'a F::ChallengeField,
        betas: &'a [F::ChallengeField],
        connections: &'a CrossLayerConnections,
        circuit_vals: &'a CrossLayerCircuitEvals<F>,
        sp: &'a mut CrossLayerProverScratchPad<F>,
    ) -> Self {
        CrossLayerGatherHelper {
            rx: vec![],
            layer,
            rz0,
            rz1,
            r_relays,
            alpha,
            betas,
            connections,
            circuit_vals,
            sp,
            cur_layer_var_num: layer.layer_size.trailing_zeros() as usize,
        }
    }

    pub(crate) fn poly_evals_at_rx(
        &mut self,
        var_idx: usize,
        degree: usize,
    ) -> [F::ChallengeField; 3] {
        MultilinearProductHelper::<F>::poly_eval_at(
            self.cur_layer_var_num,
            var_idx,
            degree,
            &self.sp.v_evals,
            &self.sp.hg_evals,
            &self.circuit_vals.vals[self.layer.layer_id],
        )
        .iter()
        .map(|p| p.unpack()[0])
        .collect::<Vec<F::ChallengeField>>()
        .try_into()
        .unwrap()
    }

    pub(crate) fn receive_rx(&mut self, var_idx: usize, r: F::ChallengeField) {
        MultilinearProductHelper::<F>::receive_challenge(
            self.cur_layer_var_num,
            var_idx,
            r,
            &mut self.sp.v_evals,
            &mut self.sp.hg_evals,
            &self.circuit_vals.vals[self.layer.layer_id],
        );
        self.rx.push(r);
    }

    pub(crate) fn vx_claim(&self) -> F::ChallengeField {
        self.sp.v_evals[0].unpack()[0]
    }

    #[inline]
    pub(crate) fn prepare_x_vals(&mut self) {
        let hg_vals = &mut self.sp.hg_evals;
        let eq_evals_at_rz = &mut self.sp.eq_evals_at_rz0;

        EqPolynomial::eq_eval_at(
            self.rz0,
            &F::ChallengeField::ONE,
            eq_evals_at_rz,
            &mut self.sp.eq_evals_first_half,
            &mut self.sp.eq_evals_second_half,
        );
        for i in 0..self.rz0.len() {
            hg_vals[i] += F::Field::from(eq_evals_at_rz[i]);
        }

        // second claim from the previous layer
        EqPolynomial::eq_eval_at(
            self.rz1,
            self.alpha,
            eq_evals_at_rz,
            &mut self.sp.eq_evals_first_half,
            &mut self.sp.eq_evals_second_half,
        );
        for i in 0..self.rz0.len() {
            hg_vals[i] += F::Field::from(eq_evals_at_rz[i]);
        }

        for (layer_idx, (out_layer_id, claim)) in self.r_relays.iter().enumerate() {
            EqPolynomial::eq_eval_at(
                claim,
                &self.betas[layer_idx],
                eq_evals_at_rz,
                &mut self.sp.eq_evals_first_half,
                &mut self.sp.eq_evals_second_half,
            );

            for (gate_idx, (_o_id, i_id)) in self.connections.connections[*out_layer_id]
                [self.layer.layer_id]
                .iter()
                .enumerate()
            {
                hg_vals[*i_id] += F::Field::from(eq_evals_at_rz[gate_idx]);
            }
        }
    }
}<|MERGE_RESOLUTION|>--- conflicted
+++ resolved
@@ -64,11 +64,7 @@
             }
         }
 
-<<<<<<< HEAD
-        if C::FIELD_TYPE == FieldType::GF2Ext128 {
-=======
-        if F::FIELD_TYPE == FieldType::GF2 {
->>>>>>> 8a83eb5b
+        if F::FIELD_TYPE == FieldType::GF2Ext128 {
             // over GF2_128, the three points are at 0, 1 and X
             let p2x = p2.mul_by_x();
             let p2x2 = p2x.mul_by_x();
@@ -138,11 +134,7 @@
 
         let eval_size = 1 << (var_num - var_idx - 1);
 
-<<<<<<< HEAD
-        if C::FIELD_TYPE == FieldType::GF2Ext128 {
-=======
-        if F::FIELD_TYPE == FieldType::GF2 {
->>>>>>> 8a83eb5b
+        if F::FIELD_TYPE == FieldType::GF2Ext128 {
             for i in 0..eval_size {
                 let eq_v_0 = bk_eq[i * 2];
                 let eq_v_1 = bk_eq[i * 2 + 1];
