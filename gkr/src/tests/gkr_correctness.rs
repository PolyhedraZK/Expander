--- conflicted
+++ resolved
@@ -9,13 +9,8 @@
 use env_logger;
 use gf2::GF2x128;
 use gkr_engine::{
-<<<<<<< HEAD
-    root_println, BN254Config, FieldEngine, FieldType, GF2ExtConfig, GKREngine, GKRScheme,
-    GoldilocksExtConfig, M31Config, M31ExtConfig, MPIConfig, MPIEngine, SharedMemory,
-=======
     root_println, BN254Config, BabyBearExtConfig, FieldEngine, FieldType, GF2ExtConfig, GKREngine,
-    GKRScheme, GoldilocksExtConfig, M31ExtConfig, MPIConfig, MPIEngine, SharedMemory,
->>>>>>> 5622b2bd
+    GKRScheme, GoldilocksExtConfig, M31Config, M31ExtConfig, MPIConfig, MPIEngine, SharedMemory,
 };
 use gkr_hashers::{Keccak256hasher, MiMC5FiatShamirHasher, PoseidonFiatShamirHasher, SHA256hasher};
 use halo2curves::bn256::{Bn256, G1Affine};
@@ -134,8 +129,8 @@
         GKRScheme::Vanilla,
     );
     declare_gkr_config!(
-        C13,
-        FieldType::BabyBear,
+        C14,
+        FieldType::BabyBearExt3,
         FiatShamirHashType::SHA256,
         PolynomialCommitmentType::Raw,
         GKRScheme::Vanilla,
@@ -173,13 +168,9 @@
         FieldType::GF2Ext128 => 1,
         FieldType::M31Ext3 => 2,
         FieldType::BN254 => 2,
-<<<<<<< HEAD
         FieldType::GoldilocksExt2 => 2,
         FieldType::M31 => 2,
-=======
-        FieldType::Goldilocks => 2,
-        FieldType::BabyBear => 2,
->>>>>>> 5622b2bd
+        FieldType::BabyBearExt3 => 2,
         _ => unreachable!(),
     };
     root_println!(
@@ -193,13 +184,9 @@
         FieldType::GF2Ext128 => "../".to_owned() + KECCAK_GF2_CIRCUIT,
         FieldType::M31Ext3 => "../".to_owned() + KECCAK_M31_CIRCUIT,
         FieldType::BN254 => "../".to_owned() + KECCAK_BN254_CIRCUIT,
-<<<<<<< HEAD
         FieldType::GoldilocksExt2 => "../".to_owned() + KECCAK_GOLDILOCKS_CIRCUIT,
         FieldType::M31 => "../".to_owned() + KECCAK_M31_CIRCUIT,
-=======
-        FieldType::Goldilocks => "../".to_owned() + KECCAK_GOLDILOCKS_CIRCUIT,
-        FieldType::BabyBear => "../".to_owned() + KECCAK_BABYBEAR_CIRCUIT,
->>>>>>> 5622b2bd
+        FieldType::BabyBearExt3 => "../".to_owned() + KECCAK_BABYBEAR_CIRCUIT,
         _ => unreachable!(),
     };
     let (mut circuit, mut window) =
@@ -210,13 +197,9 @@
         FieldType::GF2Ext128 => "../".to_owned() + KECCAK_GF2_WITNESS,
         FieldType::M31Ext3 => "../".to_owned() + KECCAK_M31_WITNESS,
         FieldType::BN254 => "../".to_owned() + KECCAK_BN254_WITNESS,
-<<<<<<< HEAD
         FieldType::GoldilocksExt2 => "../".to_owned() + KECCAK_GOLDILOCKS_WITNESS,
         FieldType::M31 => "../".to_owned() + KECCAK_M31_WITNESS,
-=======
-        FieldType::Goldilocks => "../".to_owned() + KECCAK_GOLDILOCKS_WITNESS,
-        FieldType::BabyBear => "../".to_owned() + KECCAK_BABYBEAR_WITNESS,
->>>>>>> 5622b2bd
+        FieldType::BabyBearExt3 => "../".to_owned() + KECCAK_BABYBEAR_WITNESS,
         _ => unreachable!(),
     };
     circuit.load_witness_allow_padding_testing_only(&witness_path, &mpi_config);
