--- conflicted
+++ resolved
@@ -144,21 +144,21 @@
         GKRScheme::Vanilla,
     );
     declare_gkr_config!(
-        C14,
-        FieldType::GF2,
+        C16,
+        FieldType::GF2Ext128,
         FiatShamirHashType::SHA256,
         PolynomialCommitmentType::Raw,
         GKRScheme::GKRParVerifier,
     );
     declare_gkr_config!(
-        C15,
-        FieldType::M31,
+        C17,
+        FieldType::M31x1,
         FiatShamirHashType::SHA256,
         PolynomialCommitmentType::Raw,
         GKRScheme::GKRParVerifier,
     );
     declare_gkr_config!(
-        C16,
+        C18,
         FieldType::BN254,
         FiatShamirHashType::SHA256,
         PolynomialCommitmentType::Raw,
@@ -181,10 +181,9 @@
     test_gkr_correctness_helper::<C13>(None);
     test_gkr_correctness_helper::<C14>(None);
     test_gkr_correctness_helper::<C15>(None);
-<<<<<<< HEAD
-=======
     test_gkr_correctness_helper::<C16>(None);
->>>>>>> 09019f8f
+    test_gkr_correctness_helper::<C17>(None);
+    test_gkr_correctness_helper::<C18>(None);
 
     MPIConfig::finalize();
 }
