use std::io::Write;
use std::panic::AssertUnwindSafe;
use std::time::Instant;
use std::{fs, panic};

use arith::Field;
use circuit::Circuit;
use config_macros::declare_gkr_config;
use env_logger;
<<<<<<< HEAD
use gf2::GF2x128;
use gkr_engine::{
    root_println, BN254Config, FieldEngine, FieldType, GF2ExtConfig, GKREngine, GKRScheme,
    GoldilocksExtConfig, M31ExtConfig, MPIConfig, MPIEngine,
};
use gkr_hashers::{Keccak256hasher, MiMC5FiatShamirHasher, PoseidonFiatShamirHasher, SHA256hasher};
use halo2curves::bn256::{Bn256, G1Affine};
use mersenne31::M31x16;
=======
use field_hashers::{MiMC5FiatShamirHasher, PoseidonFiatShamirHasher};
use gf2::GF2x128;
use gkr_field_config::{
    BN254Config, FieldType, GF2ExtConfig, GKRFieldConfig, GoldilocksExtConfig, M31ExtConfig,
};
use halo2curves::bn256::{Bn256, G1Affine};
use mersenne31::M31x16;
use mpi_config::shared_mem::SharedMemory;
use mpi_config::{root_println, MPIConfig};
>>>>>>> 911e0c26
use poly_commit::{
    expander_pcs_init_testing_only, HyperKZGPCS, HyraxPCS, OrionPCSForGKR, RawExpanderGKR,
};
use rand::Rng;
use serdes::ExpSerde;
use sha2::Digest;
use transcript::{BytesHashTranscript, FieldHashTranscript};

use crate::{utils::*, Prover, Verifier};

#[test]
fn test_gkr_correctness() {
    // Initialize logger
    env_logger::init();

<<<<<<< HEAD
=======
    let mpi_config = MPIConfig::new();
>>>>>>> 911e0c26
    declare_gkr_config!(
        C0,
        FieldType::GF2,
        FiatShamirHashType::SHA256,
        PolynomialCommitmentType::Raw,
        GKRScheme::Vanilla,
    );
    declare_gkr_config!(
        C1,
        FieldType::M31,
        FiatShamirHashType::SHA256,
        PolynomialCommitmentType::Raw,
        GKRScheme::Vanilla,
    );
    declare_gkr_config!(
        C2,
        FieldType::BN254,
        FiatShamirHashType::SHA256,
        PolynomialCommitmentType::Raw,
        GKRScheme::Vanilla,
    );
    declare_gkr_config!(
        C3,
        FieldType::GF2,
        FiatShamirHashType::Keccak256,
        PolynomialCommitmentType::Raw,
        GKRScheme::Vanilla,
    );
    declare_gkr_config!(
        C4,
        FieldType::M31,
        FiatShamirHashType::Keccak256,
        PolynomialCommitmentType::Raw,
        GKRScheme::Vanilla,
    );
    declare_gkr_config!(
        C5,
        FieldType::BN254,
        FiatShamirHashType::Keccak256,
        PolynomialCommitmentType::Raw,
        GKRScheme::Vanilla,
    );
    declare_gkr_config!(
        C6,
        FieldType::BN254,
        FiatShamirHashType::MIMC5,
        PolynomialCommitmentType::Raw,
        GKRScheme::Vanilla,
    );
    declare_gkr_config!(
        C7,
        FieldType::GF2,
        FiatShamirHashType::Keccak256,
        PolynomialCommitmentType::Orion,
        GKRScheme::Vanilla,
    );
    declare_gkr_config!(
        C8,
        FieldType::M31,
        FiatShamirHashType::Poseidon,
        PolynomialCommitmentType::Raw,
        GKRScheme::Vanilla,
    );
    declare_gkr_config!(
        C9,
        FieldType::M31,
        FiatShamirHashType::Poseidon,
        PolynomialCommitmentType::Orion,
        GKRScheme::Vanilla,
    );
    declare_gkr_config!(
        C10,
        FieldType::BN254,
        FiatShamirHashType::Keccak256,
        PolynomialCommitmentType::Hyrax,
        GKRScheme::Vanilla,
    );
    declare_gkr_config!(
        C11,
        FieldType::BN254,
        FiatShamirHashType::MIMC5,
<<<<<<< HEAD
        PolynomialCommitmentType::KZG,
        GKRScheme::Vanilla,
=======
        PolynomialCommitmentType::KZG
    );
    declare_gkr_config!(
        C12,
        FieldType::Goldilocks,
        FiatShamirHashType::SHA256,
        PolynomialCommitmentType::Raw
    );

    test_gkr_correctness_helper(
        &Config::<C0>::new(GKRScheme::Vanilla, mpi_config.clone()),
        None,
    );
    test_gkr_correctness_helper(
        &Config::<C1>::new(GKRScheme::Vanilla, mpi_config.clone()),
        None,
    );
    test_gkr_correctness_helper(
        &Config::<C2>::new(GKRScheme::Vanilla, mpi_config.clone()),
        None,
    );
    test_gkr_correctness_helper(
        &Config::<C3>::new(GKRScheme::Vanilla, mpi_config.clone()),
        None,
>>>>>>> 911e0c26
    );
    declare_gkr_config!(
        C12,
        FieldType::Goldilocks,
        FiatShamirHashType::SHA256,
        PolynomialCommitmentType::Raw,
        GKRScheme::Vanilla,
    );
    test_gkr_correctness_helper(
        &Config::<C12>::new(GKRScheme::Vanilla, mpi_config.clone()),
        None,
    );

    test_gkr_correctness_helper::<C0>(None);
    test_gkr_correctness_helper::<C1>(None);
    test_gkr_correctness_helper::<C2>(None);
    test_gkr_correctness_helper::<C3>(None);
    test_gkr_correctness_helper::<C4>(None);
    test_gkr_correctness_helper::<C5>(None);
    test_gkr_correctness_helper::<C6>(None);
    test_gkr_correctness_helper::<C7>(None);
    test_gkr_correctness_helper::<C8>(None);
    test_gkr_correctness_helper::<C9>(None);
    test_gkr_correctness_helper::<C10>(None);
    test_gkr_correctness_helper::<C11>(None);
    test_gkr_correctness_helper::<C12>(None);

    MPIConfig::finalize();
}

#[allow(unreachable_patterns)]
fn test_gkr_correctness_helper<Cfg: GKREngine>(write_proof_to: Option<&str>) {
    let mpi_config = MPIConfig::prover_new();

    root_println!(mpi_config, "============== start ===============");
    root_println!(
        mpi_config,
        "Field Type: {:?}",
        <Cfg::FieldConfig as FieldEngine>::FIELD_TYPE
    );

    let circuit_copy_size: usize = match <Cfg::FieldConfig as FieldEngine>::FIELD_TYPE {
        FieldType::GF2 => 1,
        FieldType::M31 => 2,
        FieldType::BN254 => 2,
        FieldType::Goldilocks => 2,
        _ => unreachable!(),
    };
    root_println!(
        mpi_config,
        "Proving {} keccak instances at once.",
        circuit_copy_size * <Cfg::FieldConfig as FieldEngine>::get_field_pack_size()
    );
    root_println!(mpi_config, "Config created.");

    let circuit_path = match <Cfg::FieldConfig as FieldEngine>::FIELD_TYPE {
        FieldType::GF2 => "../".to_owned() + KECCAK_GF2_CIRCUIT,
        FieldType::M31 => "../".to_owned() + KECCAK_M31_CIRCUIT,
        FieldType::BN254 => "../".to_owned() + KECCAK_BN254_CIRCUIT,
        FieldType::Goldilocks => "../".to_owned() + KECCAK_GOLDILOCKS_CIRCUIT,
        _ => unreachable!(),
    };
<<<<<<< HEAD
    let mut circuit = Circuit::<Cfg::FieldConfig>::load_circuit::<Cfg>(&circuit_path);
    root_println!(mpi_config, "Circuit loaded.");
=======
    let (mut circuit, mut window) =
        Circuit::<Cfg::FieldConfig>::prover_load_circuit::<Cfg>(&circuit_path, &config.mpi_config);
    root_println!(config.mpi_config, "Circuit loaded.");
>>>>>>> 911e0c26

    let witness_path = match <Cfg::FieldConfig as FieldEngine>::FIELD_TYPE {
        FieldType::GF2 => "../".to_owned() + KECCAK_GF2_WITNESS,
        FieldType::M31 => "../".to_owned() + KECCAK_M31_WITNESS,
        FieldType::BN254 => "../".to_owned() + KECCAK_BN254_WITNESS,
        FieldType::Goldilocks => "../".to_owned() + KECCAK_GOLDILOCKS_WITNESS,
        _ => unreachable!(),
    };
    circuit.load_witness_allow_padding_testing_only(&witness_path, &mpi_config);
    root_println!(mpi_config, "Witness loaded.");

    circuit.evaluate();
    let output = &circuit.layers.last().unwrap().output_vals;
    assert!(output[..circuit.expected_num_output_zeros]
        .iter()
        .all(|f| f.is_zero()));

    let mut prover = Prover::<Cfg>::new(mpi_config.clone());
    prover.prepare_mem(&circuit);

    let (pcs_params, pcs_proving_key, pcs_verification_key, mut pcs_scratch) =
        expander_pcs_init_testing_only::<Cfg::FieldConfig, Cfg::PCSConfig>(
            circuit.log_input_size(),
<<<<<<< HEAD
            &mpi_config,
            &mut rng,
=======
            &config.mpi_config,
>>>>>>> 911e0c26
        );

    let proving_start = Instant::now();
    let (claimed_v, proof) = prover.prove(
        &mut circuit,
        &pcs_params,
        &pcs_proving_key,
        &mut pcs_scratch,
    );
    root_println!(
        mpi_config,
        "Proving time: {} μs",
        proving_start.elapsed().as_micros()
    );

    root_println!(
        mpi_config,
        "Proof generated. Size: {} bytes",
        proof.bytes.len()
    );
    root_println!(mpi_config,);

    root_println!(mpi_config, "Proof hash: ");
    sha2::Sha256::digest(&proof.bytes)
        .iter()
        .for_each(|b| print!("{} ", b));
    root_println!(mpi_config,);

    let mut public_input_gathered = if mpi_config.is_root() {
        vec![
            <Cfg::FieldConfig as FieldEngine>::SimdCircuitField::ZERO;
            circuit.public_input.len() * mpi_config.world_size()
        ]
    } else {
        vec![]
    };
    mpi_config.gather_vec(&circuit.public_input, &mut public_input_gathered);

    // Verify
    if mpi_config.is_root() {
        if let Some(str) = write_proof_to {
            let mut file = fs::OpenOptions::new()
                .write(true)
                .create(true)
                .truncate(true)
                .open(str)
                .unwrap();

            let mut buf = vec![];
            proof.serialize_into(&mut buf).unwrap();
            file.write_all(&buf).unwrap();
        }
        let verifier = Verifier::<Cfg>::new(mpi_config.clone());
        println!("Verifier created.");
        let verification_start = Instant::now();
        assert!(verifier.verify(
            &mut circuit,
            &public_input_gathered,
            &claimed_v,
            &pcs_params,
            &pcs_verification_key,
            &proof
        ));
        println!(
            "Verification time: {} μs",
            verification_start.elapsed().as_micros()
        );
        println!("Correct proof verified.");
        let mut bad_proof = proof.clone();
        let rng = &mut rand::thread_rng();
        let random_idx = rng.gen_range(0..bad_proof.bytes.len());
        let random_change = rng.gen_range(1..256) as u8;
        bad_proof.bytes[random_idx] ^= random_change;

        // Catch the panic and treat it as returning `false`
        let result = panic::catch_unwind(AssertUnwindSafe(|| {
            verifier.verify(
                &mut circuit,
                &public_input_gathered,
                &claimed_v,
                &pcs_params,
                &pcs_verification_key,
                &bad_proof,
            )
        }));

        let final_result = result.unwrap_or_default();

        assert!(!final_result,);
        println!("Bad proof rejected.");
        println!("============== end ===============");
    }

    circuit.discard_control_of_shared_mem();
    config.mpi_config.free_shared_mem(&mut window);
}<|MERGE_RESOLUTION|>--- conflicted
+++ resolved
@@ -7,7 +7,6 @@
 use circuit::Circuit;
 use config_macros::declare_gkr_config;
 use env_logger;
-<<<<<<< HEAD
 use gf2::GF2x128;
 use gkr_engine::{
     root_println, BN254Config, FieldEngine, FieldType, GF2ExtConfig, GKREngine, GKRScheme,
@@ -16,17 +15,6 @@
 use gkr_hashers::{Keccak256hasher, MiMC5FiatShamirHasher, PoseidonFiatShamirHasher, SHA256hasher};
 use halo2curves::bn256::{Bn256, G1Affine};
 use mersenne31::M31x16;
-=======
-use field_hashers::{MiMC5FiatShamirHasher, PoseidonFiatShamirHasher};
-use gf2::GF2x128;
-use gkr_field_config::{
-    BN254Config, FieldType, GF2ExtConfig, GKRFieldConfig, GoldilocksExtConfig, M31ExtConfig,
-};
-use halo2curves::bn256::{Bn256, G1Affine};
-use mersenne31::M31x16;
-use mpi_config::shared_mem::SharedMemory;
-use mpi_config::{root_println, MPIConfig};
->>>>>>> 911e0c26
 use poly_commit::{
     expander_pcs_init_testing_only, HyperKZGPCS, HyraxPCS, OrionPCSForGKR, RawExpanderGKR,
 };
@@ -42,10 +30,6 @@
     // Initialize logger
     env_logger::init();
 
-<<<<<<< HEAD
-=======
-    let mpi_config = MPIConfig::new();
->>>>>>> 911e0c26
     declare_gkr_config!(
         C0,
         FieldType::GF2,
@@ -127,46 +111,21 @@
         C11,
         FieldType::BN254,
         FiatShamirHashType::MIMC5,
-<<<<<<< HEAD
         PolynomialCommitmentType::KZG,
         GKRScheme::Vanilla,
-=======
-        PolynomialCommitmentType::KZG
     );
     declare_gkr_config!(
         C12,
         FieldType::Goldilocks,
         FiatShamirHashType::SHA256,
-        PolynomialCommitmentType::Raw
-    );
-
-    test_gkr_correctness_helper(
-        &Config::<C0>::new(GKRScheme::Vanilla, mpi_config.clone()),
-        None,
-    );
-    test_gkr_correctness_helper(
-        &Config::<C1>::new(GKRScheme::Vanilla, mpi_config.clone()),
-        None,
-    );
-    test_gkr_correctness_helper(
-        &Config::<C2>::new(GKRScheme::Vanilla, mpi_config.clone()),
-        None,
-    );
-    test_gkr_correctness_helper(
-        &Config::<C3>::new(GKRScheme::Vanilla, mpi_config.clone()),
-        None,
->>>>>>> 911e0c26
+        PolynomialCommitmentType::Raw,
+        GKRScheme::Vanilla,
     );
     declare_gkr_config!(
         C12,
         FieldType::Goldilocks,
         FiatShamirHashType::SHA256,
-        PolynomialCommitmentType::Raw,
-        GKRScheme::Vanilla,
-    );
-    test_gkr_correctness_helper(
-        &Config::<C12>::new(GKRScheme::Vanilla, mpi_config.clone()),
-        None,
+        PolynomialCommitmentType::Raw
     );
 
     test_gkr_correctness_helper::<C0>(None);
@@ -218,14 +177,9 @@
         FieldType::Goldilocks => "../".to_owned() + KECCAK_GOLDILOCKS_CIRCUIT,
         _ => unreachable!(),
     };
-<<<<<<< HEAD
-    let mut circuit = Circuit::<Cfg::FieldConfig>::load_circuit::<Cfg>(&circuit_path);
+    let mut circuit =
+        Circuit::<Cfg::FieldConfig>::prover_load_circuit::<Cfg>(&circuit_path, &mpi_config);
     root_println!(mpi_config, "Circuit loaded.");
-=======
-    let (mut circuit, mut window) =
-        Circuit::<Cfg::FieldConfig>::prover_load_circuit::<Cfg>(&circuit_path, &config.mpi_config);
-    root_println!(config.mpi_config, "Circuit loaded.");
->>>>>>> 911e0c26
 
     let witness_path = match <Cfg::FieldConfig as FieldEngine>::FIELD_TYPE {
         FieldType::GF2 => "../".to_owned() + KECCAK_GF2_WITNESS,
@@ -249,12 +203,8 @@
     let (pcs_params, pcs_proving_key, pcs_verification_key, mut pcs_scratch) =
         expander_pcs_init_testing_only::<Cfg::FieldConfig, Cfg::PCSConfig>(
             circuit.log_input_size(),
-<<<<<<< HEAD
             &mpi_config,
             &mut rng,
-=======
-            &config.mpi_config,
->>>>>>> 911e0c26
         );
 
     let proving_start = Instant::now();
