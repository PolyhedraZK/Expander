use std::io::Write;
use std::panic::AssertUnwindSafe;
use std::time::Instant;
use std::{fs, panic};

use arith::Field;
use circuit::Circuit;
use config_macros::declare_gkr_config;
use env_logger;
use gf2::GF2x128;
use gkr_engine::{
<<<<<<< HEAD
    root_println, BN254Config, BabyBearExtConfig, FieldEngine, FieldType, GF2ExtConfig, GKREngine,
    GKRScheme, GoldilocksExtConfig, M31ExtConfig, MPIConfig, MPIEngine,
=======
    root_println, BN254Config, FieldEngine, FieldType, GF2ExtConfig, GKREngine, GKRScheme,
    GoldilocksExtConfig, M31ExtConfig, MPIConfig, MPIEngine, SharedMemory,
>>>>>>> 1612ca7d
};
use gkr_hashers::{Keccak256hasher, MiMC5FiatShamirHasher, PoseidonFiatShamirHasher, SHA256hasher};
use halo2curves::bn256::{Bn256, G1Affine};
use mersenne31::M31x16;
use poly_commit::{
    expander_pcs_init_testing_only, HyperKZGPCS, HyraxPCS, OrionPCSForGKR, RawExpanderGKR,
};
use rand::Rng;
use serdes::ExpSerde;
use sha2::Digest;
use transcript::{BytesHashTranscript, FieldHashTranscript};

use crate::{utils::*, Prover, Verifier};

#[test]
fn test_gkr_correctness() {
    // Initialize logger
    env_logger::init();

    declare_gkr_config!(
        C0,
        FieldType::GF2,
        FiatShamirHashType::SHA256,
        PolynomialCommitmentType::Raw,
        GKRScheme::Vanilla,
    );
    declare_gkr_config!(
        C1,
        FieldType::M31,
        FiatShamirHashType::SHA256,
        PolynomialCommitmentType::Raw,
        GKRScheme::Vanilla,
    );
    declare_gkr_config!(
        C2,
        FieldType::BN254,
        FiatShamirHashType::SHA256,
        PolynomialCommitmentType::Raw,
        GKRScheme::Vanilla,
    );
    declare_gkr_config!(
        C3,
        FieldType::GF2,
        FiatShamirHashType::Keccak256,
        PolynomialCommitmentType::Raw,
        GKRScheme::Vanilla,
    );
    declare_gkr_config!(
        C4,
        FieldType::M31,
        FiatShamirHashType::Keccak256,
        PolynomialCommitmentType::Raw,
        GKRScheme::Vanilla,
    );
    declare_gkr_config!(
        C5,
        FieldType::BN254,
        FiatShamirHashType::Keccak256,
        PolynomialCommitmentType::Raw,
        GKRScheme::Vanilla,
    );
    declare_gkr_config!(
        C6,
        FieldType::BN254,
        FiatShamirHashType::MIMC5,
        PolynomialCommitmentType::Raw,
        GKRScheme::Vanilla,
    );
    declare_gkr_config!(
        C7,
        FieldType::GF2,
        FiatShamirHashType::Keccak256,
        PolynomialCommitmentType::Orion,
        GKRScheme::Vanilla,
    );
    declare_gkr_config!(
        C8,
        FieldType::M31,
        FiatShamirHashType::Poseidon,
        PolynomialCommitmentType::Raw,
        GKRScheme::Vanilla,
    );
    declare_gkr_config!(
        C9,
        FieldType::M31,
        FiatShamirHashType::Poseidon,
        PolynomialCommitmentType::Orion,
        GKRScheme::Vanilla,
    );
    declare_gkr_config!(
        C10,
        FieldType::BN254,
        FiatShamirHashType::Keccak256,
        PolynomialCommitmentType::Hyrax,
        GKRScheme::Vanilla,
    );
    declare_gkr_config!(
        C11,
        FieldType::BN254,
        FiatShamirHashType::MIMC5,
        PolynomialCommitmentType::KZG,
        GKRScheme::Vanilla,
    );
    declare_gkr_config!(
        C12,
        FieldType::Goldilocks,
        FiatShamirHashType::SHA256,
        PolynomialCommitmentType::Raw,
        GKRScheme::Vanilla,
    );
    declare_gkr_config!(
        C13,
        FieldType::BabyBear,
        FiatShamirHashType::SHA256,
        PolynomialCommitmentType::Raw,
        GKRScheme::Vanilla,
    );

    test_gkr_correctness_helper::<C0>(None);
    test_gkr_correctness_helper::<C1>(None);
    test_gkr_correctness_helper::<C2>(None);
    test_gkr_correctness_helper::<C3>(None);
    test_gkr_correctness_helper::<C4>(None);
    test_gkr_correctness_helper::<C5>(None);
    test_gkr_correctness_helper::<C6>(None);
    test_gkr_correctness_helper::<C7>(None);
    test_gkr_correctness_helper::<C8>(None);
    test_gkr_correctness_helper::<C9>(None);
    test_gkr_correctness_helper::<C10>(None);
    test_gkr_correctness_helper::<C11>(None);
    test_gkr_correctness_helper::<C12>(None);
    test_gkr_correctness_helper::<C13>(None);

    MPIConfig::finalize();
}

#[allow(unreachable_patterns)]
fn test_gkr_correctness_helper<Cfg: GKREngine>(write_proof_to: Option<&str>) {
    let mpi_config = MPIConfig::prover_new();

    root_println!(mpi_config, "============== start ===============");
    root_println!(
        mpi_config,
        "Field Type: {:?}",
        <Cfg::FieldConfig as FieldEngine>::FIELD_TYPE
    );

    let circuit_copy_size: usize = match <Cfg::FieldConfig as FieldEngine>::FIELD_TYPE {
        FieldType::GF2 => 1,
        FieldType::M31 => 2,
        FieldType::BN254 => 2,
        FieldType::Goldilocks => 2,
        _ => unreachable!(),
    };
    root_println!(
        mpi_config,
        "Proving {} keccak instances at once.",
        circuit_copy_size * <Cfg::FieldConfig as FieldEngine>::get_field_pack_size()
    );
    root_println!(mpi_config, "Config created.");

    let circuit_path = match <Cfg::FieldConfig as FieldEngine>::FIELD_TYPE {
        FieldType::GF2 => "../".to_owned() + KECCAK_GF2_CIRCUIT,
        FieldType::M31 => "../".to_owned() + KECCAK_M31_CIRCUIT,
        FieldType::BN254 => "../".to_owned() + KECCAK_BN254_CIRCUIT,
        FieldType::Goldilocks => "../".to_owned() + KECCAK_GOLDILOCKS_CIRCUIT,
        _ => unreachable!(),
    };
    let (mut circuit, mut window) =
        Circuit::<Cfg::FieldConfig>::prover_load_circuit::<Cfg>(&circuit_path, &mpi_config);
    root_println!(mpi_config, "Circuit loaded.");

    let witness_path = match <Cfg::FieldConfig as FieldEngine>::FIELD_TYPE {
        FieldType::GF2 => "../".to_owned() + KECCAK_GF2_WITNESS,
        FieldType::M31 => "../".to_owned() + KECCAK_M31_WITNESS,
        FieldType::BN254 => "../".to_owned() + KECCAK_BN254_WITNESS,
        FieldType::Goldilocks => "../".to_owned() + KECCAK_GOLDILOCKS_WITNESS,
        _ => unreachable!(),
    };
    circuit.load_witness_allow_padding_testing_only(&witness_path, &mpi_config);
    root_println!(mpi_config, "Witness loaded.");

    circuit.evaluate();
    let output = &circuit.layers.last().unwrap().output_vals;
    assert!(output[..circuit.expected_num_output_zeros]
        .iter()
        .all(|f| f.is_zero()));

    let mut prover = Prover::<Cfg>::new(mpi_config.clone());
    prover.prepare_mem(&circuit);

    let (pcs_params, pcs_proving_key, pcs_verification_key, mut pcs_scratch) =
        expander_pcs_init_testing_only::<Cfg::FieldConfig, Cfg::PCSConfig>(
            circuit.log_input_size(),
            &mpi_config,
        );

    let proving_start = Instant::now();
    let (claimed_v, proof) = prover.prove(
        &mut circuit,
        &pcs_params,
        &pcs_proving_key,
        &mut pcs_scratch,
    );
    root_println!(
        mpi_config,
        "Proving time: {} μs",
        proving_start.elapsed().as_micros()
    );

    root_println!(
        mpi_config,
        "Proof generated. Size: {} bytes",
        proof.bytes.len()
    );
    root_println!(mpi_config,);

    root_println!(mpi_config, "Proof hash: ");
    sha2::Sha256::digest(&proof.bytes)
        .iter()
        .for_each(|b| print!("{} ", b));
    root_println!(mpi_config,);

    let mut public_input_gathered = if mpi_config.is_root() {
        vec![
            <Cfg::FieldConfig as FieldEngine>::SimdCircuitField::ZERO;
            circuit.public_input.len() * mpi_config.world_size()
        ]
    } else {
        vec![]
    };
    mpi_config.gather_vec(&circuit.public_input, &mut public_input_gathered);

    // Verify
    if mpi_config.is_root() {
        if let Some(str) = write_proof_to {
            let mut file = fs::OpenOptions::new()
                .write(true)
                .create(true)
                .truncate(true)
                .open(str)
                .unwrap();

            let mut buf = vec![];
            proof.serialize_into(&mut buf).unwrap();
            file.write_all(&buf).unwrap();
        }
        let verifier = Verifier::<Cfg>::new(mpi_config.clone());
        println!("Verifier created.");
        let verification_start = Instant::now();
        assert!(verifier.verify(
            &mut circuit,
            &public_input_gathered,
            &claimed_v,
            &pcs_params,
            &pcs_verification_key,
            &proof
        ));
        println!(
            "Verification time: {} μs",
            verification_start.elapsed().as_micros()
        );
        println!("Correct proof verified.");
        let mut bad_proof = proof.clone();
        let rng = &mut rand::thread_rng();
        let random_idx = rng.gen_range(0..bad_proof.bytes.len());
        let random_change = rng.gen_range(1..256) as u8;
        bad_proof.bytes[random_idx] ^= random_change;

        // Catch the panic and treat it as returning `false`
        let result = panic::catch_unwind(AssertUnwindSafe(|| {
            verifier.verify(
                &mut circuit,
                &public_input_gathered,
                &claimed_v,
                &pcs_params,
                &pcs_verification_key,
                &bad_proof,
            )
        }));

        let final_result = result.unwrap_or_default();

        assert!(!final_result,);
        println!("Bad proof rejected.");
        println!("============== end ===============");
    }

    circuit.discard_control_of_shared_mem();
    mpi_config.free_shared_mem(&mut window);
}<|MERGE_RESOLUTION|>--- conflicted
+++ resolved
@@ -9,13 +9,8 @@
 use env_logger;
 use gf2::GF2x128;
 use gkr_engine::{
-<<<<<<< HEAD
     root_println, BN254Config, BabyBearExtConfig, FieldEngine, FieldType, GF2ExtConfig, GKREngine,
-    GKRScheme, GoldilocksExtConfig, M31ExtConfig, MPIConfig, MPIEngine,
-=======
-    root_println, BN254Config, FieldEngine, FieldType, GF2ExtConfig, GKREngine, GKRScheme,
-    GoldilocksExtConfig, M31ExtConfig, MPIConfig, MPIEngine, SharedMemory,
->>>>>>> 1612ca7d
+    GKRScheme, GoldilocksExtConfig, M31ExtConfig, MPIConfig, MPIEngine, SharedMemory,
 };
 use gkr_hashers::{Keccak256hasher, MiMC5FiatShamirHasher, PoseidonFiatShamirHasher, SHA256hasher};
 use halo2curves::bn256::{Bn256, G1Affine};
@@ -168,6 +163,7 @@
         FieldType::M31 => 2,
         FieldType::BN254 => 2,
         FieldType::Goldilocks => 2,
+        FieldType::BabyBear => 2,
         _ => unreachable!(),
     };
     root_println!(
@@ -182,6 +178,7 @@
         FieldType::M31 => "../".to_owned() + KECCAK_M31_CIRCUIT,
         FieldType::BN254 => "../".to_owned() + KECCAK_BN254_CIRCUIT,
         FieldType::Goldilocks => "../".to_owned() + KECCAK_GOLDILOCKS_CIRCUIT,
+        FieldType::BabyBear => "../".to_owned() + KECCAK_BABYBEAR_CIRCUIT,
         _ => unreachable!(),
     };
     let (mut circuit, mut window) =
@@ -193,6 +190,7 @@
         FieldType::M31 => "../".to_owned() + KECCAK_M31_WITNESS,
         FieldType::BN254 => "../".to_owned() + KECCAK_BN254_WITNESS,
         FieldType::Goldilocks => "../".to_owned() + KECCAK_GOLDILOCKS_WITNESS,
+        FieldType::BabyBear => "../".to_owned() + KECCAK_BABYBEAR_WITNESS,
         _ => unreachable!(),
     };
     circuit.load_witness_allow_padding_testing_only(&witness_path, &mpi_config);
