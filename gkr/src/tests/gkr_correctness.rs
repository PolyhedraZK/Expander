use std::io::Write;
use std::panic::AssertUnwindSafe;
use std::time::Instant;
use std::{fs, panic};

use arith::Field;
use circuit::Circuit;
use config_macros::declare_gkr_config;
use gf2::GF2x128;
use gkr_engine::{
    root_println, BN254Config, BabyBearx16Config, FieldEngine, FieldType, GF2ExtConfig, GKREngine,
    GKRScheme, Goldilocksx1Config, Goldilocksx8Config, M31x16Config, M31x1Config, MPIConfig,
    MPIEngine, SharedMemory,
};
use gkr_hashers::{Keccak256hasher, MiMC5FiatShamirHasher, PoseidonFiatShamirHasher, SHA256hasher};
use halo2curves::bn256::{Bn256, G1Affine};
use mersenne31::M31x16;
use poly_commit::{
    expander_pcs_init_testing_only, HyperKZGPCS, HyraxPCS, OrionPCSForGKR, RawExpanderGKR,
};
use rand::Rng;
use serdes::ExpSerde;
use sha2::Digest;
use transcript::BytesHashTranscript;

use crate::{utils::*, Prover, Verifier};

#[test]
fn test_gkr_correctness() {
    // Initialize logger
    env_logger::init();

    declare_gkr_config!(
        C0,
        FieldType::GF2Ext128,
        FiatShamirHashType::SHA256,
        PolynomialCommitmentType::Raw,
        GKRScheme::Vanilla,
    );
    declare_gkr_config!(
        C1,
        FieldType::M31x16,
        FiatShamirHashType::SHA256,
        PolynomialCommitmentType::Raw,
        GKRScheme::Vanilla,
    );
    declare_gkr_config!(
        C2,
        FieldType::BN254,
        FiatShamirHashType::SHA256,
        PolynomialCommitmentType::Raw,
        GKRScheme::Vanilla,
    );
    declare_gkr_config!(
        C3,
        FieldType::GF2Ext128,
        FiatShamirHashType::Keccak256,
        PolynomialCommitmentType::Raw,
        GKRScheme::Vanilla,
    );
    declare_gkr_config!(
        C4,
        FieldType::M31x16,
        FiatShamirHashType::Keccak256,
        PolynomialCommitmentType::Raw,
        GKRScheme::Vanilla,
    );
    declare_gkr_config!(
        C5,
        FieldType::BN254,
        FiatShamirHashType::Keccak256,
        PolynomialCommitmentType::Raw,
        GKRScheme::Vanilla,
    );
    declare_gkr_config!(
        C6,
        FieldType::BN254,
        FiatShamirHashType::MIMC5,
        PolynomialCommitmentType::Raw,
        GKRScheme::Vanilla,
    );
    declare_gkr_config!(
        C7,
        FieldType::GF2Ext128,
        FiatShamirHashType::Keccak256,
        PolynomialCommitmentType::Orion,
        GKRScheme::Vanilla,
    );
    declare_gkr_config!(
        C8,
        FieldType::M31x16,
        FiatShamirHashType::Poseidon,
        PolynomialCommitmentType::Raw,
        GKRScheme::Vanilla,
    );
    declare_gkr_config!(
        C9,
        FieldType::M31x16,
        FiatShamirHashType::Poseidon,
        PolynomialCommitmentType::Orion,
        GKRScheme::Vanilla,
    );
    declare_gkr_config!(
        C10,
        FieldType::BN254,
        FiatShamirHashType::Keccak256,
        PolynomialCommitmentType::Hyrax,
        GKRScheme::Vanilla,
    );
    declare_gkr_config!(
        C11,
        FieldType::BN254,
        FiatShamirHashType::MIMC5,
        PolynomialCommitmentType::KZG,
        GKRScheme::Vanilla,
    );
    declare_gkr_config!(
        C12,
        FieldType::Goldilocksx8,
        FiatShamirHashType::SHA256,
        PolynomialCommitmentType::Raw,
        GKRScheme::Vanilla,
    );
    declare_gkr_config!(
        C13,
        FieldType::M31x1,
        FiatShamirHashType::SHA256,
        PolynomialCommitmentType::Raw,
        GKRScheme::Vanilla,
    );
<<<<<<< HEAD
    declare_gkr_config!(
        C14,
        FieldType::BabyBearx16,
        FiatShamirHashType::SHA256,
        PolynomialCommitmentType::Raw,
        GKRScheme::Vanilla,
    );
    declare_gkr_config!(
        C15,
        FieldType::Goldilocksx1,
        FiatShamirHashType::SHA256,
        PolynomialCommitmentType::Raw,
        GKRScheme::Vanilla,
    );
    declare_gkr_config!(
        C16,
        FieldType::GF2Ext128,
        FiatShamirHashType::SHA256,
        PolynomialCommitmentType::Raw,
        GKRScheme::GKRParVerifier,
    );
    declare_gkr_config!(
        C17,
        FieldType::M31x1,
        FiatShamirHashType::SHA256,
        PolynomialCommitmentType::Raw,
        GKRScheme::GKRParVerifier,
    );
    declare_gkr_config!(
        C18,
        FieldType::BN254,
        FiatShamirHashType::SHA256,
        PolynomialCommitmentType::Raw,
        GKRScheme::GKRParVerifier,
    );
=======
>>>>>>> b173567e

    test_gkr_correctness_helper::<C0>(None);
    test_gkr_correctness_helper::<C1>(None);
    test_gkr_correctness_helper::<C2>(None);
    test_gkr_correctness_helper::<C3>(None);
    test_gkr_correctness_helper::<C4>(None);
    test_gkr_correctness_helper::<C5>(None);
    test_gkr_correctness_helper::<C6>(None);
    test_gkr_correctness_helper::<C7>(None);
    test_gkr_correctness_helper::<C8>(None);
    test_gkr_correctness_helper::<C9>(None);
    test_gkr_correctness_helper::<C10>(None);
    test_gkr_correctness_helper::<C11>(None);
    test_gkr_correctness_helper::<C12>(None);
    test_gkr_correctness_helper::<C13>(None);
<<<<<<< HEAD
    test_gkr_correctness_helper::<C14>(None);
    test_gkr_correctness_helper::<C15>(None);
    test_gkr_correctness_helper::<C16>(None);
    test_gkr_correctness_helper::<C17>(None);
    test_gkr_correctness_helper::<C18>(None);
=======
>>>>>>> b173567e

    MPIConfig::finalize();
}

#[allow(unreachable_patterns)]
fn test_gkr_correctness_helper<Cfg: GKREngine>(write_proof_to: Option<&str>) {
    let mpi_config = MPIConfig::prover_new();

    root_println!(mpi_config, "============== start ===============");
    root_println!(
        mpi_config,
        "Field Type: {:?}",
        <Cfg::FieldConfig as FieldEngine>::FIELD_TYPE
    );
    let circuit_copy_size: usize = match <Cfg::FieldConfig as FieldEngine>::FIELD_TYPE {
        FieldType::GF2Ext128 => 1,
        FieldType::M31x16 => 2,
        FieldType::BN254 => 2,
        FieldType::Goldilocksx1 => 2,
        FieldType::Goldilocksx8 => 2,
        FieldType::M31x1 => 2,
        FieldType::BabyBearx16 => 2,
        _ => unreachable!(),
    };
    root_println!(
        mpi_config,
        "Proving {} keccak instances at once.",
        circuit_copy_size * <Cfg::FieldConfig as FieldEngine>::get_field_pack_size()
    );
    root_println!(mpi_config, "Config created.");

    let circuit_path = match <Cfg::FieldConfig as FieldEngine>::FIELD_TYPE {
        FieldType::GF2Ext128 => "../".to_owned() + KECCAK_GF2_CIRCUIT,
        FieldType::M31x1 => "../".to_owned() + KECCAK_M31_CIRCUIT,
        FieldType::M31x16 => "../".to_owned() + KECCAK_M31_CIRCUIT,
        FieldType::BN254 => "../".to_owned() + KECCAK_BN254_CIRCUIT,
        FieldType::Goldilocksx1 => "../".to_owned() + KECCAK_GOLDILOCKS_CIRCUIT,
        FieldType::Goldilocksx8 => "../".to_owned() + KECCAK_GOLDILOCKS_CIRCUIT,
        FieldType::BabyBearx16 => "../".to_owned() + KECCAK_BABYBEAR_CIRCUIT,
        _ => unreachable!(),
    };
    let (mut circuit, mut window) =
        Circuit::<Cfg::FieldConfig>::prover_load_circuit::<Cfg>(&circuit_path, &mpi_config);
    root_println!(mpi_config, "Circuit loaded.");

    let witness_path = match <Cfg::FieldConfig as FieldEngine>::FIELD_TYPE {
        FieldType::GF2Ext128 => "../".to_owned() + KECCAK_GF2_WITNESS,
        FieldType::M31x1 => "../".to_owned() + KECCAK_M31_WITNESS,
        FieldType::M31x16 => "../".to_owned() + KECCAK_M31_WITNESS,
        FieldType::BN254 => "../".to_owned() + KECCAK_BN254_WITNESS,
        FieldType::Goldilocksx1 => "../".to_owned() + KECCAK_GOLDILOCKS_WITNESS,
        FieldType::Goldilocksx8 => "../".to_owned() + KECCAK_GOLDILOCKS_WITNESS,
        FieldType::BabyBearx16 => "../".to_owned() + KECCAK_BABYBEAR_WITNESS,
        _ => unreachable!(),
    };
    circuit.load_witness_allow_padding_testing_only(&witness_path, &mpi_config);
    root_println!(mpi_config, "Witness loaded.");

    circuit.evaluate();
    let output = &circuit.layers.last().unwrap().output_vals;
    assert!(output[..circuit.expected_num_output_zeros]
        .iter()
        .all(|f| f.is_zero()));

    let mut prover = Prover::<Cfg>::new(mpi_config.clone());
    prover.prepare_mem(&circuit);

    let (pcs_params, pcs_proving_key, pcs_verification_key, mut pcs_scratch) =
        expander_pcs_init_testing_only::<Cfg::FieldConfig, Cfg::PCSConfig>(
            circuit.log_input_size(),
            &mpi_config,
        );

    let proving_start = Instant::now();
    let (claimed_v, proof) = prover.prove(
        &mut circuit,
        &pcs_params,
        &pcs_proving_key,
        &mut pcs_scratch,
    );
    root_println!(
        mpi_config,
        "Proving time: {} μs",
        proving_start.elapsed().as_micros()
    );

    root_println!(
        mpi_config,
        "Proof generated. Size: {} bytes",
        proof.bytes.len()
    );
    root_println!(mpi_config,);

    root_println!(mpi_config, "Proof hash: ");
    sha2::Sha256::digest(&proof.bytes)
        .iter()
        .for_each(|b| print!("{} ", b));
    root_println!(mpi_config,);

    let mut public_input_gathered = if mpi_config.is_root() {
        vec![
            <Cfg::FieldConfig as FieldEngine>::SimdCircuitField::ZERO;
            circuit.public_input.len() * mpi_config.world_size()
        ]
    } else {
        vec![]
    };
    mpi_config.gather_vec(&circuit.public_input, &mut public_input_gathered);

    // Verify
    if mpi_config.is_root() {
        if let Some(str) = write_proof_to {
            let mut file = fs::OpenOptions::new()
                .write(true)
                .create(true)
                .truncate(true)
                .open(str)
                .unwrap();

            let mut buf = vec![];
            proof.serialize_into(&mut buf).unwrap();
            file.write_all(&buf).unwrap();
        }
        let verifier = Verifier::<Cfg>::new(mpi_config.clone());
        println!("Verifier created.");
        let verification_start = Instant::now();
        assert!(verifier.verify(
            &mut circuit,
            &public_input_gathered,
            &claimed_v,
            &pcs_params,
            &pcs_verification_key,
            &proof
        ));
        println!(
            "Verification time: {} μs",
            verification_start.elapsed().as_micros()
        );

        let par_verification_start = Instant::now();
        assert!(verifier.par_verify(
            &mut circuit,
            &public_input_gathered,
            &claimed_v,
            &pcs_params,
            &pcs_verification_key,
            &proof
        ));
        println!(
            "Multi-core Verification time: {} μs",
            par_verification_start.elapsed().as_micros()
        );
        println!("Correct proof verified.");

        let mut bad_proof = proof.clone();
        let rng = &mut rand::thread_rng();
        let random_idx = rng.gen_range(0..bad_proof.bytes.len());
        let random_change = rng.gen_range(1..256) as u8;
        bad_proof.bytes[random_idx] ^= random_change;

        // Catch the panic and treat it as returning `false`
        let result = panic::catch_unwind(AssertUnwindSafe(|| {
            verifier.verify(
                &mut circuit,
                &public_input_gathered,
                &claimed_v,
                &pcs_params,
                &pcs_verification_key,
                &bad_proof,
            )
        }));
        let final_result = result.unwrap_or_default();
        assert!(!final_result,);

        let par_result = panic::catch_unwind(AssertUnwindSafe(|| {
            verifier.par_verify(
                &mut circuit,
                &public_input_gathered,
                &claimed_v,
                &pcs_params,
                &pcs_verification_key,
                &bad_proof,
            )
        }));
        let final_par_result = par_result.unwrap_or_default();
        assert!(!final_par_result,);

        println!("Bad proof rejected.");
        println!("============== end ===============");
    }

    circuit.discard_control_of_shared_mem();
    mpi_config.free_shared_mem(&mut window);
}<|MERGE_RESOLUTION|>--- conflicted
+++ resolved
@@ -128,7 +128,6 @@
         PolynomialCommitmentType::Raw,
         GKRScheme::Vanilla,
     );
-<<<<<<< HEAD
     declare_gkr_config!(
         C14,
         FieldType::BabyBearx16,
@@ -143,30 +142,6 @@
         PolynomialCommitmentType::Raw,
         GKRScheme::Vanilla,
     );
-    declare_gkr_config!(
-        C16,
-        FieldType::GF2Ext128,
-        FiatShamirHashType::SHA256,
-        PolynomialCommitmentType::Raw,
-        GKRScheme::GKRParVerifier,
-    );
-    declare_gkr_config!(
-        C17,
-        FieldType::M31x1,
-        FiatShamirHashType::SHA256,
-        PolynomialCommitmentType::Raw,
-        GKRScheme::GKRParVerifier,
-    );
-    declare_gkr_config!(
-        C18,
-        FieldType::BN254,
-        FiatShamirHashType::SHA256,
-        PolynomialCommitmentType::Raw,
-        GKRScheme::GKRParVerifier,
-    );
-=======
->>>>>>> b173567e
-
     test_gkr_correctness_helper::<C0>(None);
     test_gkr_correctness_helper::<C1>(None);
     test_gkr_correctness_helper::<C2>(None);
@@ -181,14 +156,8 @@
     test_gkr_correctness_helper::<C11>(None);
     test_gkr_correctness_helper::<C12>(None);
     test_gkr_correctness_helper::<C13>(None);
-<<<<<<< HEAD
     test_gkr_correctness_helper::<C14>(None);
     test_gkr_correctness_helper::<C15>(None);
-    test_gkr_correctness_helper::<C16>(None);
-    test_gkr_correctness_helper::<C17>(None);
-    test_gkr_correctness_helper::<C18>(None);
-=======
->>>>>>> b173567e
 
     MPIConfig::finalize();
 }
