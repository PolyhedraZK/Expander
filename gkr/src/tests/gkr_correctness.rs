use std::io::Write;
use std::panic::AssertUnwindSafe;
use std::time::Instant;
use std::{fs, panic};

use arith::{Field, FieldSerde};
use circuit::Circuit;
use config::{Config, FiatShamirHashType, GKRConfig, GKRScheme, PolynomialCommitmentType};
use config_macros::declare_gkr_config;
<<<<<<< HEAD
use gf2::GF2x128;
=======
use field_hashers::{MiMC5FiatShamirHasher, PoseidonFiatShamirHasher};
>>>>>>> 19ea495c
use gkr_field_config::{BN254Config, FieldType, GF2ExtConfig, GKRFieldConfig, M31ExtConfig};
use mersenne31::M31x16;
use mpi_config::{root_println, MPIConfig};
use poly_commit::{expander_pcs_init_testing_only, OrionSIMDFieldPCS, RawExpanderGKR};
use rand::{Rng, SeedableRng};
use rand_chacha::ChaCha12Rng;
use sha2::Digest;
use transcript::{BytesHashTranscript, FieldHashTranscript, Keccak256hasher, SHA256hasher};

use crate::{utils::*, Prover, Verifier};

const PCS_TESTING_SEED_U64: u64 = 114514;

#[test]
fn test_gkr_correctness() {
    let mpi_config = MPIConfig::new();
    declare_gkr_config!(
        C0,
        FieldType::GF2,
        FiatShamirHashType::SHA256,
        PolynomialCommitmentType::Raw
    );
    declare_gkr_config!(
        C1,
        FieldType::M31,
        FiatShamirHashType::SHA256,
        PolynomialCommitmentType::Raw
    );
    declare_gkr_config!(
        C2,
        FieldType::BN254,
        FiatShamirHashType::SHA256,
        PolynomialCommitmentType::Raw
    );
    declare_gkr_config!(
        C3,
        FieldType::GF2,
        FiatShamirHashType::Keccak256,
        PolynomialCommitmentType::Raw
    );
    declare_gkr_config!(
        C4,
        FieldType::M31,
        FiatShamirHashType::Keccak256,
        PolynomialCommitmentType::Raw
    );
    declare_gkr_config!(
        C5,
        FieldType::BN254,
        FiatShamirHashType::Keccak256,
        PolynomialCommitmentType::Raw
    );
    declare_gkr_config!(
        C6,
        FieldType::BN254,
        FiatShamirHashType::MIMC5,
        PolynomialCommitmentType::Raw
    );
    declare_gkr_config!(
<<<<<<< HEAD
        C7,
        FieldType::GF2,
        FiatShamirHashType::Keccak256,
        PolynomialCommitmentType::Orion,
=======
        C8,
        FieldType::M31,
        FiatShamirHashType::Poseidon,
        PolynomialCommitmentType::Raw,
>>>>>>> 19ea495c
    );

    test_gkr_correctness_helper(
        &Config::<C0>::new(GKRScheme::Vanilla, mpi_config.clone()),
        None,
    );
    test_gkr_correctness_helper(
        &Config::<C1>::new(GKRScheme::Vanilla, mpi_config.clone()),
        None,
    );
    test_gkr_correctness_helper(
        &Config::<C2>::new(GKRScheme::Vanilla, mpi_config.clone()),
        None,
    );
    test_gkr_correctness_helper(
        &Config::<C3>::new(GKRScheme::Vanilla, mpi_config.clone()),
        None,
    );
    test_gkr_correctness_helper(
        &Config::<C4>::new(GKRScheme::Vanilla, mpi_config.clone()),
        None,
    );
    test_gkr_correctness_helper(
        &Config::<C5>::new(GKRScheme::Vanilla, mpi_config.clone()),
        None,
    );
    test_gkr_correctness_helper(
        &Config::<C6>::new(GKRScheme::Vanilla, mpi_config.clone()),
        Some("../data/gkr_proof.txt"),
    );
    test_gkr_correctness_helper(
<<<<<<< HEAD
        &Config::<C7>::new(GKRScheme::Vanilla, mpi_config.clone()),
=======
        &Config::<C8>::new(GKRScheme::Vanilla, mpi_config.clone()),
>>>>>>> 19ea495c
        None,
    );

    MPIConfig::finalize();
}

#[allow(unreachable_patterns)]
fn test_gkr_correctness_helper<Cfg: GKRConfig>(config: &Config<Cfg>, write_proof_to: Option<&str>) {
    root_println!(config.mpi_config, "============== start ===============");
    root_println!(
        config.mpi_config,
        "Field Type: {:?}",
        <Cfg::FieldConfig as GKRFieldConfig>::FIELD_TYPE
    );
    let circuit_copy_size: usize = match <Cfg::FieldConfig as GKRFieldConfig>::FIELD_TYPE {
        FieldType::GF2 => 1,
        FieldType::M31 => 2,
        FieldType::BN254 => 2,
        _ => unreachable!(),
    };
    root_println!(
        config.mpi_config,
        "Proving {} keccak instances at once.",
        circuit_copy_size * <Cfg::FieldConfig as GKRFieldConfig>::get_field_pack_size()
    );
    root_println!(config.mpi_config, "Config created.");

    let circuit_path = match <Cfg::FieldConfig as GKRFieldConfig>::FIELD_TYPE {
        FieldType::GF2 => "../".to_owned() + KECCAK_GF2_CIRCUIT,
        FieldType::M31 => "../".to_owned() + KECCAK_M31_CIRCUIT,
        FieldType::BN254 => "../".to_owned() + KECCAK_BN254_CIRCUIT,
        _ => unreachable!(),
    };
    let mut circuit = Circuit::<Cfg::FieldConfig>::load_circuit(&circuit_path);
    root_println!(config.mpi_config, "Circuit loaded.");

    let witness_path = match <Cfg::FieldConfig as GKRFieldConfig>::FIELD_TYPE {
        FieldType::GF2 => "../".to_owned() + KECCAK_GF2_WITNESS,
        FieldType::M31 => "../".to_owned() + KECCAK_M31_WITNESS,
        FieldType::BN254 => "../".to_owned() + KECCAK_BN254_WITNESS,
        _ => unreachable!(),
    };
    circuit.load_witness_file(&witness_path);
    root_println!(config.mpi_config, "Witness loaded.");

    circuit.evaluate();
    let output = &circuit.layers.last().unwrap().output_vals;
    assert!(output[..circuit.expected_num_output_zeros]
        .iter()
        .all(|f| f.is_zero()));

    let mut prover = Prover::new(config);
    prover.prepare_mem(&circuit);

    let mut rng = ChaCha12Rng::seed_from_u64(PCS_TESTING_SEED_U64);
    let (pcs_params, pcs_proving_key, pcs_verification_key, mut pcs_scratch) =
        expander_pcs_init_testing_only::<Cfg::FieldConfig, Cfg::Transcript, Cfg::PCS>(
            circuit.log_input_size(),
            &config.mpi_config,
            &mut rng,
        );

    let proving_start = Instant::now();
    let (claimed_v, proof) = prover.prove(
        &mut circuit,
        &pcs_params,
        &pcs_proving_key,
        &mut pcs_scratch,
    );
    root_println!(
        config.mpi_config,
        "Proving time: {} μs",
        proving_start.elapsed().as_micros()
    );

    root_println!(
        config.mpi_config,
        "Proof generated. Size: {} bytes",
        proof.bytes.len()
    );
    root_println!(config.mpi_config,);

    root_println!(config.mpi_config, "Proof hash: ");
    sha2::Sha256::digest(&proof.bytes)
        .iter()
        .for_each(|b| print!("{} ", b));
    root_println!(config.mpi_config,);

    let mut public_input_gathered = if config.mpi_config.is_root() {
        vec![
            <Cfg::FieldConfig as GKRFieldConfig>::SimdCircuitField::ZERO;
            circuit.public_input.len() * config.mpi_config.world_size()
        ]
    } else {
        vec![]
    };
    config
        .mpi_config
        .gather_vec(&circuit.public_input, &mut public_input_gathered);

    // Verify
    if config.mpi_config.is_root() {
        if let Some(str) = write_proof_to {
            let mut file = fs::OpenOptions::new()
                .write(true)
                .create(true)
                .truncate(true)
                .open(str)
                .unwrap();

            let mut buf = vec![];
            proof.serialize_into(&mut buf).unwrap();
            file.write_all(&buf).unwrap();
        }
        let verifier = Verifier::new(config);
        println!("Verifier created.");
        let verification_start = Instant::now();
        assert!(verifier.verify(
            &mut circuit,
            &public_input_gathered,
            &claimed_v,
            &pcs_params,
            &pcs_verification_key,
            &proof
        ));
        println!(
            "Verification time: {} μs",
            verification_start.elapsed().as_micros()
        );
        println!("Correct proof verified.");
        let mut bad_proof = proof.clone();
        let rng = &mut rand::thread_rng();
        let random_idx = rng.gen_range(0..bad_proof.bytes.len());
        let random_change = rng.gen_range(1..256) as u8;
        bad_proof.bytes[random_idx] ^= random_change;

        // Catch the panic and treat it as returning `false`
        let result = panic::catch_unwind(AssertUnwindSafe(|| {
            verifier.verify(
                &mut circuit,
                &public_input_gathered,
                &claimed_v,
                &pcs_params,
                &pcs_verification_key,
                &bad_proof,
            )
        }));

        let final_result = result.unwrap_or_default();

        assert!(!final_result,);
        println!("Bad proof rejected.");
        println!("============== end ===============");
    }
}<|MERGE_RESOLUTION|>--- conflicted
+++ resolved
@@ -7,11 +7,8 @@
 use circuit::Circuit;
 use config::{Config, FiatShamirHashType, GKRConfig, GKRScheme, PolynomialCommitmentType};
 use config_macros::declare_gkr_config;
-<<<<<<< HEAD
+use field_hashers::{MiMC5FiatShamirHasher, PoseidonFiatShamirHasher};
 use gf2::GF2x128;
-=======
-use field_hashers::{MiMC5FiatShamirHasher, PoseidonFiatShamirHasher};
->>>>>>> 19ea495c
 use gkr_field_config::{BN254Config, FieldType, GF2ExtConfig, GKRFieldConfig, M31ExtConfig};
 use mersenne31::M31x16;
 use mpi_config::{root_println, MPIConfig};
@@ -71,17 +68,16 @@
         PolynomialCommitmentType::Raw
     );
     declare_gkr_config!(
-<<<<<<< HEAD
         C7,
         FieldType::GF2,
         FiatShamirHashType::Keccak256,
         PolynomialCommitmentType::Orion,
-=======
+    );
+    declare_gkr_config!(
         C8,
         FieldType::M31,
         FiatShamirHashType::Poseidon,
         PolynomialCommitmentType::Raw,
->>>>>>> 19ea495c
     );
 
     test_gkr_correctness_helper(
@@ -113,11 +109,11 @@
         Some("../data/gkr_proof.txt"),
     );
     test_gkr_correctness_helper(
-<<<<<<< HEAD
         &Config::<C7>::new(GKRScheme::Vanilla, mpi_config.clone()),
-=======
+        None,
+    );
+    test_gkr_correctness_helper(
         &Config::<C8>::new(GKRScheme::Vanilla, mpi_config.clone()),
->>>>>>> 19ea495c
         None,
     );
 
