--- conflicted
+++ resolved
@@ -1,7 +1,7 @@
 //! This module implements the core GKR IOP.
 
 use circuit::Circuit;
-use gkr_engine::{ExpanderDualVarChallenge, FieldEngine, MPIConfig, MPIEngine, Transcript};
+use gkr_engine::{ExpanderDualVarChallenge, ExpanderSingleVarChallenge, FieldEngine, MPIConfig, MPIEngine, Transcript};
 use sumcheck::{sumcheck_prove_gkr_layer, ProverScratchPad};
 use utils::timer::Timer;
 
@@ -14,11 +14,11 @@
 ) -> (F::ChallengeField, ExpanderDualVarChallenge<F>) {
     let layer_num = circuit.layers.len();
 
-    let mut challenge = ExpanderDualVarChallenge::sample_from_transcript(
+    let mut challenge: ExpanderDualVarChallenge<F> = ExpanderSingleVarChallenge::sample_from_transcript(
         transcript,
         circuit.layers.last().unwrap().output_var_num,
         mpi_config.world_size(),
-    );
+    ).into();
 
     let mut alpha = None;
 
@@ -41,12 +41,8 @@
             ),
             mpi_config.is_root(),
         );
-<<<<<<< HEAD
-        (rz0, rz1, r_simd, r_mpi, _, _) = sumcheck_prove_gkr_layer(
-=======
 
-        sumcheck_prove_gkr_layer(
->>>>>>> 4d546606
+        (_, _) = sumcheck_prove_gkr_layer(
             &circuit.layers[i],
             &mut challenge,
             alpha,
