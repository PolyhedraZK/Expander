//! This module implements the core GKR IOP.

use arith::{Field, SimdField};
use ark_std::{end_timer, start_timer};
use circuit::Circuit;
use config::{GKRConfig, MPIConfig};
<<<<<<< HEAD
use sumcheck::{sumcheck_prove_gkr_layer, GkrScratchpad};
use transcript::Transcript;
=======
use polynomials::MultiLinearPoly;
use sumcheck::{sumcheck_prove_gkr_layer, ProverScratchPad};
use transcript::{Transcript, TranscriptInstance};
>>>>>>> db84f476

// FIXME
#[allow(clippy::type_complexity)]
pub fn gkr_prove<C: GKRConfig, T: Transcript<C::ChallengeField>>(
    circuit: &Circuit<C>,
<<<<<<< HEAD
    sp: &mut GkrScratchpad<C>,
    transcript: &mut T,
=======
    sp: &mut ProverScratchPad<C>,
    transcript: &mut TranscriptInstance<C::FiatShamirHashType>,
>>>>>>> db84f476
    mpi_config: &MPIConfig,
) -> (
    C::ChallengeField,
    Vec<C::ChallengeField>,
    Option<Vec<C::ChallengeField>>,
    Vec<C::ChallengeField>,
    Vec<C::ChallengeField>,
) {
    let timer = start_timer!(|| "gkr prove");
    let layer_num = circuit.layers.len();

    let mut rz0 = vec![];
    let mut rz1 = None;
    let mut r_simd = vec![];
    let mut r_mpi = vec![];
    for _ in 0..circuit.layers.last().unwrap().output_var_num {
        rz0.push(transcript.generate_challenge_field_element());
    }

    for _ in 0..C::get_field_pack_size().trailing_zeros() {
        r_simd.push(transcript.generate_challenge_field_element());
    }

    for _ in 0..mpi_config.world_size().trailing_zeros() {
        r_mpi.push(transcript.generate_challenge_field_element());
    }

    let mut alpha = C::ChallengeField::one();
    let mut beta = None;

    let output_vals = &circuit.layers.last().unwrap().output_vals;

    let claimed_v_simd = C::eval_circuit_vals_at_challenge(output_vals, &rz0, &mut sp.hg_evals);
    let claimed_v_local = MultiLinearPoly::<C::ChallengeField>::evaluate_with_buffer(
        &claimed_v_simd.unpack(),
        &r_simd,
        &mut sp.eq_evals_at_r_simd0,
    );

    let claimed_v = if mpi_config.is_root() {
        let mut claimed_v_gathering_buffer =
            vec![C::ChallengeField::zero(); mpi_config.world_size()];
        mpi_config.gather_vec(&vec![claimed_v_local], &mut claimed_v_gathering_buffer);
        MultiLinearPoly::evaluate_with_buffer(
            &claimed_v_gathering_buffer,
            &r_mpi,
            &mut sp.eq_evals_at_r_mpi0,
        )
    } else {
        mpi_config.gather_vec(&vec![claimed_v_local], &mut vec![]);
        C::ChallengeField::zero()
    };

    for i in (0..layer_num).rev() {
        (rz0, rz1, r_simd, r_mpi) = sumcheck_prove_gkr_layer(
            &circuit.layers[i],
            &rz0,
            &rz1,
            &r_simd,
            &r_mpi,
            alpha,
            beta,
            transcript,
            sp,
            mpi_config,
        );
        alpha = transcript.generate_challenge_field_element();

        mpi_config.root_broadcast(&mut alpha);

        if rz1.is_some() {
            // TODO: try broadcast beta.unwrap directly
            let mut tmp = transcript.generate_challenge_field_element();
            mpi_config.root_broadcast(&mut tmp);
            beta = Some(tmp)
        } else {
            beta = None;
        }
    }

    end_timer!(timer);
    (claimed_v, rz0, rz1, r_simd, r_mpi)
}<|MERGE_RESOLUTION|>--- conflicted
+++ resolved
@@ -4,26 +4,16 @@
 use ark_std::{end_timer, start_timer};
 use circuit::Circuit;
 use config::{GKRConfig, MPIConfig};
-<<<<<<< HEAD
-use sumcheck::{sumcheck_prove_gkr_layer, GkrScratchpad};
-use transcript::Transcript;
-=======
 use polynomials::MultiLinearPoly;
 use sumcheck::{sumcheck_prove_gkr_layer, ProverScratchPad};
-use transcript::{Transcript, TranscriptInstance};
->>>>>>> db84f476
+use transcript::Transcript;
 
 // FIXME
 #[allow(clippy::type_complexity)]
 pub fn gkr_prove<C: GKRConfig, T: Transcript<C::ChallengeField>>(
     circuit: &Circuit<C>,
-<<<<<<< HEAD
-    sp: &mut GkrScratchpad<C>,
+    sp: &mut ProverScratchPad<C>,
     transcript: &mut T,
-=======
-    sp: &mut ProverScratchPad<C>,
-    transcript: &mut TranscriptInstance<C::FiatShamirHashType>,
->>>>>>> db84f476
     mpi_config: &MPIConfig,
 ) -> (
     C::ChallengeField,
