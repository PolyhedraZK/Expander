//! This module implements the whole GKR prover, including the IOP and PCS.

use arith::Field;
use circuit::Circuit;
use gkr_engine::{
    ExpanderDualVarChallenge, ExpanderPCS, ExpanderSingleVarChallenge, FieldEngine, GKREngine,
    GKRScheme, MPIConfig, MPIEngine, Proof, StructuredReferenceString, Transcript,
};
use polynomials::{MultilinearExtension, MutRefMultiLinearPoly};
use serdes::ExpSerde;
use sumcheck::ProverScratchPad;
use transcript::transcript_root_broadcast;
use utils::timer::Timer;

use crate::{gkr_prove, gkr_square_prove};

#[cfg(feature = "grinding")]
pub(crate) fn grind<Cfg: GKREngine>(
    transcript: &mut impl Transcript<<Cfg::FieldConfig as FieldEngine>::ChallengeField>,
    mpi_config: &MPIConfig,
) {
    use crate::GRINDING_BITS;

    let timer = Timer::new("grinding", mpi_config.is_root());

    let mut hash_bytes = vec![];

    // ceil(32/field_size)
    let num_field_elements = (31 + <Cfg::FieldConfig as FieldEngine>::ChallengeField::SIZE)
        / <Cfg::FieldConfig as FieldEngine>::ChallengeField::SIZE;

    let initial_hash = transcript.generate_challenge_field_elements(num_field_elements);
    initial_hash
        .iter()
        .for_each(|h| h.serialize_into(&mut hash_bytes).unwrap()); // TODO: error propagation

    assert!(hash_bytes.len() >= 32, "hash len: {}", hash_bytes.len());
    hash_bytes.truncate(32);

    transcript.lock_proof();
    for _ in 0..(1 << GRINDING_BITS) {
        transcript.append_u8_slice(&hash_bytes);
        hash_bytes = transcript.generate_challenge_u8_slice(32);
    }
    transcript.append_u8_slice(&hash_bytes[..32]);
    transcript.unlock_proof();
    timer.stop();
}

#[derive(Default)]
pub struct Prover<Cfg: GKREngine> {
    pub mpi_config: MPIConfig,
    sp: ProverScratchPad<Cfg::FieldConfig>,
}

impl<Cfg: GKREngine> Prover<Cfg> {
    pub fn new(mpi_config: MPIConfig) -> Self {
        Prover {
            mpi_config,
            sp: ProverScratchPad::default(),
        }
    }

    pub fn prepare_mem(&mut self, c: &Circuit<Cfg::FieldConfig>) {
        let max_num_input_var = c
            .layers
            .iter()
            .map(|layer| layer.input_var_num)
            .max()
            .unwrap();
        let max_num_output_var = c
            .layers
            .iter()
            .map(|layer| layer.output_var_num)
            .max()
            .unwrap();
        self.sp = ProverScratchPad::<Cfg::FieldConfig>::new(
            max_num_input_var,
            max_num_output_var,
            self.mpi_config.world_size(),
        );
    }

    pub fn prove(
        &mut self,
        c: &mut Circuit<Cfg::FieldConfig>,
        pcs_params: &<Cfg::PCSConfig as ExpanderPCS<Cfg::FieldConfig>>::Params,
        pcs_proving_key: &<<Cfg::PCSConfig as ExpanderPCS<Cfg::FieldConfig>>::SRS as StructuredReferenceString>::PKey,
        pcs_scratch: &mut <Cfg::PCSConfig as ExpanderPCS<Cfg::FieldConfig>>::ScratchPad,
    ) -> (<Cfg::FieldConfig as FieldEngine>::ChallengeField, Proof) {
        let proving_timer = Timer::new("prover", self.mpi_config.is_root());
        let mut transcript = Cfg::TranscriptConfig::new();

        let pcs_commit_timer = Timer::new("pcs commit", self.mpi_config.is_root());
        // PC commit
        let commitment = {
            let original_input_vars = c.log_input_size();
            let mut mle_ref = MutRefMultiLinearPoly::from_ref(&mut c.layers[0].input_vals);
<<<<<<< HEAD

            let minimum_vars_for_pcs =
                Cfg::PCS::minimum_num_vars(self.config.mpi_config.world_size());
            if original_input_vars < minimum_vars_for_pcs {
                eprintln!(
					"{} over {} has minimum supported local vars {}, but input poly has vars {}, pad to {} vars in commiting.",
					Cfg::PCS::NAME,
					<Cfg::FieldConfig as GKRFieldConfig>::SimdCircuitField::NAME,
					minimum_vars_for_pcs,
					original_input_vars,
					minimum_vars_for_pcs,
				);
                mle_ref.lift_to_n_vars(minimum_vars_for_pcs)
=======
            if original_input_vars < Cfg::PCSConfig::MINIMUM_NUM_VARS {
                eprintln!(
					"{} over {} has minimum supported local vars {}, but input poly has vars {}, pad to {} vars in commiting.",
					Cfg::PCSConfig::NAME,
					<Cfg::FieldConfig as FieldEngine>::SimdCircuitField::NAME,
					Cfg::PCSConfig::MINIMUM_NUM_VARS,
					original_input_vars,
					Cfg::PCSConfig::MINIMUM_NUM_VARS,
				);
                mle_ref.lift_to_n_vars(Cfg::PCSConfig::MINIMUM_NUM_VARS)
>>>>>>> 8a83eb5b
            }

            let commit = Cfg::PCSConfig::commit(
                pcs_params,
                &self.mpi_config,
                pcs_proving_key,
                &mle_ref,
                pcs_scratch,
            );

            mle_ref.lift_to_n_vars(original_input_vars);

            commit
        };

        if self.mpi_config.is_root() {
            let mut buffer = vec![];
            commitment.unwrap().serialize_into(&mut buffer).unwrap(); // TODO: error propagation
            transcript.append_commitment(&buffer);
        }
        pcs_commit_timer.stop();

        #[cfg(feature = "grinding")]
        grind::<Cfg>(&mut transcript, &self.mpi_config);

        if self.mpi_config.is_root() {
            c.fill_rnd_coefs(&mut transcript);
        }
        self.mpi_config.barrier();
        c.evaluate();

        let gkr_prove_timer = Timer::new("gkr prove", self.mpi_config.is_root());
        transcript_root_broadcast(&mut transcript, &self.mpi_config);

        let (claimed_v, challenge) = if Cfg::SCHEME == GKRScheme::GkrSquare {
            let (claimed_v, challenge_x) =
                gkr_square_prove(c, &mut self.sp, &mut transcript, &self.mpi_config);
            (claimed_v, ExpanderDualVarChallenge::from(&challenge_x))
        } else {
            gkr_prove(c, &mut self.sp, &mut transcript, &self.mpi_config)
        };
        gkr_prove_timer.stop();

        transcript_root_broadcast(&mut transcript, &self.mpi_config);

        let pcs_open_timer = Timer::new("pcs open", self.mpi_config.is_root());

        // open
        let mut challenge_x = challenge.challenge_x();
        let mut mle_ref = MutRefMultiLinearPoly::from_ref(&mut c.layers[0].input_vals);
        self.prove_input_layer_claim(
            &mut mle_ref,
            &mut challenge_x,
            pcs_params,
            pcs_proving_key,
            pcs_scratch,
            &mut transcript,
        );

        if challenge.rz_1.is_some() {
            transcript_root_broadcast(&mut transcript, &self.mpi_config);
            let mut challange_y = challenge.challenge_y();
            self.prove_input_layer_claim(
                &mut mle_ref,
                &mut challange_y,
                pcs_params,
                pcs_proving_key,
                pcs_scratch,
                &mut transcript,
            );
        }

        pcs_open_timer.stop();

        let proof = transcript.finalize_and_get_proof();
        proving_timer.print(&format!("Proof size {} bytes", proof.bytes.len()));
        proving_timer.stop();

        (claimed_v, proof)
    }
}

impl<Cfg: GKREngine> Prover<Cfg> {
    fn prove_input_layer_claim(
        &self,
        inputs: &mut MutRefMultiLinearPoly<<Cfg::FieldConfig as FieldEngine>::SimdCircuitField>,
        open_at: &mut ExpanderSingleVarChallenge<Cfg::FieldConfig>,
        pcs_params: &<Cfg::PCSConfig as ExpanderPCS<Cfg::FieldConfig>>::Params,
        pcs_proving_key: &<<Cfg::PCSConfig as ExpanderPCS<Cfg::FieldConfig>>::SRS as StructuredReferenceString>::PKey,
        pcs_scratch: &mut <Cfg::PCSConfig as ExpanderPCS<Cfg::FieldConfig>>::ScratchPad,
        transcript: &mut impl Transcript<<Cfg::FieldConfig as FieldEngine>::ChallengeField>,
    ) {
        let original_input_vars = inputs.num_vars();
<<<<<<< HEAD

        let minimum_vars_for_pcs = Cfg::PCS::minimum_num_vars(self.config.mpi_config.world_size());
        if original_input_vars < minimum_vars_for_pcs {
            eprintln!(
				"{} over {} has minimum supported local vars {}, but input poly has vars {}, pad to {} vars in opening.",
				Cfg::PCS::NAME,
				<Cfg::FieldConfig as GKRFieldConfig>::SimdCircuitField::NAME,
				minimum_vars_for_pcs,
				original_input_vars,
				minimum_vars_for_pcs,
			);
            inputs.lift_to_n_vars(minimum_vars_for_pcs);
            open_at.x.resize(
                minimum_vars_for_pcs,
                <Cfg::FieldConfig as GKRFieldConfig>::ChallengeField::ZERO,
=======
        if original_input_vars < Cfg::PCSConfig::MINIMUM_NUM_VARS {
            eprintln!(
				"{} over {} has minimum supported local vars {}, but input poly has vars {}, pad to {} vars in opening.",
				Cfg::PCSConfig::NAME,
				<Cfg::FieldConfig as FieldEngine>::SimdCircuitField::NAME,
				Cfg::PCSConfig::MINIMUM_NUM_VARS,
				original_input_vars,
				Cfg::PCSConfig::MINIMUM_NUM_VARS,
			);
            inputs.lift_to_n_vars(Cfg::PCSConfig::MINIMUM_NUM_VARS);
            open_at.rz.resize(
                Cfg::PCSConfig::MINIMUM_NUM_VARS,
                <Cfg::FieldConfig as FieldEngine>::ChallengeField::ZERO,
>>>>>>> 8a83eb5b
            )
        }

        transcript.lock_proof();
        let opening = Cfg::PCSConfig::open(
            pcs_params,
            &self.mpi_config,
            pcs_proving_key,
            inputs,
            open_at,
            transcript,
            pcs_scratch,
        );
        transcript.unlock_proof();

        inputs.lift_to_n_vars(original_input_vars);
        open_at.rz.resize(
            original_input_vars,
            <Cfg::FieldConfig as FieldEngine>::ChallengeField::ZERO,
        );

        if self.mpi_config.is_root() {
            let mut buffer = vec![];
            opening.unwrap().serialize_into(&mut buffer).unwrap(); // TODO: error propagation
            transcript.append_u8_slice(&buffer);
        }
    }
}<|MERGE_RESOLUTION|>--- conflicted
+++ resolved
@@ -96,32 +96,19 @@
         let commitment = {
             let original_input_vars = c.log_input_size();
             let mut mle_ref = MutRefMultiLinearPoly::from_ref(&mut c.layers[0].input_vals);
-<<<<<<< HEAD
 
             let minimum_vars_for_pcs =
-                Cfg::PCS::minimum_num_vars(self.config.mpi_config.world_size());
+                Cfg::PCSConfig::minimum_num_vars(self.mpi_config.world_size());
             if original_input_vars < minimum_vars_for_pcs {
                 eprintln!(
 					"{} over {} has minimum supported local vars {}, but input poly has vars {}, pad to {} vars in commiting.",
-					Cfg::PCS::NAME,
-					<Cfg::FieldConfig as GKRFieldConfig>::SimdCircuitField::NAME,
+					Cfg::PCSConfig::NAME,
+					<Cfg::FieldConfig as FieldEngine>::SimdCircuitField::NAME,
 					minimum_vars_for_pcs,
 					original_input_vars,
 					minimum_vars_for_pcs,
 				);
                 mle_ref.lift_to_n_vars(minimum_vars_for_pcs)
-=======
-            if original_input_vars < Cfg::PCSConfig::MINIMUM_NUM_VARS {
-                eprintln!(
-					"{} over {} has minimum supported local vars {}, but input poly has vars {}, pad to {} vars in commiting.",
-					Cfg::PCSConfig::NAME,
-					<Cfg::FieldConfig as FieldEngine>::SimdCircuitField::NAME,
-					Cfg::PCSConfig::MINIMUM_NUM_VARS,
-					original_input_vars,
-					Cfg::PCSConfig::MINIMUM_NUM_VARS,
-				);
-                mle_ref.lift_to_n_vars(Cfg::PCSConfig::MINIMUM_NUM_VARS)
->>>>>>> 8a83eb5b
             }
 
             let commit = Cfg::PCSConfig::commit(
@@ -215,37 +202,21 @@
         transcript: &mut impl Transcript<<Cfg::FieldConfig as FieldEngine>::ChallengeField>,
     ) {
         let original_input_vars = inputs.num_vars();
-<<<<<<< HEAD
-
-        let minimum_vars_for_pcs = Cfg::PCS::minimum_num_vars(self.config.mpi_config.world_size());
+
+        let minimum_vars_for_pcs = Cfg::PCSConfig::minimum_num_vars(self.mpi_config.world_size());
         if original_input_vars < minimum_vars_for_pcs {
             eprintln!(
 				"{} over {} has minimum supported local vars {}, but input poly has vars {}, pad to {} vars in opening.",
-				Cfg::PCS::NAME,
-				<Cfg::FieldConfig as GKRFieldConfig>::SimdCircuitField::NAME,
+				Cfg::PCSConfig::NAME,
+				<Cfg::FieldConfig as FieldEngine>::SimdCircuitField::NAME,
 				minimum_vars_for_pcs,
 				original_input_vars,
 				minimum_vars_for_pcs,
 			);
             inputs.lift_to_n_vars(minimum_vars_for_pcs);
-            open_at.x.resize(
+            open_at.rz.resize(
                 minimum_vars_for_pcs,
-                <Cfg::FieldConfig as GKRFieldConfig>::ChallengeField::ZERO,
-=======
-        if original_input_vars < Cfg::PCSConfig::MINIMUM_NUM_VARS {
-            eprintln!(
-				"{} over {} has minimum supported local vars {}, but input poly has vars {}, pad to {} vars in opening.",
-				Cfg::PCSConfig::NAME,
-				<Cfg::FieldConfig as FieldEngine>::SimdCircuitField::NAME,
-				Cfg::PCSConfig::MINIMUM_NUM_VARS,
-				original_input_vars,
-				Cfg::PCSConfig::MINIMUM_NUM_VARS,
-			);
-            inputs.lift_to_n_vars(Cfg::PCSConfig::MINIMUM_NUM_VARS);
-            open_at.rz.resize(
-                Cfg::PCSConfig::MINIMUM_NUM_VARS,
                 <Cfg::FieldConfig as FieldEngine>::ChallengeField::ZERO,
->>>>>>> 8a83eb5b
             )
         }
 
