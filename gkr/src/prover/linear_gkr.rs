--- conflicted
+++ resolved
@@ -229,15 +229,12 @@
         );
         transcript.unlock_proof();
 
-<<<<<<< HEAD
-=======
         inputs.lift_to_n_vars(original_input_vars);
         open_at.x.resize(
             original_input_vars,
             <Cfg::FieldConfig as GKRFieldConfig>::ChallengeField::ZERO,
         );
 
->>>>>>> dbfb3fbb
         if self.config.mpi_config.is_root() {
             let mut buffer = vec![];
             opening.unwrap().serialize_into(&mut buffer).unwrap(); // TODO: error propagation
