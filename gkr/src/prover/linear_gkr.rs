//! This module implements the whole GKR prover, including the IOP and PCS.

use arith::Field;
use circuit::Circuit;
use gkr_engine::{
    ExpanderDualVarChallenge, ExpanderPCS, ExpanderSingleVarChallenge, FieldEngine, GKREngine,
    GKRScheme, MPIConfig, MPIEngine, Proof, StructuredReferenceString, Transcript,
};
use polynomials::{MultilinearExtension, MutRefMultiLinearPoly};
use serdes::ExpSerde;
use sumcheck::ProverScratchPad;
use transcript::transcript_root_broadcast;
use utils::timer::Timer;

use crate::{gkr_par_verifier_prove, gkr_prove, gkr_square_prove};

#[cfg(feature = "grinding")]
pub(crate) fn grind<Cfg: GKREngine>(
    transcript: &mut impl Transcript<<Cfg::FieldConfig as FieldEngine>::ChallengeField>,
    mpi_config: &MPIConfig,
) {
    use crate::GRINDING_BITS;

    let timer = Timer::new("grinding", mpi_config.is_root());

    let mut hash_bytes = vec![];

    // ceil(32/field_size)
    let num_field_elements = (31 + <Cfg::FieldConfig as FieldEngine>::ChallengeField::SIZE)
        / <Cfg::FieldConfig as FieldEngine>::ChallengeField::SIZE;

    let initial_hash = transcript.generate_challenge_field_elements(num_field_elements);
    initial_hash
        .iter()
        .for_each(|h| h.serialize_into(&mut hash_bytes).unwrap()); // TODO: error propagation

    assert!(hash_bytes.len() >= 32, "hash len: {}", hash_bytes.len());
    hash_bytes.truncate(32);

    transcript.lock_proof();
    for _ in 0..(1 << GRINDING_BITS) {
        transcript.append_u8_slice(&hash_bytes);
        hash_bytes = transcript.generate_challenge_u8_slice(32);
    }
    transcript.append_u8_slice(&hash_bytes[..32]);
    transcript.unlock_proof();
    timer.stop();
}

#[derive(Default)]
pub struct Prover<Cfg: GKREngine> {
    pub mpi_config: MPIConfig,
    sp: ProverScratchPad<Cfg::FieldConfig>,
}

impl<Cfg: GKREngine> Prover<Cfg> {
    pub fn new(mpi_config: MPIConfig) -> Self {
        Prover {
            mpi_config,
            sp: ProverScratchPad::default(),
        }
    }

    pub fn prepare_mem(&mut self, c: &Circuit<Cfg::FieldConfig>) {
        let max_num_input_var = c
            .layers
            .iter()
            .map(|layer| layer.input_var_num)
            .max()
            .unwrap();
        let max_num_output_var = c
            .layers
            .iter()
            .map(|layer| layer.output_var_num)
            .max()
            .unwrap();
        self.sp = ProverScratchPad::<Cfg::FieldConfig>::new(
            max_num_input_var,
            max_num_output_var,
            self.mpi_config.world_size(),
        );
    }

    pub fn prove(
        &mut self,
        c: &mut Circuit<Cfg::FieldConfig>,
        pcs_params: &<Cfg::PCSConfig as ExpanderPCS<Cfg::FieldConfig>>::Params,
        pcs_proving_key: &<<Cfg::PCSConfig as ExpanderPCS<Cfg::FieldConfig>>::SRS as StructuredReferenceString>::PKey,
        pcs_scratch: &mut <Cfg::PCSConfig as ExpanderPCS<Cfg::FieldConfig>>::ScratchPad,
    ) -> (<Cfg::FieldConfig as FieldEngine>::ChallengeField, Proof) {
        let proving_timer = Timer::new("prover", self.mpi_config.is_root());
        let mut transcript = Cfg::TranscriptConfig::new();

        let pcs_commit_timer = Timer::new("pcs commit", self.mpi_config.is_root());
        // PC commit
        let commitment = {
            let original_input_vars = c.log_input_size();
            let mut mle_ref = MutRefMultiLinearPoly::from_ref(&mut c.layers[0].input_vals);
            if original_input_vars < Cfg::PCSConfig::MINIMUM_NUM_VARS {
                eprintln!(
					"{} over {} has minimum supported local vars {}, but input poly has vars {}, pad to {} vars in commiting.",
					Cfg::PCSConfig::NAME,
					<Cfg::FieldConfig as FieldEngine>::SimdCircuitField::NAME,
					Cfg::PCSConfig::MINIMUM_NUM_VARS,
					original_input_vars,
					Cfg::PCSConfig::MINIMUM_NUM_VARS,
				);
                mle_ref.lift_to_n_vars(Cfg::PCSConfig::MINIMUM_NUM_VARS)
            }

            let commit = Cfg::PCSConfig::commit(
                pcs_params,
                &self.mpi_config,
                pcs_proving_key,
                &mle_ref,
                pcs_scratch,
            );

            mle_ref.lift_to_n_vars(original_input_vars);

            commit
        };

        if self.mpi_config.is_root() {
            let mut buffer = vec![];
            commitment.unwrap().serialize_into(&mut buffer).unwrap(); // TODO: error propagation
            transcript.append_commitment(&buffer);
        }
        pcs_commit_timer.stop();

        #[cfg(feature = "grinding")]
        grind::<Cfg>(&mut transcript, &self.mpi_config);

        if self.mpi_config.is_root() {
            c.fill_rnd_coefs(&mut transcript);
        }
        self.mpi_config.barrier();
        c.evaluate();

        let gkr_prove_timer = Timer::new("gkr prove", self.mpi_config.is_root());
        transcript_root_broadcast(&mut transcript, &self.mpi_config);

<<<<<<< HEAD
        let (claimed_v, rx, rsimd, rmpi);
        let mut ry = None;

        let gkr_prove_timer = Timer::new("gkr prove", self.config.mpi_config.is_root());
        match self.config.gkr_scheme {
            GKRScheme::Vanilla => {
                (claimed_v, rx, ry, rsimd, rmpi) =
                    gkr_prove(c, &mut self.sp, &mut transcript, &self.config.mpi_config);
            }
            GKRScheme::GkrSquare => {
                (claimed_v, rx, rsimd, rmpi) =
                    gkr_square_prove(c, &mut self.sp, &mut transcript, &self.config.mpi_config);
            }
            GKRScheme::GKRParVerifier => {
                (claimed_v, rx, ry, rsimd, rmpi) = gkr_par_verifier_prove(
                    c,
                    &mut self.sp,
                    &mut transcript,
                    &self.config.mpi_config,
                );
            }
        }

=======
        let (claimed_v, challenge) = if Cfg::SCHEME == GKRScheme::GkrSquare {
            let (claimed_v, challenge_x) =
                gkr_square_prove(c, &mut self.sp, &mut transcript, &self.mpi_config);
            (claimed_v, ExpanderDualVarChallenge::from(&challenge_x))
        } else {
            gkr_prove(c, &mut self.sp, &mut transcript, &self.mpi_config)
        };
>>>>>>> 4d546606
        gkr_prove_timer.stop();

        transcript_root_broadcast(&mut transcript, &self.mpi_config);

        let pcs_open_timer = Timer::new("pcs open", self.mpi_config.is_root());

        // open
        let mut challenge_x = challenge.challenge_x();
        let mut mle_ref = MutRefMultiLinearPoly::from_ref(&mut c.layers[0].input_vals);
        self.prove_input_layer_claim(
            &mut mle_ref,
            &mut challenge_x,
            pcs_params,
            pcs_proving_key,
            pcs_scratch,
            &mut transcript,
        );

        if challenge.rz_1.is_some() {
            transcript_root_broadcast(&mut transcript, &self.mpi_config);
            let mut challange_y = challenge.challenge_y();
            self.prove_input_layer_claim(
                &mut mle_ref,
                &mut challange_y,
                pcs_params,
                pcs_proving_key,
                pcs_scratch,
                &mut transcript,
            );
        }

        pcs_open_timer.stop();

        let proof = transcript.finalize_and_get_proof();
        proving_timer.print(&format!("Proof size {} bytes", proof.bytes.len()));
        proving_timer.stop();

        (claimed_v, proof)
    }
}

impl<Cfg: GKREngine> Prover<Cfg> {
    fn prove_input_layer_claim(
        &self,
        inputs: &mut MutRefMultiLinearPoly<<Cfg::FieldConfig as FieldEngine>::SimdCircuitField>,
        open_at: &mut ExpanderSingleVarChallenge<Cfg::FieldConfig>,
        pcs_params: &<Cfg::PCSConfig as ExpanderPCS<Cfg::FieldConfig>>::Params,
        pcs_proving_key: &<<Cfg::PCSConfig as ExpanderPCS<Cfg::FieldConfig>>::SRS as StructuredReferenceString>::PKey,
        pcs_scratch: &mut <Cfg::PCSConfig as ExpanderPCS<Cfg::FieldConfig>>::ScratchPad,
        transcript: &mut impl Transcript<<Cfg::FieldConfig as FieldEngine>::ChallengeField>,
    ) {
        let original_input_vars = inputs.num_vars();
        if original_input_vars < Cfg::PCSConfig::MINIMUM_NUM_VARS {
            eprintln!(
				"{} over {} has minimum supported local vars {}, but input poly has vars {}, pad to {} vars in opening.",
				Cfg::PCSConfig::NAME,
				<Cfg::FieldConfig as FieldEngine>::SimdCircuitField::NAME,
				Cfg::PCSConfig::MINIMUM_NUM_VARS,
				original_input_vars,
				Cfg::PCSConfig::MINIMUM_NUM_VARS,
			);
            inputs.lift_to_n_vars(Cfg::PCSConfig::MINIMUM_NUM_VARS);
            open_at.rz.resize(
                Cfg::PCSConfig::MINIMUM_NUM_VARS,
                <Cfg::FieldConfig as FieldEngine>::ChallengeField::ZERO,
            )
        }

        transcript.lock_proof();
        let opening = Cfg::PCSConfig::open(
            pcs_params,
            &self.mpi_config,
            pcs_proving_key,
            inputs,
            open_at,
            transcript,
            pcs_scratch,
        );
        transcript.unlock_proof();

        inputs.lift_to_n_vars(original_input_vars);
        open_at.rz.resize(
            original_input_vars,
            <Cfg::FieldConfig as FieldEngine>::ChallengeField::ZERO,
        );

        if self.mpi_config.is_root() {
            let mut buffer = vec![];
            opening.unwrap().serialize_into(&mut buffer).unwrap(); // TODO: error propagation
            transcript.append_u8_slice(&buffer);
        }
    }
}<|MERGE_RESOLUTION|>--- conflicted
+++ resolved
@@ -140,39 +140,24 @@
         let gkr_prove_timer = Timer::new("gkr prove", self.mpi_config.is_root());
         transcript_root_broadcast(&mut transcript, &self.mpi_config);
 
-<<<<<<< HEAD
-        let (claimed_v, rx, rsimd, rmpi);
-        let mut ry = None;
-
-        let gkr_prove_timer = Timer::new("gkr prove", self.config.mpi_config.is_root());
-        match self.config.gkr_scheme {
+        let (claimed_v, challenge) = match Cfg::SCHEME {
             GKRScheme::Vanilla => {
-                (claimed_v, rx, ry, rsimd, rmpi) =
-                    gkr_prove(c, &mut self.sp, &mut transcript, &self.config.mpi_config);
+                gkr_prove(c, &mut self.sp, &mut transcript, &self.mpi_config)
             }
             GKRScheme::GkrSquare => {
-                (claimed_v, rx, rsimd, rmpi) =
-                    gkr_square_prove(c, &mut self.sp, &mut transcript, &self.config.mpi_config);
+                let (claimed_v, challenge_x) =
+                    gkr_square_prove(c, &mut self.sp, &mut transcript, &self.mpi_config);
+                (claimed_v, ExpanderDualVarChallenge::from(&challenge_x))
             }
             GKRScheme::GKRParVerifier => {
-                (claimed_v, rx, ry, rsimd, rmpi) = gkr_par_verifier_prove(
+                gkr_par_verifier_prove(
                     c,
                     &mut self.sp,
                     &mut transcript,
-                    &self.config.mpi_config,
-                );
-            }
-        }
-
-=======
-        let (claimed_v, challenge) = if Cfg::SCHEME == GKRScheme::GkrSquare {
-            let (claimed_v, challenge_x) =
-                gkr_square_prove(c, &mut self.sp, &mut transcript, &self.mpi_config);
-            (claimed_v, ExpanderDualVarChallenge::from(&challenge_x))
-        } else {
-            gkr_prove(c, &mut self.sp, &mut transcript, &self.mpi_config)
+                    &self.mpi_config,
+                )
+            }
         };
->>>>>>> 4d546606
         gkr_prove_timer.stop();
 
         transcript_root_broadcast(&mut transcript, &self.mpi_config);
@@ -191,12 +176,11 @@
             &mut transcript,
         );
 
-        if challenge.rz_1.is_some() {
+        if let Some(mut challenge_y) = challenge.challenge_y() {
             transcript_root_broadcast(&mut transcript, &self.mpi_config);
-            let mut challange_y = challenge.challenge_y();
             self.prove_input_layer_claim(
                 &mut mle_ref,
-                &mut challange_y,
+                &mut challenge_y,
                 pcs_params,
                 pcs_proving_key,
                 pcs_scratch,
