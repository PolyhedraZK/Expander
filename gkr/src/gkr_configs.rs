--- conflicted
+++ resolved
@@ -110,19 +110,20 @@
     GKRScheme::Vanilla,
 );
 
-<<<<<<< HEAD
+declare_gkr_config!(
+    pub GoldilocksExtConfigSha2Orion,
+    FieldType::Goldilocks,
+    FiatShamirHashType::SHA256,
+    PolynomialCommitmentType::Orion,
+    GKRScheme::Vanilla,
+);
+
+
 // ============== Babybear ==============
 declare_gkr_config!(
     pub BabyBearExtConfigSha2Raw,
     FieldType::BabyBear,
     FiatShamirHashType::SHA256,
     PolynomialCommitmentType::Raw,
-=======
-declare_gkr_config!(
-    pub GoldilocksExtConfigSha2Orion,
-    FieldType::Goldilocks,
-    FiatShamirHashType::SHA256,
-    PolynomialCommitmentType::Orion,
->>>>>>> 4d546606
     GKRScheme::Vanilla,
 );