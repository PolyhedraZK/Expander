--- conflicted
+++ resolved
@@ -308,15 +308,6 @@
         let pcs_verified = transcript.append_commitment_and_check_digest(&buffer, &mut cursor);
         log::info!("pcs verification: {}", pcs_verified);
 
-<<<<<<< HEAD
-=======
-        // TODO: Implement a trait containing the size function,
-        // and use the following line to avoid unnecessary deserialization and serialization
-        // transcript.append_u8_slice(&proof.bytes[..commitment.size()]);
-
-        transcript_verifier_sync(&mut transcript, self.config.mpi_config.world_size());
-
->>>>>>> 26e35fc1
         // ZZ: shall we use probabilistic grinding so the verifier can avoid this cost?
         // (and also be recursion friendly)
         #[cfg(feature = "grinding")]
@@ -339,11 +330,7 @@
                 verified &= pcs_verified;
                 log::info!("GKR verification: {}", verified);
 
-<<<<<<< HEAD
                 transcript_verifier_sync(&mut transcript, proving_time_mpi_size);
-=======
-                transcript_verifier_sync(&mut transcript, self.config.mpi_config.world_size());
->>>>>>> 26e35fc1
 
                 verified &= self.get_pcs_opening_from_proof_and_verify(
                     pcs_params,
@@ -360,11 +347,7 @@
                 );
 
                 if let Some(rz1) = rz1 {
-<<<<<<< HEAD
                     transcript_verifier_sync(&mut transcript, proving_time_mpi_size);
-=======
-                    transcript_verifier_sync(&mut transcript, self.config.mpi_config.world_size());
->>>>>>> 26e35fc1
                     verified &= self.get_pcs_opening_from_proof_and_verify(
                         pcs_params,
                         pcs_verification_key,
