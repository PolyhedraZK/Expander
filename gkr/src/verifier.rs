--- conflicted
+++ resolved
@@ -377,35 +377,20 @@
         )
         .unwrap();
 
-<<<<<<< HEAD
-        let world_size = 1 << open_at.x_mpi.len();
-        let minimum_vars_for_pcs = Cfg::PCS::minimum_num_vars(world_size);
-        if open_at.x.len() < minimum_vars_for_pcs {
-            eprintln!(
-				"{} over {} has minimum supported local vars {}, but challenge has vars {}, pad to {} vars in verifying.",
-				Cfg::PCS::NAME,
-				<Cfg::FieldConfig as GKRFieldConfig>::SimdCircuitField::NAME,
-				minimum_vars_for_pcs,
-				open_at.x.len(),
-				minimum_vars_for_pcs,
-			);
-            open_at.x.resize(
-                minimum_vars_for_pcs,
-                <Cfg::FieldConfig as GKRFieldConfig>::ChallengeField::ZERO,
-=======
-        if open_at.rz.len() < <Cfg::PCSConfig as ExpanderPCS<Cfg::FieldConfig>>::MINIMUM_NUM_VARS {
+        let world_size = 1 << open_at.r_mpi.len();
+        let minimum_vars_for_pcs = Cfg::PCSConfig::minimum_num_vars(world_size);
+        if open_at.rz.len() < minimum_vars_for_pcs {
             eprintln!(
 				"{} over {} has minimum supported local vars {}, but challenge has vars {}, pad to {} vars in verifying.",
 				Cfg::PCSConfig::NAME,
 				<Cfg::FieldConfig as FieldEngine>::SimdCircuitField::NAME,
-				Cfg::PCSConfig::MINIMUM_NUM_VARS,
+				minimum_vars_for_pcs,
 				open_at.rz.len(),
-				Cfg::PCSConfig::MINIMUM_NUM_VARS,
+				minimum_vars_for_pcs,
 			);
             open_at.rz.resize(
-                <Cfg::PCSConfig as ExpanderPCS<Cfg::FieldConfig>>::MINIMUM_NUM_VARS,
+                minimum_vars_for_pcs,
                 <Cfg::FieldConfig as FieldEngine>::ChallengeField::ZERO,
->>>>>>> 8a83eb5b
             )
         }
 
