#![cfg_attr(target_arch = "x86_64", feature(stdarch_x86_avx512))]

pub mod prover;
pub use prover::*;

pub mod verifier;
pub use verifier::*;

pub mod utils;

pub mod executor;

<<<<<<< HEAD
pub mod gkr_configs;
pub use gkr_configs::*;

=======
>>>>>>> d40fd2d3
#[cfg(test)]
mod tests;<|MERGE_RESOLUTION|>--- conflicted
+++ resolved
@@ -10,11 +10,7 @@
 
 pub mod executor;
 
-<<<<<<< HEAD
 pub mod gkr_configs;
 pub use gkr_configs::*;
-
-=======
->>>>>>> d40fd2d3
 #[cfg(test)]
 mod tests;