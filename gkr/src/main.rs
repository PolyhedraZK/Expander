--- conflicted
+++ resolved
@@ -6,18 +6,6 @@
 
 use circuit::Circuit;
 use clap::Parser;
-<<<<<<< HEAD
-use config::{
-    instantiations::{
-        BN254ConfigMIMC5KZG, BN254ConfigSha2Hyrax, BN254ConfigSha2Raw, GF2ExtConfigSha2Orion,
-        GF2ExtConfigSha2Raw, GoldilocksExtConfigSha2Raw, M31ExtConfigSha2Orion,
-        M31ExtConfigSha2Raw,
-    },
-    Config, GKRConfig, GKRScheme,
-};
-use config::{M31ConfigSha2Raw, PolynomialCommitmentType};
-=======
->>>>>>> 8a83eb5b
 use gkr::{
     utils::{
         KECCAK_BN254_CIRCUIT, KECCAK_BN254_WITNESS, KECCAK_GF2_CIRCUIT, KECCAK_GF2_WITNESS,
@@ -69,14 +57,8 @@
     match args.field.as_str() {
         "m31" => match pcs_type {
             PolynomialCommitmentType::Raw => match args.circuit.as_str() {
-                "keccak" => run_benchmark::<M31ConfigSha2Raw>(
-                    &args,
-                    Config::new(GKRScheme::Vanilla, mpi_config.clone()),
-                ),
-                "poseidon" => run_benchmark::<M31ConfigSha2Raw>(
-                    &args,
-                    Config::new(GKRScheme::GkrSquare, mpi_config.clone()),
-                ),
+                "keccak" => run_benchmark::<M31ExtConfigSha2RawVanilla>(&args, mpi_config),
+                "poseidon" => run_benchmark::<M31ExtConfigSha2RawSquare>(&args, mpi_config),
                 _ => unreachable!(),
             },
             _ => unreachable!("Unsupported PCS type for M31"),
@@ -150,63 +132,32 @@
     let pack_size = <Cfg::FieldConfig as FieldEngine>::get_field_pack_size();
 
     // load circuit
-<<<<<<< HEAD
-    let mut circuit_template = match args.circuit.as_str() {
-        "keccak" => match Cfg::FieldConfig::FIELD_TYPE {
-            FieldType::GF2Ext128 => {
-                Circuit::<Cfg::FieldConfig>::single_thread_prover_load_circuit::<Cfg>(
-                    KECCAK_GF2_CIRCUIT,
-                )
-            }
-            FieldType::M31 => {
-                Circuit::<Cfg::FieldConfig>::single_thread_prover_load_circuit::<Cfg>(
-                    KECCAK_M31_CIRCUIT,
-                )
-            }
-
-            FieldType::M31Ext3 => Circuit::<Cfg::FieldConfig>::single_thread_prover_load_circuit::<
-                Cfg,
-            >(KECCAK_M31_CIRCUIT),
-            FieldType::BN254 => {
-                Circuit::<Cfg::FieldConfig>::single_thread_prover_load_circuit::<Cfg>(
-                    KECCAK_BN254_CIRCUIT,
-                )
-            }
-            FieldType::GoldilocksExt2 => {
-                Circuit::<Cfg::FieldConfig>::single_thread_prover_load_circuit::<Cfg>(
-                    KECCAK_GOLDILOCKS_CIRCUIT,
-                )
-            }
-        },
-        "poseidon" => match Cfg::FieldConfig::FIELD_TYPE {
-            FieldType::M31Ext3 => Circuit::<Cfg::FieldConfig>::single_thread_prover_load_circuit::<
-                Cfg,
-            >(POSEIDON_M31_CIRCUIT),
-            _ => unreachable!("not supported"),
-        },
-
-        _ => unreachable!(),
-    };
-=======
     let mut circuit_template =
         match args.circuit.as_str() {
             "keccak" => match Cfg::FieldConfig::FIELD_TYPE {
-                FieldType::GF2 => Circuit::<Cfg::FieldConfig>::single_thread_prover_load_circuit::<
-                    Cfg,
-                >(KECCAK_GF2_CIRCUIT),
+                FieldType::GF2Ext128 => {
+                    Circuit::<Cfg::FieldConfig>::single_thread_prover_load_circuit::<Cfg>(
+                        KECCAK_GF2_CIRCUIT,
+                    )
+                }
+                FieldType::M31Ext3 => {
+                    Circuit::<Cfg::FieldConfig>::single_thread_prover_load_circuit::<Cfg>(
+                        KECCAK_M31_CIRCUIT,
+                    )
+                }
+                FieldType::BN254 => {
+                    Circuit::<Cfg::FieldConfig>::single_thread_prover_load_circuit::<Cfg>(
+                        KECCAK_BN254_CIRCUIT,
+                    )
+                }
+                FieldType::GoldilocksExt2 => {
+                    Circuit::<Cfg::FieldConfig>::single_thread_prover_load_circuit::<Cfg>(
+                        KECCAK_GOLDILOCKS_CIRCUIT,
+                    )
+                }
                 FieldType::M31 => Circuit::<Cfg::FieldConfig>::single_thread_prover_load_circuit::<
                     Cfg,
                 >(KECCAK_M31_CIRCUIT),
-                FieldType::BN254 => {
-                    Circuit::<Cfg::FieldConfig>::single_thread_prover_load_circuit::<Cfg>(
-                        KECCAK_BN254_CIRCUIT,
-                    )
-                }
-                FieldType::Goldilocks => {
-                    Circuit::<Cfg::FieldConfig>::single_thread_prover_load_circuit::<Cfg>(
-                        KECCAK_GOLDILOCKS_CIRCUIT,
-                    )
-                }
             },
             "poseidon" => match Cfg::FieldConfig::FIELD_TYPE {
                 FieldType::M31 => Circuit::<Cfg::FieldConfig>::single_thread_prover_load_circuit::<
@@ -216,7 +167,6 @@
             },
             _ => unreachable!(),
         };
->>>>>>> 8a83eb5b
 
     let witness_path = match args.circuit.as_str() {
         "keccak" => match Cfg::FieldConfig::FIELD_TYPE {
