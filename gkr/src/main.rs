use std::{
    str::FromStr,
    sync::{Arc, Mutex},
    thread,
};

use circuit::Circuit;
use clap::Parser;
use config::{Config, GKRConfig, GKRScheme, PolynomialCommitmentType};
use gkr_field_config::{FieldType, GKRFieldConfig};
use mpi_config::MPIConfig;

use poly_commit::expander_pcs_init_testing_only;

use gkr::{
    utils::{
        KECCAK_BN254_CIRCUIT, KECCAK_BN254_WITNESS, KECCAK_GF2_CIRCUIT, KECCAK_GF2_WITNESS,
        KECCAK_GOLDILOCKS_CIRCUIT, KECCAK_GOLDILOCKS_WITNESS, KECCAK_M31_CIRCUIT,
        KECCAK_M31_WITNESS, POSEIDON_M31_CIRCUIT, POSEIDON_M31_WITNESS,
    },
<<<<<<< HEAD
    BN254ConfigMIMC5KZG, BN254ConfigSha2Hyrax, BN254ConfigSha2Raw, GF2ExtConfigSha2Orion,
    GF2ExtConfigSha2Raw, GoldilocksExtConfigSha2Raw, M31ExtConfigSha2Orion, M31ExtConfigSha2Raw,
=======
    BN254ConfigSha2Hyrax, GF2ExtConfigSha2Orion, GoldilocksExtConfigSha2Raw, M31ExtConfigSha2Orion,
>>>>>>> 7a12023f
    Prover,
};

use serdes::ExpSerde;

/// ...
#[derive(Parser, Debug)]
#[command(author, version, about, long_about = None)]
struct Args {
    /// Field Identifier: fr, m31, m31ext3
    #[arg(short, long,default_value_t = String::from("m31ext3"))]
    field: String,

    // circuit: keccak, poseidon
    #[arg(short, long, default_value_t = String::from("keccak"))]
    circuit: String,

    /// Polynomial Commitment Scheme: Raw, Hyrax, Orion, KZG
    #[arg(short, long, default_value_t = String::from("Raw"))]
    pcs: String,

    /// number of repeat
    #[arg(short, long, default_value_t = 1)]
    repeats: usize,

    /// number of thread
    #[arg(short, long, default_value_t = 1)]
    threads: u64,
}

fn main() {
    let args = Args::parse();
    print_info(&args);

    let mpi_config = MPIConfig::new();
    let pcs_type = PolynomialCommitmentType::from_str(&args.pcs).unwrap();

    match args.field.as_str() {
        "m31ext3" => match pcs_type {
            PolynomialCommitmentType::Raw => match args.circuit.as_str() {
                "keccak" => run_benchmark::<M31ExtConfigSha2Raw>(
                    &args,
                    Config::new(GKRScheme::Vanilla, mpi_config.clone()),
                ),
                "poseidon" => run_benchmark::<M31ExtConfigSha2Raw>(
                    &args,
                    Config::new(GKRScheme::GkrSquare, mpi_config.clone()),
                ),
                _ => unreachable!(),
            },
            PolynomialCommitmentType::Orion => match args.circuit.as_str() {
                "keccak" => run_benchmark::<M31ExtConfigSha2Orion>(
                    &args,
                    Config::new(GKRScheme::Vanilla, mpi_config.clone()),
                ),
                "poseidon" => run_benchmark::<M31ExtConfigSha2Orion>(
                    &args,
                    Config::new(GKRScheme::GkrSquare, mpi_config.clone()),
                ),
                _ => unreachable!("Unsupported PCS type for M31"),
            },
            _ => unreachable!("Unsupported PCS type for M31"),
        },
        "fr" => match pcs_type {
            PolynomialCommitmentType::Raw => match args.circuit.as_str() {
                "keccak" => run_benchmark::<BN254ConfigSha2Raw>(
                    &args,
                    Config::new(GKRScheme::Vanilla, mpi_config.clone()),
                ),
                "poseidon" => run_benchmark::<BN254ConfigSha2Raw>(
                    &args,
                    Config::new(GKRScheme::GkrSquare, mpi_config.clone()),
                ),
                _ => unreachable!(),
            },
            PolynomialCommitmentType::Hyrax => match args.circuit.as_str() {
                "keccak" => run_benchmark::<BN254ConfigSha2Hyrax>(
                    &args,
                    Config::new(GKRScheme::Vanilla, mpi_config.clone()),
                ),
                "poseidon" => run_benchmark::<BN254ConfigSha2Hyrax>(
                    &args,
                    Config::new(GKRScheme::GkrSquare, mpi_config.clone()),
                ),
                _ => unreachable!(),
            },
            PolynomialCommitmentType::KZG => match args.circuit.as_str() {
                "keccak" => run_benchmark::<BN254ConfigMIMC5KZG>(
                    &args,
                    Config::new(GKRScheme::Vanilla, mpi_config.clone()),
                ),
                "poseidon" => run_benchmark::<BN254ConfigMIMC5KZG>(
                    &args,
                    Config::new(GKRScheme::GkrSquare, mpi_config.clone()),
                ),
                _ => unreachable!(),
            },
            _ => unreachable!("Unsupported PCS type for BN254"),
        },
        "gf2ext128" => match pcs_type {
            PolynomialCommitmentType::Raw => match args.circuit.as_str() {
                "keccak" => run_benchmark::<GF2ExtConfigSha2Raw>(
                    &args,
                    Config::new(GKRScheme::Vanilla, mpi_config.clone()),
                ),
                "poseidon" => run_benchmark::<GF2ExtConfigSha2Raw>(
                    &args,
                    Config::new(GKRScheme::GkrSquare, mpi_config.clone()),
                ),
                _ => unreachable!(),
            },
            PolynomialCommitmentType::Orion => match args.circuit.as_str() {
                "keccak" => run_benchmark::<GF2ExtConfigSha2Orion>(
                    &args,
                    Config::new(GKRScheme::Vanilla, mpi_config.clone()),
                ),
                "poseidon" => run_benchmark::<GF2ExtConfigSha2Orion>(
                    &args,
                    Config::new(GKRScheme::GkrSquare, mpi_config.clone()),
                ),
                _ => unreachable!(),
            },
            _ => unreachable!("Unsupported PCS type for GF2"),
        },
        "goldilocks" => match pcs_type {
            PolynomialCommitmentType::Raw => match args.circuit.as_str() {
                "keccak" => run_benchmark::<GoldilocksExtConfigSha2Raw>(
                    &args,
                    Config::new(GKRScheme::Vanilla, mpi_config.clone()),
                ),
                "poseidon" => run_benchmark::<GoldilocksExtConfigSha2Raw>(
                    &args,
                    Config::new(GKRScheme::GkrSquare, mpi_config.clone()),
                ),
                _ => unreachable!(),
            },
            _ => unreachable!("Unsupported PCS type for Goldilocks"),
        },
        "goldilocks" => match args.scheme.as_str() {
            "keccak" => run_benchmark::<GoldilocksExtConfigSha2Raw>(
                &args,
                Config::new(GKRScheme::Vanilla, mpi_config.clone()),
            ),
            _ => unreachable!(),
        },
        _ => unreachable!(),
    };

    MPIConfig::finalize();
}

fn run_benchmark<Cfg: GKRConfig>(args: &Args, config: Config<Cfg>) {
    let partial_proof_cnts = (0..args.threads)
        .map(|_| Arc::new(Mutex::new(0)))
        .collect::<Vec<_>>();
    let pack_size = Cfg::FieldConfig::get_field_pack_size();

    // load circuit
    let mut circuit_template = match args.circuit.as_str() {
        "keccak" => match Cfg::FieldConfig::FIELD_TYPE {
            FieldType::GF2 => Circuit::<Cfg::FieldConfig>::load_circuit::<Cfg>(KECCAK_GF2_CIRCUIT),
            FieldType::M31 => Circuit::<Cfg::FieldConfig>::load_circuit::<Cfg>(KECCAK_M31_CIRCUIT),
            FieldType::BN254 => {
                Circuit::<Cfg::FieldConfig>::load_circuit::<Cfg>(KECCAK_BN254_CIRCUIT)
            }
            FieldType::Goldilocks => {
                Circuit::<Cfg::FieldConfig>::load_circuit::<Cfg>(KECCAK_GOLDILOCKS_CIRCUIT)
            }
        },
        "poseidon" => match Cfg::FieldConfig::FIELD_TYPE {
            FieldType::M31 => {
                Circuit::<Cfg::FieldConfig>::load_circuit::<Cfg>(POSEIDON_M31_CIRCUIT)
            }
            _ => unreachable!("not supported"),
        },

        _ => unreachable!(),
    };

    let witness_path = match args.circuit.as_str() {
        "keccak" => match Cfg::FieldConfig::FIELD_TYPE {
            FieldType::GF2 => KECCAK_GF2_WITNESS,
            FieldType::M31 => KECCAK_M31_WITNESS,
            FieldType::BN254 => KECCAK_BN254_WITNESS,
            FieldType::Goldilocks => KECCAK_GOLDILOCKS_WITNESS,
        },
        "poseidon" => match Cfg::FieldConfig::FIELD_TYPE {
            FieldType::M31 => POSEIDON_M31_WITNESS,
            _ => unreachable!("not supported"),
        },
        _ => unreachable!(),
    };

    circuit_template.load_witness_allow_padding_testing_only(witness_path, &config.mpi_config);

    let circuit_copy_size: usize = match (Cfg::FieldConfig::FIELD_TYPE, args.circuit.as_str()) {
        (FieldType::GF2, "keccak") => 1,
        (FieldType::M31, "keccak") => 2,
        (FieldType::BN254, "keccak") => 2,
        (FieldType::M31, "poseidon") => 120,
        (FieldType::Goldilocks, "keccak") => 2,
        _ => unreachable!(),
    };

    let circuits = (0..args.threads)
        .map(|_| {
            let mut c = circuit_template.clone();
            c.evaluate();
            c
        })
        .collect::<Vec<_>>();

    println!("Circuit loaded!");

    let (pcs_params, pcs_proving_key, _pcs_verification_key, pcs_scratch) =
        expander_pcs_init_testing_only::<Cfg::FieldConfig, Cfg::Transcript, Cfg::PCS>(
            circuit_template.log_input_size(),
            &config.mpi_config,
        );

    // calculate the proof size
    {
        let mut local_circuit = circuits[0].clone();
        let local_config = config.clone();
        let pcs_params = pcs_params.clone();
        let pcs_proving_key = pcs_proving_key.clone();
        let mut pcs_scratch = pcs_scratch.clone();
        let mut prover = Prover::new(&local_config);
        prover.prepare_mem(&local_circuit);

        let (claim, proof) = prover.prove(
            &mut local_circuit,
            &pcs_params,
            &pcs_proving_key,
            &mut pcs_scratch,
        );
        let mut buf = Vec::new();
        claim.serialize_into(&mut buf).unwrap();
        proof.serialize_into(&mut buf).unwrap();
        println!("Proof size: {}", buf.len());
    }

    let start_time = std::time::Instant::now();
    let _ = circuits
        .into_iter()
        .enumerate()
        .map(|(i, mut c)| {
            let partial_proof_cnt = partial_proof_cnts[i].clone();
            let local_config = config.clone();
            let pcs_params = pcs_params.clone();
            let pcs_proving_key = pcs_proving_key.clone();
            let mut pcs_scratch = pcs_scratch.clone();
            thread::spawn(move || {
                // bench func
                let mut prover = Prover::new(&local_config);
                prover.prepare_mem(&c);
                loop {
                    prover.prove(&mut c, &pcs_params, &pcs_proving_key, &mut pcs_scratch);
                    // update cnt
                    let mut cnt = partial_proof_cnt.lock().unwrap();
                    let proof_cnt_this_round = circuit_copy_size * pack_size;
                    *cnt += proof_cnt_this_round;
                }
            })
        })
        .collect::<Vec<_>>();

    println!("We are now calculating average throughput, please wait for 5 seconds");
    for i in 0..args.repeats {
        thread::sleep(std::time::Duration::from_secs(5));
        let stop_time = std::time::Instant::now();
        let duration = stop_time.duration_since(start_time);
        let mut total_proof_cnt = 0;
        for cnt in &partial_proof_cnts {
            total_proof_cnt += *cnt.lock().unwrap();
        }
        let throughput = total_proof_cnt as f64 / duration.as_secs_f64()
            * (config.mpi_config.world_size() as f64);
        println!("{}-bench: throughput: {} hashes/s", i, throughput.round());
    }
}

fn print_info(args: &Args) {
    let prover = match args.circuit.as_str() {
        "keccak" => "GKR",
        "poseidon" => "GKR^2",
        _ => unreachable!(),
    };

    println!("===============================");
    println!(
        "benchmarking {} with {} over {}",
        args.circuit, prover, args.field
    );
    println!("field:          {}", args.field);
    println!("#threads:       {}", args.threads);
    println!("#bench repeats: {}", args.repeats);
    println!("hash circuit:   {}", args.circuit);
    println!("PCS:            {}", args.pcs);
    println!("===============================")
}<|MERGE_RESOLUTION|>--- conflicted
+++ resolved
@@ -18,12 +18,8 @@
         KECCAK_GOLDILOCKS_CIRCUIT, KECCAK_GOLDILOCKS_WITNESS, KECCAK_M31_CIRCUIT,
         KECCAK_M31_WITNESS, POSEIDON_M31_CIRCUIT, POSEIDON_M31_WITNESS,
     },
-<<<<<<< HEAD
     BN254ConfigMIMC5KZG, BN254ConfigSha2Hyrax, BN254ConfigSha2Raw, GF2ExtConfigSha2Orion,
     GF2ExtConfigSha2Raw, GoldilocksExtConfigSha2Raw, M31ExtConfigSha2Orion, M31ExtConfigSha2Raw,
-=======
-    BN254ConfigSha2Hyrax, GF2ExtConfigSha2Orion, GoldilocksExtConfigSha2Raw, M31ExtConfigSha2Orion,
->>>>>>> 7a12023f
     Prover,
 };
 
