--- conflicted
+++ resolved
@@ -191,15 +191,9 @@
     let minimum_poly_vars =
         input_poly_vars_calibration::<Cfg>(circuit_template.log_input_size(), 1);
     let (pcs_params, pcs_proving_key, _pcs_verification_key, pcs_scratch) =
-<<<<<<< HEAD
-        expander_pcs_init_testing_only::<Cfg::FieldConfig, Cfg::Transcript, Cfg::PCS>(
+        expander_pcs_init_testing_only::<Cfg::FieldConfig, Cfg::PCSConfig>(
             minimum_poly_vars,
-            &config.mpi_config,
-=======
-        expander_pcs_init_testing_only::<Cfg::FieldConfig, Cfg::PCSConfig>(
-            circuit_template.log_input_size(),
             &mpi_config,
->>>>>>> 8a83eb5b
         );
 
     // calculate the proof size
