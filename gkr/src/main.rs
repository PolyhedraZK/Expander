--- conflicted
+++ resolved
@@ -12,12 +12,9 @@
 use gkr::{
     utils::{
         KECCAK_BN254_CIRCUIT, KECCAK_BN254_WITNESS, KECCAK_GF2_CIRCUIT, KECCAK_GF2_WITNESS,
-<<<<<<< HEAD
-        KECCAK_M31_CIRCUIT, KECCAK_M31_WITNESS, POSEIDON_BN254_CIRCUIT, POSEIDON_M31_CIRCUIT,
+        KECCAK_M31_CIRCUIT, KECCAK_M31_WITNESS,  POSEIDON_M31_CIRCUIT,
         TRIVIAL_BN254_CIRCUIT,
-=======
-        KECCAK_M31_CIRCUIT, KECCAK_M31_WITNESS, POSEIDON_M31_CIRCUIT, POSEIDON_M31_WITNESS,
->>>>>>> a847e08b
+   POSEIDON_M31_WITNESS,
     },
     Prover,
 };
@@ -149,12 +146,8 @@
         (FieldType::M31, "keccak") => 2,
         (FieldType::BN254, "keccak") => 2,
         (FieldType::M31, "poseidon") => 120,
-<<<<<<< HEAD
-        (FieldType::BN254, "poseidon") => 120,
         (FieldType::M31, "trivial") => 1,
         (FieldType::BN254, "trivial") => 1,
-=======
->>>>>>> a847e08b
         _ => unreachable!(),
     };
 
