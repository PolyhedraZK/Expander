use std::{
    fs,
    io::Cursor,
    process::exit,
    sync::{Arc, Mutex},
};

use arith::Field;
use circuit::Circuit;
use clap::{Parser, Subcommand};
use gkr_engine::{
    BN254Config, ExpanderPCS, FieldEngine, FieldType, GF2ExtConfig, GKREngine, GoldilocksExtConfig,
    M31ExtConfig, MPIConfig, MPIEngine, Proof, SharedMemory,
};
use log::info;
use poly_commit::expander_pcs_init_testing_only;
use serdes::{ExpSerde, SerdeError};
use warp::{http::StatusCode, reply, Filter};

use crate::{Prover, Verifier};

#[derive(Parser, Debug)]
#[command(author, version, about, long_about = None)]
pub struct ExpanderExecArgs {
    /// Fiat-Shamir Hash: SHA256, or Poseidon, or MiMC5
    #[arg(short, long, default_value = "SHA256")]
    pub fiat_shamir_hash: String,

    /// Polynomial Commitment Scheme: Raw, or Orion
    #[arg(short, long, default_value = "Raw")]
    pub poly_commitment_scheme: String,

    /// Prove, Verify, or Serve subcommands
    #[clap(subcommand)]
    pub subcommands: ExpanderExecSubCommand,
}

#[derive(Debug, Subcommand, Clone)]
pub enum ExpanderExecSubCommand {
    Prove {
        /// Circuit File Path
        #[arg(short, long)]
        circuit_file: String,

        /// Witness File Path
        #[arg(short, long)]
        witness_file: String,

        /// Output Proof Path
        #[arg(short, long)]
        output_proof_file: String,
    },
    Verify {
        /// Circuit File Path
        #[arg(short, long)]
        circuit_file: String,

        /// Witness File Path
        #[arg(short, long)]
        witness_file: String,

        /// Output Proof Path
        #[arg(short, long)]
        input_proof_file: String,

        /// MPI size
        #[arg(short, long, default_value_t = 1)]
        mpi_size: u32,
    },
    Serve {
        /// Circuit File Path
        #[arg(short, long)]
        circuit_file: String,

        /// IP host
        #[arg(short, long)]
        host_ip: String,

        /// IP Port
        #[arg(short, long)]
        port: u16,
    },
}

pub fn dump_proof_and_claimed_v<F: Field>(
    proof: &Proof,
    claimed_v: &F,
) -> Result<Vec<u8>, SerdeError> {
    let mut bytes = Vec::new();

    proof.serialize_into(&mut bytes)?;
    claimed_v.serialize_into(&mut bytes)?;

    Ok(bytes)
}

pub fn load_proof_and_claimed_v<F: Field>(bytes: &[u8]) -> Result<(Proof, F), SerdeError> {
    let mut cursor = Cursor::new(bytes);

    let proof = Proof::deserialize_from(&mut cursor)?;
    let claimed_v = F::deserialize_from(&mut cursor)?;

    Ok((proof, claimed_v))
}

pub fn detect_field_type_from_circuit_file(circuit_file: &str) -> FieldType {
    // read last 32 byte of sentinel field element to determine field type
    let bytes = fs::read(circuit_file).expect("Unable to read circuit file.");
    let field_bytes = &bytes[8..8 + 32];
    match field_bytes.try_into().unwrap() {
        M31ExtConfig::SENTINEL => FieldType::M31,
        BN254Config::SENTINEL => FieldType::BN254,
        GF2ExtConfig::SENTINEL => FieldType::GF2,
        GoldilocksExtConfig::SENTINEL => FieldType::Goldilocks,
        _ => {
            println!("Unknown field type. Field byte value: {:?}", field_bytes);
            exit(1);
        }
    }
}

<<<<<<< HEAD
pub fn input_poly_vars_calibration<Cfg: GKRConfig>(
    actual_poly_vars: usize,
    world_size: usize,
) -> usize {
    let minimum_vars_for_pcs = Cfg::PCS::minimum_num_vars(world_size);
    if actual_poly_vars < minimum_vars_for_pcs {
        eprintln!(
            "{} over {} has minimum supported local vars {}, but input poly has vars {}.",
            Cfg::PCS::NAME,
            <Cfg::FieldConfig as GKRFieldConfig>::SimdCircuitField::NAME,
            minimum_vars_for_pcs,
            actual_poly_vars,
        );
        return minimum_vars_for_pcs;
=======
fn input_poly_vars_calibration<Cfg: GKREngine>(actual_poly_vars: usize) -> usize {
    if actual_poly_vars < <Cfg::PCSConfig as ExpanderPCS<Cfg::FieldConfig>>::MINIMUM_NUM_VARS {
        eprintln!(
            "{} over {} has minimum supported local vars {}, but input poly has vars {}.",
            Cfg::PCSConfig::NAME,
            <Cfg::FieldConfig as FieldEngine>::SimdCircuitField::NAME,
            Cfg::PCSConfig::MINIMUM_NUM_VARS,
            actual_poly_vars,
        );
        return Cfg::PCSConfig::MINIMUM_NUM_VARS;
>>>>>>> 8a83eb5b
    }

    actual_poly_vars
}

pub fn prove<Cfg: GKREngine>(
    circuit: &mut Circuit<Cfg::FieldConfig>,
    mpi_config: MPIConfig,
) -> (
    <<Cfg as GKREngine>::FieldConfig as FieldEngine>::ChallengeField,
    Proof,
) {
    let mut prover = crate::Prover::<Cfg>::new(mpi_config.clone());
    prover.prepare_mem(circuit);

<<<<<<< HEAD
    let minimum_poly_vars = input_poly_vars_calibration::<Cfg>(
        circuit.log_input_size(),
        config.mpi_config.world_size(),
    );
    // TODO: Read PCS setup from files
    let (pcs_params, pcs_proving_key, _, mut pcs_scratch) =
        expander_pcs_init_testing_only::<Cfg::FieldConfig, Cfg::Transcript, Cfg::PCS>(
            minimum_poly_vars,
            &config.mpi_config,
        );
=======
    let minimum_poly_vars = input_poly_vars_calibration::<Cfg>(circuit.log_input_size());
    let (pcs_params, pcs_proving_key, _, mut pcs_scratch) = expander_pcs_init_testing_only::<
        Cfg::FieldConfig,
        Cfg::PCSConfig,
    >(minimum_poly_vars, &mpi_config);
>>>>>>> 8a83eb5b

    println!("proving");
    prover.prove(circuit, &pcs_params, &pcs_proving_key, &mut pcs_scratch)
}

pub fn verify<Cfg: GKREngine>(
    circuit: &mut Circuit<Cfg::FieldConfig>,
    mpi_config: MPIConfig,
    proof: &Proof,
    claimed_v: &<<Cfg as GKREngine>::FieldConfig as FieldEngine>::ChallengeField,
) -> bool {
    let minimum_poly_vars = input_poly_vars_calibration::<Cfg>(
        circuit.log_input_size(),
        config.mpi_config.world_size(),
    );
    // TODO: Read PCS setup from files
<<<<<<< HEAD
    let (pcs_params, _, pcs_verification_key, mut _pcs_scratch) =
        expander_pcs_init_testing_only::<Cfg::FieldConfig, Cfg::Transcript, Cfg::PCS>(
            minimum_poly_vars,
            &config.mpi_config,
        );
    let verifier = crate::Verifier::new(config);
=======

    let minimum_poly_vars = input_poly_vars_calibration::<Cfg>(circuit.log_input_size());
    let (pcs_params, _, pcs_verification_key, mut _pcs_scratch) =
        expander_pcs_init_testing_only::<Cfg::FieldConfig, Cfg::PCSConfig>(
            minimum_poly_vars,
            &mpi_config,
        );
    let verifier = crate::Verifier::<Cfg>::new(mpi_config);
>>>>>>> 8a83eb5b
    let public_input = circuit.public_input.clone();
    verifier.verify(
        circuit,
        &public_input,
        claimed_v,
        &pcs_params,
        &pcs_verification_key,
        proof,
    )
}

pub async fn run_command<'a, Cfg: GKREngine + 'static>(
    command: &ExpanderExecArgs,
    mpi_config: &MPIConfig,
) {
    let subcommands = command.subcommands.clone();

    match subcommands {
        ExpanderExecSubCommand::Prove {
            circuit_file,
            witness_file,
            output_proof_file,
        } => {
            let (mut circuit, mut window) =
                Circuit::<Cfg::FieldConfig>::prover_load_circuit::<Cfg>(&circuit_file, mpi_config);
            let mpi_config = MPIConfig::prover_new();
            let prover = Prover::<Cfg>::new(mpi_config.clone());

            circuit.prover_load_witness_file(&witness_file, &mpi_config);
            let (claimed_v, proof) = prove::<Cfg>(&mut circuit, mpi_config.clone());

            if prover.mpi_config.is_root() {
                let bytes = dump_proof_and_claimed_v(&proof, &claimed_v)
                    .expect("Unable to serialize proof.");
                fs::write(output_proof_file, bytes).expect("Unable to write proof to file.");
            }
            circuit.discard_control_of_shared_mem();
            mpi_config.free_shared_mem(&mut window);
        }
        ExpanderExecSubCommand::Verify {
            circuit_file,
            witness_file,
            input_proof_file,
            mpi_size,
        } => {
            let mpi_config = MPIConfig::verifier_new(mpi_size as i32);
            let verifier = Verifier::<Cfg>::new(mpi_config);

            // this assertion is not right: the MPI size = 2 so that the verifier knows the prover
            // is running in 2 threads. The verifier itself is running in 1 thread.
            //
            // assert!(
            //     verifier.mpi_config.world_size() == 1,
            //     "Do not run verifier with mpiexec."
            // );

            println!("loading circuit file");

            let mut circuit =
                Circuit::<Cfg::FieldConfig>::verifier_load_circuit::<Cfg>(&circuit_file);

            println!("loading witness file");

            circuit.verifier_load_witness_file(&witness_file, &verifier.mpi_config);

            println!("loading proof file");

            let bytes = fs::read(&input_proof_file).expect("Unable to read proof from file.");
            let (proof, claimed_v) = load_proof_and_claimed_v::<
                <Cfg::FieldConfig as FieldEngine>::ChallengeField,
            >(&bytes)
            .expect("Unable to deserialize proof.");

            println!("verifying proof");

            assert!(verify::<Cfg>(
                &mut circuit,
                verifier.mpi_config,
                &proof,
                &claimed_v
            ));

            println!("success");
        }
        ExpanderExecSubCommand::Serve {
            circuit_file,
            host_ip,
            port,
        } => {
            let mpi_config = MPIConfig::prover_new();
            let prover = Prover::<Cfg>::new(mpi_config.clone());

            assert!(
                prover.mpi_config.world_size() == 1,
                "Serve mode is not compatible with mpi for now."
            );
            let host: [u8; 4] = host_ip
                .split('.')
                .map(|s| s.parse().unwrap())
                .collect::<Vec<u8>>()
                .try_into()
                .unwrap();

            let (circuit, _) =
                Circuit::<Cfg::FieldConfig>::prover_load_circuit::<Cfg>(&circuit_file, &mpi_config);

            let mut prover = crate::Prover::<Cfg>::new(mpi_config.clone());
            prover.prepare_mem(&circuit);
            let verifier = crate::Verifier::<Cfg>::new(mpi_config.clone());

            // TODO: Read PCS setup from files
            let (pcs_params, pcs_proving_key, pcs_verification_key, pcs_scratch) =
                expander_pcs_init_testing_only::<Cfg::FieldConfig, Cfg::PCSConfig>(
                    circuit.log_input_size(),
                    &prover.mpi_config,
                );

            let circuit = Arc::new(Mutex::new(circuit));
            let circuit_clone_for_verifier = circuit.clone();
            let prover = Arc::new(Mutex::new(prover));
            let verifier = Arc::new(Mutex::new(verifier));
            let pcs_params = Arc::new(Mutex::new(pcs_params));
            let pcs_params_clone_for_verifier = pcs_params.clone();
            let pcs_proving_key = Arc::new(Mutex::new(pcs_proving_key));
            let pcs_verification_key = Arc::new(Mutex::new(pcs_verification_key));
            let pcs_scratch = Arc::new(Mutex::new(pcs_scratch));

            let ready_time = chrono::offset::Utc::now();
            let ready = warp::path("ready").map(move || {
                info!("Received ready request.");
                reply::with_status(format!("Ready since {:?}", ready_time), StatusCode::OK)
            });
            let prove =
                warp::path("prove")
                    .and(warp::body::bytes())
                    .map(move |bytes: bytes::Bytes| {
                        info!("Received prove request.");
                        let witness_bytes: Vec<u8> = bytes.to_vec();
                        let mut circuit = circuit.lock().unwrap();
                        let mut prover = prover.lock().unwrap();
                        let pcs_params = pcs_params.lock().unwrap();
                        let pcs_proving_key = pcs_proving_key.lock().unwrap();
                        let mut pcs_scratch = pcs_scratch.lock().unwrap();

                        circuit.load_witness_bytes(&witness_bytes, &prover.mpi_config, true, true);
                        let (claimed_v, proof) = prover.prove(
                            &mut circuit,
                            &pcs_params,
                            &pcs_proving_key,
                            &mut pcs_scratch,
                        );
                        reply::with_status(
                            dump_proof_and_claimed_v(&proof, &claimed_v).unwrap(),
                            StatusCode::OK,
                        )
                    });
            let verify =
                warp::path("verify")
                    .and(warp::body::bytes())
                    .map(move |bytes: bytes::Bytes| {
                        info!("Received verify request.");
                        let witness_and_proof_bytes: Vec<u8> = bytes.to_vec();
                        let length_of_witness_bytes =
                            u64::from_le_bytes(witness_and_proof_bytes[0..8].try_into().unwrap())
                                as usize;
                        let length_of_proof_bytes =
                            u64::from_le_bytes(witness_and_proof_bytes[8..16].try_into().unwrap())
                                as usize;
                        let witness_bytes =
                            &witness_and_proof_bytes[16..16 + length_of_witness_bytes];
                        let proof_bytes = &witness_and_proof_bytes[16 + length_of_witness_bytes
                            ..16 + length_of_witness_bytes + length_of_proof_bytes];

                        let mut circuit = circuit_clone_for_verifier.lock().unwrap();
                        let verifier = verifier.lock().unwrap();
                        let pcs_verification_key = pcs_verification_key.lock().unwrap();
                        circuit.load_witness_bytes(
                            witness_bytes,
                            &verifier.mpi_config,
                            false,
                            true,
                        );
                        let public_input = circuit.public_input.clone();
                        let (proof, claimed_v) = load_proof_and_claimed_v(proof_bytes).unwrap();
                        if verifier.verify(
                            &mut circuit,
                            &public_input,
                            &claimed_v,
                            &pcs_params_clone_for_verifier.lock().unwrap(),
                            &pcs_verification_key,
                            &proof,
                        ) {
                            "success".to_string()
                        } else {
                            "failure".to_string()
                        }
                    });
            warp::serve(
                warp::post()
                    .and(prove.or(verify))
                    .or(warp::get().and(ready)),
            )
            .run((host, port))
            .await;
        }
    }
}<|MERGE_RESOLUTION|>--- conflicted
+++ resolved
@@ -119,33 +119,20 @@
     }
 }
 
-<<<<<<< HEAD
-pub fn input_poly_vars_calibration<Cfg: GKRConfig>(
+pub fn input_poly_vars_calibration<Cfg: GKREngine>(
     actual_poly_vars: usize,
     world_size: usize,
 ) -> usize {
-    let minimum_vars_for_pcs = Cfg::PCS::minimum_num_vars(world_size);
+    let minimum_vars_for_pcs = Cfg::PCSConfig::minimum_num_vars(world_size);
     if actual_poly_vars < minimum_vars_for_pcs {
         eprintln!(
             "{} over {} has minimum supported local vars {}, but input poly has vars {}.",
-            Cfg::PCS::NAME,
-            <Cfg::FieldConfig as GKRFieldConfig>::SimdCircuitField::NAME,
+            Cfg::PCSConfig::NAME,
+            <Cfg::FieldConfig as FieldEngine>::SimdCircuitField::NAME,
             minimum_vars_for_pcs,
             actual_poly_vars,
         );
         return minimum_vars_for_pcs;
-=======
-fn input_poly_vars_calibration<Cfg: GKREngine>(actual_poly_vars: usize) -> usize {
-    if actual_poly_vars < <Cfg::PCSConfig as ExpanderPCS<Cfg::FieldConfig>>::MINIMUM_NUM_VARS {
-        eprintln!(
-            "{} over {} has minimum supported local vars {}, but input poly has vars {}.",
-            Cfg::PCSConfig::NAME,
-            <Cfg::FieldConfig as FieldEngine>::SimdCircuitField::NAME,
-            Cfg::PCSConfig::MINIMUM_NUM_VARS,
-            actual_poly_vars,
-        );
-        return Cfg::PCSConfig::MINIMUM_NUM_VARS;
->>>>>>> 8a83eb5b
     }
 
     actual_poly_vars
@@ -161,24 +148,13 @@
     let mut prover = crate::Prover::<Cfg>::new(mpi_config.clone());
     prover.prepare_mem(circuit);
 
-<<<<<<< HEAD
-    let minimum_poly_vars = input_poly_vars_calibration::<Cfg>(
-        circuit.log_input_size(),
-        config.mpi_config.world_size(),
-    );
+    let minimum_poly_vars =
+        input_poly_vars_calibration::<Cfg>(circuit.log_input_size(), mpi_config.world_size());
     // TODO: Read PCS setup from files
-    let (pcs_params, pcs_proving_key, _, mut pcs_scratch) =
-        expander_pcs_init_testing_only::<Cfg::FieldConfig, Cfg::Transcript, Cfg::PCS>(
-            minimum_poly_vars,
-            &config.mpi_config,
-        );
-=======
-    let minimum_poly_vars = input_poly_vars_calibration::<Cfg>(circuit.log_input_size());
     let (pcs_params, pcs_proving_key, _, mut pcs_scratch) = expander_pcs_init_testing_only::<
         Cfg::FieldConfig,
         Cfg::PCSConfig,
     >(minimum_poly_vars, &mpi_config);
->>>>>>> 8a83eb5b
 
     println!("proving");
     prover.prove(circuit, &pcs_params, &pcs_proving_key, &mut pcs_scratch)
@@ -190,28 +166,14 @@
     proof: &Proof,
     claimed_v: &<<Cfg as GKREngine>::FieldConfig as FieldEngine>::ChallengeField,
 ) -> bool {
-    let minimum_poly_vars = input_poly_vars_calibration::<Cfg>(
-        circuit.log_input_size(),
-        config.mpi_config.world_size(),
-    );
+    let minimum_poly_vars =
+        input_poly_vars_calibration::<Cfg>(circuit.log_input_size(), mpi_config.world_size());
     // TODO: Read PCS setup from files
-<<<<<<< HEAD
-    let (pcs_params, _, pcs_verification_key, mut _pcs_scratch) =
-        expander_pcs_init_testing_only::<Cfg::FieldConfig, Cfg::Transcript, Cfg::PCS>(
-            minimum_poly_vars,
-            &config.mpi_config,
-        );
-    let verifier = crate::Verifier::new(config);
-=======
-
-    let minimum_poly_vars = input_poly_vars_calibration::<Cfg>(circuit.log_input_size());
-    let (pcs_params, _, pcs_verification_key, mut _pcs_scratch) =
-        expander_pcs_init_testing_only::<Cfg::FieldConfig, Cfg::PCSConfig>(
-            minimum_poly_vars,
-            &mpi_config,
-        );
+    let (pcs_params, _, pcs_verification_key, _) = expander_pcs_init_testing_only::<
+        Cfg::FieldConfig,
+        Cfg::PCSConfig,
+    >(minimum_poly_vars, &mpi_config);
     let verifier = crate::Verifier::<Cfg>::new(mpi_config);
->>>>>>> 8a83eb5b
     let public_input = circuit.public_input.clone();
     verifier.verify(
         circuit,
