use std::{
    fs,
    io::Cursor,
    process::exit,
    sync::{Arc, Mutex},
};

use arith::Field;
use circuit::Circuit;
use clap::{Parser, Subcommand};
use gkr_engine::{
    BN254Config, ExpanderPCS, FieldEngine, FieldType, GF2ExtConfig, GKREngine, GoldilocksExtConfig,
    M31ExtConfig, MPIConfig, MPIEngine, Proof, SharedMemory,
};
use log::info;
use poly_commit::expander_pcs_init_testing_only;
use serdes::{ExpSerde, SerdeError};
use warp::{http::StatusCode, reply, Filter};

use crate::{Prover, Verifier};

#[derive(Parser, Debug)]
#[command(author, version, about, long_about = None)]
pub struct ExpanderExecArgs {
    /// Fiat-Shamir Hash: SHA256, or Poseidon, or MiMC5
    #[arg(short, long, default_value = "SHA256")]
    pub fiat_shamir_hash: String,

    /// Polynomial Commitment Scheme: Raw, or Orion
    #[arg(short, long, default_value = "Raw")]
    pub poly_commitment_scheme: String,

    /// Prove, Verify, or Serve subcommands
    #[clap(subcommand)]
    pub subcommands: ExpanderExecSubCommand,
}

#[derive(Debug, Subcommand, Clone)]
pub enum ExpanderExecSubCommand {
    Prove {
        /// Circuit File Path
        #[arg(short, long)]
        circuit_file: String,

        /// Witness File Path
        #[arg(short, long)]
        witness_file: String,

        /// Output Proof Path
        #[arg(short, long)]
        output_proof_file: String,
    },
    Verify {
        /// Circuit File Path
        #[arg(short, long)]
        circuit_file: String,

        /// Witness File Path
        #[arg(short, long)]
        witness_file: String,

        /// Output Proof Path
        #[arg(short, long)]
        input_proof_file: String,

        /// MPI size
        #[arg(short, long, default_value_t = 1)]
        mpi_size: u32,
    },
    Serve {
        /// Circuit File Path
        #[arg(short, long)]
        circuit_file: String,

        /// IP host
        #[arg(short, long)]
        host_ip: String,

        /// IP Port
        #[arg(short, long)]
        port: u16,
    },
}

pub fn dump_proof_and_claimed_v<F: Field>(
    proof: &Proof,
    claimed_v: &F,
) -> Result<Vec<u8>, SerdeError> {
    let mut bytes = Vec::new();

    proof.serialize_into(&mut bytes)?;
    claimed_v.serialize_into(&mut bytes)?;

    Ok(bytes)
}

pub fn load_proof_and_claimed_v<F: Field>(bytes: &[u8]) -> Result<(Proof, F), SerdeError> {
    let mut cursor = Cursor::new(bytes);

    let proof = Proof::deserialize_from(&mut cursor)?;
    let claimed_v = F::deserialize_from(&mut cursor)?;

    Ok((proof, claimed_v))
}

pub fn detect_field_type_from_circuit_file(circuit_file: &str) -> FieldType {
    // read last 32 byte of sentinel field element to determine field type
    let bytes = fs::read(circuit_file).expect("Unable to read circuit file.");
    let field_bytes = &bytes[8..8 + 32];
    match field_bytes.try_into().unwrap() {
        M31ExtConfig::SENTINEL => FieldType::M31,
        BN254Config::SENTINEL => FieldType::BN254,
        GF2ExtConfig::SENTINEL => FieldType::GF2,
        GoldilocksExtConfig::SENTINEL => FieldType::Goldilocks,
        _ => {
            println!("Unknown field type. Field byte value: {:?}", field_bytes);
            exit(1);
        }
    }
}

fn input_poly_vars_calibration<Cfg: GKREngine>(actual_poly_vars: usize) -> usize {
    if actual_poly_vars < <Cfg::PCSConfig as ExpanderPCS<Cfg::FieldConfig>>::MINIMUM_NUM_VARS {
        eprintln!(
            "{} over {} has minimum supported local vars {}, but input poly has vars {}.",
            Cfg::PCSConfig::NAME,
            <Cfg::FieldConfig as FieldEngine>::SimdCircuitField::NAME,
            Cfg::PCSConfig::MINIMUM_NUM_VARS,
            actual_poly_vars,
        );
        return Cfg::PCSConfig::MINIMUM_NUM_VARS;
    }

    actual_poly_vars
}

pub fn prove<Cfg: GKREngine>(
    circuit: &mut Circuit<Cfg::FieldConfig>,
    mpi_config: MPIConfig,
) -> (
    <<Cfg as GKREngine>::FieldConfig as FieldEngine>::ChallengeField,
    Proof,
) {
    let mut prover = crate::Prover::<Cfg>::new(mpi_config.clone());
    prover.prepare_mem(circuit);
    // TODO: Read PCS setup from files

    let minimum_poly_vars = input_poly_vars_calibration::<Cfg>(circuit.log_input_size());
    let (pcs_params, pcs_proving_key, _, mut pcs_scratch) = expander_pcs_init_testing_only::<
        Cfg::FieldConfig,
        Cfg::PCSConfig,
    >(minimum_poly_vars, &mpi_config);

    println!("proving");
    prover.prove(circuit, &pcs_params, &pcs_proving_key, &mut pcs_scratch)
}

pub fn verify<Cfg: GKREngine>(
    circuit: &mut Circuit<Cfg::FieldConfig>,
    mpi_config: MPIConfig,
    proof: &Proof,
    claimed_v: &<<Cfg as GKREngine>::FieldConfig as FieldEngine>::ChallengeField,
) -> bool {
    // TODO: Read PCS setup from files

    let minimum_poly_vars = input_poly_vars_calibration::<Cfg>(circuit.log_input_size());
    let (pcs_params, _, pcs_verification_key, mut _pcs_scratch) =
        expander_pcs_init_testing_only::<Cfg::FieldConfig, Cfg::PCSConfig>(
            minimum_poly_vars,
            &mpi_config,
        );
    let verifier = crate::Verifier::<Cfg>::new(mpi_config);
    let public_input = circuit.public_input.clone();
    verifier.verify(
        circuit,
        &public_input,
        claimed_v,
        &pcs_params,
        &pcs_verification_key,
        proof,
    )
}

<<<<<<< HEAD
pub async fn run_command<Cfg: GKREngine + 'static>(command: &ExpanderExecArgs) {
=======
pub async fn run_command<'a, Cfg: GKREngine + 'static>(
    command: &ExpanderExecArgs,
    mpi_config: &MPIConfig,
) {
>>>>>>> 1612ca7d
    let subcommands = command.subcommands.clone();

    match subcommands {
        ExpanderExecSubCommand::Prove {
            circuit_file,
            witness_file,
            output_proof_file,
        } => {
            let (mut circuit, mut window) =
                Circuit::<Cfg::FieldConfig>::prover_load_circuit::<Cfg>(&circuit_file, mpi_config);
            let mpi_config = MPIConfig::prover_new();
            let prover = Prover::<Cfg>::new(mpi_config.clone());

            circuit.prover_load_witness_file(&witness_file, &mpi_config);
            let (claimed_v, proof) = prove::<Cfg>(&mut circuit, mpi_config.clone());

            if prover.mpi_config.is_root() {
                let bytes = dump_proof_and_claimed_v(&proof, &claimed_v)
                    .expect("Unable to serialize proof.");
                fs::write(output_proof_file, bytes).expect("Unable to write proof to file.");
            }
            circuit.discard_control_of_shared_mem();
            mpi_config.free_shared_mem(&mut window);
        }
        ExpanderExecSubCommand::Verify {
            circuit_file,
            witness_file,
            input_proof_file,
            mpi_size,
        } => {
            let mpi_config = MPIConfig::verifier_new(mpi_size as i32);
            let verifier = Verifier::<Cfg>::new(mpi_config);

            // this assertion is not right: the MPI size = 2 so that the verifier knows the prover
            // is running in 2 threads. The verifier itself is running in 1 thread.
            //
            // assert!(
            //     verifier.mpi_config.world_size() == 1,
            //     "Do not run verifier with mpiexec."
            // );

            println!("loading circuit file");

            let mut circuit =
                Circuit::<Cfg::FieldConfig>::verifier_load_circuit::<Cfg>(&circuit_file);

            println!("loading witness file");

            circuit.verifier_load_witness_file(&witness_file, &verifier.mpi_config);

            println!("loading proof file");

            let bytes = fs::read(&input_proof_file).expect("Unable to read proof from file.");
            let (proof, claimed_v) = load_proof_and_claimed_v::<
                <Cfg::FieldConfig as FieldEngine>::ChallengeField,
            >(&bytes)
            .expect("Unable to deserialize proof.");

            println!("verifying proof");

            assert!(verify::<Cfg>(
                &mut circuit,
                verifier.mpi_config,
                &proof,
                &claimed_v
            ));

            println!("success");
        }
        ExpanderExecSubCommand::Serve {
            circuit_file,
            host_ip,
            port,
        } => {
            let mpi_config = MPIConfig::prover_new();
            let prover = Prover::<Cfg>::new(mpi_config.clone());

            assert!(
                prover.mpi_config.world_size() == 1,
                "Serve mode is not compatible with mpi for now."
            );
            let host: [u8; 4] = host_ip
                .split('.')
                .map(|s| s.parse().unwrap())
                .collect::<Vec<u8>>()
                .try_into()
                .unwrap();

            let (circuit, _) =
                Circuit::<Cfg::FieldConfig>::prover_load_circuit::<Cfg>(&circuit_file, &mpi_config);

            let mut prover = crate::Prover::<Cfg>::new(mpi_config.clone());
            prover.prepare_mem(&circuit);
            let verifier = crate::Verifier::<Cfg>::new(mpi_config.clone());

            // TODO: Read PCS setup from files
            let (pcs_params, pcs_proving_key, pcs_verification_key, pcs_scratch) =
                expander_pcs_init_testing_only::<Cfg::FieldConfig, Cfg::PCSConfig>(
                    circuit.log_input_size(),
                    &prover.mpi_config,
                );

            let circuit = Arc::new(Mutex::new(circuit));
            let circuit_clone_for_verifier = circuit.clone();
            let prover = Arc::new(Mutex::new(prover));
            let verifier = Arc::new(Mutex::new(verifier));
            let pcs_params = Arc::new(Mutex::new(pcs_params));
            let pcs_params_clone_for_verifier = pcs_params.clone();
            let pcs_proving_key = Arc::new(Mutex::new(pcs_proving_key));
            let pcs_verification_key = Arc::new(Mutex::new(pcs_verification_key));
            let pcs_scratch = Arc::new(Mutex::new(pcs_scratch));

            let ready_time = chrono::offset::Utc::now();
            let ready = warp::path("ready").map(move || {
                info!("Received ready request.");
                reply::with_status(format!("Ready since {:?}", ready_time), StatusCode::OK)
            });
            let prove =
                warp::path("prove")
                    .and(warp::body::bytes())
                    .map(move |bytes: bytes::Bytes| {
                        info!("Received prove request.");
                        let witness_bytes: Vec<u8> = bytes.to_vec();
                        let mut circuit = circuit.lock().unwrap();
                        let mut prover = prover.lock().unwrap();
                        let pcs_params = pcs_params.lock().unwrap();
                        let pcs_proving_key = pcs_proving_key.lock().unwrap();
                        let mut pcs_scratch = pcs_scratch.lock().unwrap();

                        circuit.load_witness_bytes(&witness_bytes, &prover.mpi_config, true, true);
                        let (claimed_v, proof) = prover.prove(
                            &mut circuit,
                            &pcs_params,
                            &pcs_proving_key,
                            &mut pcs_scratch,
                        );
                        reply::with_status(
                            dump_proof_and_claimed_v(&proof, &claimed_v).unwrap(),
                            StatusCode::OK,
                        )
                    });
            let verify =
                warp::path("verify")
                    .and(warp::body::bytes())
                    .map(move |bytes: bytes::Bytes| {
                        info!("Received verify request.");
                        let witness_and_proof_bytes: Vec<u8> = bytes.to_vec();
                        let length_of_witness_bytes =
                            u64::from_le_bytes(witness_and_proof_bytes[0..8].try_into().unwrap())
                                as usize;
                        let length_of_proof_bytes =
                            u64::from_le_bytes(witness_and_proof_bytes[8..16].try_into().unwrap())
                                as usize;
                        let witness_bytes =
                            &witness_and_proof_bytes[16..16 + length_of_witness_bytes];
                        let proof_bytes = &witness_and_proof_bytes[16 + length_of_witness_bytes
                            ..16 + length_of_witness_bytes + length_of_proof_bytes];

                        let mut circuit = circuit_clone_for_verifier.lock().unwrap();
                        let verifier = verifier.lock().unwrap();
                        let pcs_verification_key = pcs_verification_key.lock().unwrap();
                        circuit.load_witness_bytes(
                            witness_bytes,
                            &verifier.mpi_config,
                            false,
                            true,
                        );
                        let public_input = circuit.public_input.clone();
                        let (proof, claimed_v) = load_proof_and_claimed_v(proof_bytes).unwrap();
                        if verifier.verify(
                            &mut circuit,
                            &public_input,
                            &claimed_v,
                            &pcs_params_clone_for_verifier.lock().unwrap(),
                            &pcs_verification_key,
                            &proof,
                        ) {
                            "success".to_string()
                        } else {
                            "failure".to_string()
                        }
                    });
            warp::serve(
                warp::post()
                    .and(prove.or(verify))
                    .or(warp::get().and(ready)),
            )
            .run((host, port))
            .await;
        }
    }
}<|MERGE_RESOLUTION|>--- conflicted
+++ resolved
@@ -181,14 +181,7 @@
     )
 }
 
-<<<<<<< HEAD
 pub async fn run_command<Cfg: GKREngine + 'static>(command: &ExpanderExecArgs) {
-=======
-pub async fn run_command<'a, Cfg: GKREngine + 'static>(
-    command: &ExpanderExecArgs,
-    mpi_config: &MPIConfig,
-) {
->>>>>>> 1612ca7d
     let subcommands = command.subcommands.clone();
 
     match subcommands {
@@ -197,9 +190,11 @@
             witness_file,
             output_proof_file,
         } => {
+            let mpi_config = MPIConfig::prover_new();
+
             let (mut circuit, mut window) =
-                Circuit::<Cfg::FieldConfig>::prover_load_circuit::<Cfg>(&circuit_file, mpi_config);
-            let mpi_config = MPIConfig::prover_new();
+                Circuit::<Cfg::FieldConfig>::prover_load_circuit::<Cfg>(&circuit_file, &mpi_config);
+
             let prover = Prover::<Cfg>::new(mpi_config.clone());
 
             circuit.prover_load_witness_file(&witness_file, &mpi_config);
