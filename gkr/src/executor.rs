--- conflicted
+++ resolved
@@ -181,14 +181,10 @@
             witness_file,
             output_proof_file,
         } => {
-<<<<<<< HEAD
             let (mut circuit, mut window) = Circuit::<Cfg::FieldConfig>::prover_load_circuit::<Cfg>(
-                &command.circuit_file,
+                &circuit_file,
                 &config.mpi_config,
             );
-=======
-            let mut circuit = Circuit::<Cfg::FieldConfig>::load_circuit::<Cfg>(&circuit_file);
->>>>>>> c92620ef
             circuit.prover_load_witness_file(&witness_file, &config.mpi_config);
             let (claimed_v, proof) = prove(&mut circuit, &config);
 
@@ -212,12 +208,9 @@
             );
             config.mpi_config.world_size = mpi_size as i32;
 
-<<<<<<< HEAD
             let mut circuit =
-                Circuit::<Cfg::FieldConfig>::verifier_load_circuit::<Cfg>(&command.circuit_file);
-=======
-            let mut circuit = Circuit::<Cfg::FieldConfig>::load_circuit::<Cfg>(&circuit_file);
->>>>>>> c92620ef
+                Circuit::<Cfg::FieldConfig>::verifier_load_circuit::<Cfg>(&circuit_file);
+
             circuit.verifier_load_witness_file(&witness_file, &config.mpi_config);
 
             let bytes = fs::read(&input_proof_file).expect("Unable to read proof from file.");
@@ -228,16 +221,11 @@
 
             println!("success");
         }
-<<<<<<< HEAD
-        ExpanderExecSubCommand::Serve { host_ip, port } => {
-            // This is not actively maintained, and may not work as expected.
-=======
         ExpanderExecSubCommand::Serve {
             circuit_file,
             host_ip,
             port,
         } => {
->>>>>>> c92620ef
             assert!(
                 config.mpi_config.world_size() == 1,
                 "Serve mode is not compatible with mpi for now."
@@ -248,15 +236,10 @@
                 .collect::<Vec<u8>>()
                 .try_into()
                 .unwrap();
-<<<<<<< HEAD
             let (circuit, _) = Circuit::<Cfg::FieldConfig>::prover_load_circuit::<Cfg>(
-                &command.circuit_file,
+                &circuit_file,
                 &config.mpi_config,
             );
-=======
-
-            let circuit = Circuit::<Cfg::FieldConfig>::load_circuit::<Cfg>(&circuit_file);
->>>>>>> c92620ef
             let mut prover = crate::Prover::new(&config);
             prover.prepare_mem(&circuit);
             let verifier = crate::Verifier::new(&config);
