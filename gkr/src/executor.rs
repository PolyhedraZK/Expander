--- conflicted
+++ resolved
@@ -11,11 +11,8 @@
 use config::{Config, GKRConfig, SENTINEL_BN254, SENTINEL_GF2, SENTINEL_M31};
 use gkr_field_config::FieldType;
 use gkr_field_config::GKRFieldConfig;
-<<<<<<< HEAD
-use mpi_config::shared_mem::SharedMemory;
-=======
-use mpi_config::MPIConfig;
->>>>>>> 3b5892fe
+use mpi_config::{MPIConfig, shared_mem::SharedMemory};
+
 use poly_commit::expander_pcs_init_testing_only;
 use rand::SeedableRng;
 use rand_chacha::ChaCha12Rng;
@@ -175,17 +172,11 @@
             witness_file,
             output_proof_file,
         } => {
-<<<<<<< HEAD
             let (mut circuit, mut window) = Circuit::<Cfg::FieldConfig>::load_circuit_shared::<Cfg>(
                 &command.circuit_file,
                 &config.mpi_config,
             );
-            circuit.load_witness_file(&witness_file);
-=======
-            let mut circuit =
-                Circuit::<Cfg::FieldConfig>::load_circuit::<Cfg>(&command.circuit_file);
             circuit.prover_load_witness_file(&witness_file, &config.mpi_config);
->>>>>>> 3b5892fe
             let (claimed_v, proof) = prove(&mut circuit, &config);
 
             if config.mpi_config.is_root() {
@@ -208,21 +199,8 @@
             config.mpi_config.world_size = mpi_size as i32;
 
             let mut circuit =
-<<<<<<< HEAD
                 Circuit::<Cfg::FieldConfig>::load_circuit_independent::<Cfg>(&command.circuit_file);
-            circuit.load_witness_file(&witness_file);
-            // Repeating the same public input for mpi_size times
-            // TODO: Fix this, use real input
-            let n_public_input_per_mpi = circuit.public_input.len();
-            for _ in 1..mpi_size {
-                circuit
-                    .public_input
-                    .append(&mut circuit.public_input[..n_public_input_per_mpi].to_owned());
-            }
-=======
-                Circuit::<Cfg::FieldConfig>::load_circuit::<Cfg>(&command.circuit_file);
             circuit.verifier_load_witness_file(&witness_file, &config.mpi_config);
->>>>>>> 3b5892fe
 
             let bytes = fs::read(&input_proof_file).expect("Unable to read proof from file.");
             let (proof, claimed_v) =
@@ -233,14 +211,11 @@
             println!("success");
         }
         ExpanderExecSubCommand::Serve { host_ip, port } => {
-<<<<<<< HEAD
             // This is not actively maintained, and may not work as expected.
-=======
             assert!(
                 config.mpi_config.world_size() == 1,
                 "Serve mode is not compatible with mpi for now."
             );
->>>>>>> 3b5892fe
             let host: [u8; 4] = host_ip
                 .split('.')
                 .map(|s| s.parse().unwrap())
