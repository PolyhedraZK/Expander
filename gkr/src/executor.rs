--- conflicted
+++ resolved
@@ -108,16 +108,10 @@
     let bytes = fs::read(circuit_file).expect("Unable to read circuit file.");
     let field_bytes = &bytes[8..8 + 32];
     match field_bytes.try_into().unwrap() {
-<<<<<<< HEAD
-        SENTINEL_M31 => FieldType::M31Ext3,
-        SENTINEL_BN254 => FieldType::BN254,
-        SENTINEL_GF2 => FieldType::GF2Ext128,
-=======
-        M31ExtConfig::SENTINEL => FieldType::M31,
+        M31ExtConfig::SENTINEL => FieldType::M31Ext3,
         BN254Config::SENTINEL => FieldType::BN254,
-        GF2ExtConfig::SENTINEL => FieldType::GF2,
-        GoldilocksExtConfig::SENTINEL => FieldType::Goldilocks,
->>>>>>> 8a83eb5b
+        GF2ExtConfig::SENTINEL => FieldType::GF2Ext128,
+        GoldilocksExtConfig::SENTINEL => FieldType::GoldilocksExt2,
         _ => {
             println!("Unknown field type. Field byte value: {:?}", field_bytes);
             exit(1);
