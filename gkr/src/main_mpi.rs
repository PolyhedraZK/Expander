use std::str::FromStr;

use circuit::Circuit;
use clap::Parser;
use gkr::{
    utils::{
        KECCAK_BABYBEAR_CIRCUIT, KECCAK_BABYBEAR_WITNESS, KECCAK_BN254_CIRCUIT,
        KECCAK_BN254_WITNESS, KECCAK_GF2_CIRCUIT, KECCAK_GF2_WITNESS, KECCAK_GOLDILOCKS_CIRCUIT,
        KECCAK_GOLDILOCKS_WITNESS, KECCAK_M31_CIRCUIT, KECCAK_M31_WITNESS, POSEIDON_M31_CIRCUIT,
        POSEIDON_M31_WITNESS,
    },
    BN254ConfigMIMC5KZG, BN254ConfigSha2Hyrax, BN254ConfigSha2Raw, GF2ExtConfigSha2Orion,
    GF2ExtConfigSha2Raw, GoldilocksExtConfigSha2Orion, GoldilocksExtConfigSha2Raw,
    M31ExtConfigSha2OrionSquare, M31ExtConfigSha2OrionVanilla, M31ExtConfigSha2RawSquare,
    M31ExtConfigSha2RawVanilla, Prover,
};
use gkr_engine::{
    root_println, FieldEngine, FieldType, GKREngine, MPIConfig, MPIEngine,
    PolynomialCommitmentType, SharedMemory,
};
use poly_commit::expander_pcs_init_testing_only;
use serdes::ExpSerde;

/// ...
#[derive(Parser, Debug)]
#[command(author, version, about, long_about = None)]
struct Args {
    /// Field Identifier: fr, m31, m31ext3
    #[arg(short, long,default_value_t = String::from("m31ext3"))]
    field: String,

    // circuit: keccak, poseidon
    #[arg(short, long, default_value_t = String::from("keccak"))]
    circuit: String,

    /// Polynomial Commitment Scheme: Raw, Hyrax, Orion, KZG
    #[arg(short, long, default_value_t = String::from("Raw"))]
    pcs: String,

    /// number of repeat
    #[arg(short, long, default_value_t = 1)]
    repeats: usize,
}

fn main() {
    let args = Args::parse();
    print_info(&args);

    let mpi_config = MPIConfig::prover_new();
    let pcs_type = PolynomialCommitmentType::from_str(&args.pcs).unwrap();

    match args.field.as_str() {
        "m31ext3" => match pcs_type {
            PolynomialCommitmentType::Raw => match args.circuit.as_str() {
                "keccak" => run_benchmark::<M31ExtConfigSha2RawVanilla>(&args, mpi_config.clone()),
                "poseidon" => run_benchmark::<M31ExtConfigSha2RawSquare>(&args, mpi_config.clone()),
                _ => unreachable!(),
            },
            PolynomialCommitmentType::Orion => match args.circuit.as_str() {
                "keccak" => {
                    run_benchmark::<M31ExtConfigSha2OrionVanilla>(&args, mpi_config.clone())
                }
                "poseidon" => {
                    run_benchmark::<M31ExtConfigSha2OrionSquare>(&args, mpi_config.clone())
                }
                _ => unreachable!(""),
            },
            _ => unreachable!("Unsupported PCS type for M31"),
        },
        "fr" => match pcs_type {
            PolynomialCommitmentType::Raw => match args.circuit.as_str() {
                "keccak" => run_benchmark::<BN254ConfigSha2Raw>(&args, mpi_config.clone()),
                _ => unreachable!(),
            },
            PolynomialCommitmentType::Hyrax => match args.circuit.as_str() {
                "keccak" => run_benchmark::<BN254ConfigSha2Hyrax>(&args, mpi_config.clone()),
                _ => unreachable!(),
            },
            PolynomialCommitmentType::KZG => match args.circuit.as_str() {
                "keccak" => run_benchmark::<BN254ConfigMIMC5KZG>(&args, mpi_config.clone()),
                _ => unreachable!(),
            },
            _ => unreachable!("Unsupported PCS type for BN254"),
        },
        "gf2ext128" => match pcs_type {
            PolynomialCommitmentType::Raw => match args.circuit.as_str() {
                "keccak" => run_benchmark::<GF2ExtConfigSha2Raw>(&args, mpi_config.clone()),
                _ => unreachable!(),
            },
            PolynomialCommitmentType::Orion => match args.circuit.as_str() {
                "keccak" => run_benchmark::<GF2ExtConfigSha2Orion>(&args, mpi_config.clone()),
                _ => unreachable!(),
            },
            _ => unreachable!("Unsupported PCS type for GF2"),
        },
        "goldilocks" => match pcs_type {
            PolynomialCommitmentType::Raw => match args.circuit.as_str() {
                "keccak" => run_benchmark::<GoldilocksExtConfigSha2Raw>(&args, mpi_config.clone()),
                _ => unreachable!(),
            },
            PolynomialCommitmentType::Orion => match args.circuit.as_str() {
                "keccak" => {
                    run_benchmark::<GoldilocksExtConfigSha2Orion>(&args, mpi_config.clone())
                }
                _ => unreachable!(),
            },
            _ => unreachable!("Unsupported PCS type for Goldilocks"),
        },
        _ => unreachable!(),
    };

    MPIConfig::finalize();
}

fn run_benchmark<Cfg: GKREngine>(args: &Args, mpi_config: MPIConfig) {
    let pack_size = <Cfg::FieldConfig as FieldEngine>::get_field_pack_size();

    // load circuit
    let (mut circuit, mut window) = match args.circuit.as_str() {
        "keccak" => match Cfg::FieldConfig::FIELD_TYPE {
            FieldType::GF2Ext128 => Circuit::<Cfg::FieldConfig>::prover_load_circuit::<Cfg>(
                KECCAK_GF2_CIRCUIT,
                &mpi_config,
            ),
            FieldType::M31 => todo!(),
            FieldType::M31Ext3 => Circuit::<Cfg::FieldConfig>::prover_load_circuit::<Cfg>(
                KECCAK_M31_CIRCUIT,
                &mpi_config,
            ),
            FieldType::BN254 => Circuit::<Cfg::FieldConfig>::prover_load_circuit::<Cfg>(
                KECCAK_BN254_CIRCUIT,
                &mpi_config,
            ),
            FieldType::GoldilocksExt2 => Circuit::<Cfg::FieldConfig>::prover_load_circuit::<Cfg>(
                KECCAK_GOLDILOCKS_CIRCUIT,
                &mpi_config,
            ),
            FieldType::BabyBear => Circuit::<Cfg::FieldConfig>::prover_load_circuit::<Cfg>(
                KECCAK_BABYBEAR_CIRCUIT,
                &mpi_config,
            ),
        },
        "poseidon" => match Cfg::FieldConfig::FIELD_TYPE {
            FieldType::M31Ext3 => Circuit::<Cfg::FieldConfig>::prover_load_circuit::<Cfg>(
                POSEIDON_M31_CIRCUIT,
                &mpi_config,
            ),
            _ => unreachable!(),
        },
        _ => unreachable!(),
    };

    let witness_path = match args.circuit.as_str() {
        "keccak" => match Cfg::FieldConfig::FIELD_TYPE {
            FieldType::GF2Ext128 => KECCAK_GF2_WITNESS,
            FieldType::M31 => todo!(),
            FieldType::M31Ext3 => KECCAK_M31_WITNESS,
            FieldType::BN254 => KECCAK_BN254_WITNESS,
<<<<<<< HEAD
            FieldType::GoldilocksExt2 => KECCAK_GOLDILOCKS_WITNESS,
=======
            FieldType::Goldilocks => KECCAK_GOLDILOCKS_WITNESS,
            FieldType::BabyBear => KECCAK_BABYBEAR_WITNESS,
>>>>>>> 5622b2bd
        },
        "poseidon" => match Cfg::FieldConfig::FIELD_TYPE {
            FieldType::M31Ext3 => POSEIDON_M31_WITNESS,
            _ => unreachable!("not supported"),
        },
        _ => unreachable!(),
    };

    circuit.load_witness_allow_padding_testing_only(witness_path, &mpi_config);

    let circuit_copy_size: usize = match (Cfg::FieldConfig::FIELD_TYPE, args.circuit.as_str()) {
        (FieldType::GF2Ext128, "keccak") => 1,
        (FieldType::M31Ext3, "keccak") => 2,
        (FieldType::BN254, "keccak") => 2,
        (FieldType::M31Ext3, "poseidon") => 120,
        (FieldType::GoldilocksExt2, "keccak") => 2,
        _ => unreachable!(),
    };

    let mut prover = Prover::<Cfg>::new(mpi_config.clone());
    prover.prepare_mem(&circuit);

    let (pcs_params, pcs_proving_key, _pcs_verification_key, mut pcs_scratch) =
        expander_pcs_init_testing_only::<Cfg::FieldConfig, Cfg::PCSConfig>(
            circuit.log_input_size(),
            &mpi_config,
        );

    // calculate the proof size
    {
        let (claim, proof) = prover.prove(
            &mut circuit,
            &pcs_params,
            &pcs_proving_key,
            &mut pcs_scratch,
        );
        let mut buf = Vec::new();
        claim.serialize_into(&mut buf).unwrap();
        proof.serialize_into(&mut buf).unwrap();
        root_println!(mpi_config, "Proof size: {}", buf.len());
    }

    const N_PROOF: usize = 10;

    root_println!(mpi_config, "We are now calculating average throughput, please wait until {N_PROOF} proofs are computed");
    for i in 0..args.repeats {
        mpi_config.barrier(); // wait until everyone is here
        let start_time = std::time::Instant::now();
        for _j in 0..N_PROOF {
            prover.prove(
                &mut circuit,
                &pcs_params,
                &pcs_proving_key,
                &mut pcs_scratch,
            );
        }
        let stop_time = std::time::Instant::now();
        let duration = stop_time.duration_since(start_time);
        let throughput = (N_PROOF * circuit_copy_size * pack_size * mpi_config.world_size()) as f64
            / duration.as_secs_f64();
        root_println!(
            mpi_config,
            "{}-bench: throughput: {} hashes/s",
            i,
            throughput.round()
        );
    }
    circuit.discard_control_of_shared_mem();
    mpi_config.free_shared_mem(&mut window);
}

fn print_info(args: &Args) {
    let mpi_config = MPIConfig::prover_new();
    if !mpi_config.is_root() {
        return;
    }

    let prover = match args.circuit.as_str() {
        "keccak" => "GKR",
        "poseidon" => "GKR^2",
        _ => unreachable!(),
    };

    println!("===============================");
    println!(
        "benchmarking {} with {} over {}",
        args.circuit, prover, args.field
    );
    println!("field:          {}", args.field);
    println!("#bench repeats: {}", args.repeats);
    println!("hash circuit:   {}", args.circuit);
    println!("PCS:            {}", args.pcs);
    println!("===============================")
}<|MERGE_RESOLUTION|>--- conflicted
+++ resolved
@@ -156,12 +156,8 @@
             FieldType::M31 => todo!(),
             FieldType::M31Ext3 => KECCAK_M31_WITNESS,
             FieldType::BN254 => KECCAK_BN254_WITNESS,
-<<<<<<< HEAD
             FieldType::GoldilocksExt2 => KECCAK_GOLDILOCKS_WITNESS,
-=======
-            FieldType::Goldilocks => KECCAK_GOLDILOCKS_WITNESS,
-            FieldType::BabyBear => KECCAK_BABYBEAR_WITNESS,
->>>>>>> 5622b2bd
+            FieldType::BabyBearExt3 => KECCAK_BABYBEAR_WITNESS,
         },
         "poseidon" => match Cfg::FieldConfig::FIELD_TYPE {
             FieldType::M31Ext3 => POSEIDON_M31_WITNESS,
