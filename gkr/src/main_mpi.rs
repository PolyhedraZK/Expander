use std::str::FromStr;

use circuit::Circuit;
use clap::Parser;
<<<<<<< HEAD
=======
use config::{
    instantiations::{
        BN254ConfigMIMC5KZG, BN254ConfigSha2Hyrax, BN254ConfigSha2Raw, GF2ExtConfigSha2Orion,
        GF2ExtConfigSha2Raw, GoldilocksExtConfigSha2Raw, M31ExtConfigSha2Orion,
        M31ExtConfigSha2Raw,
    },
    Config, GKRConfig, GKRScheme, PolynomialCommitmentType,
};
>>>>>>> 911e0c26
use gkr::{
    utils::{
        KECCAK_BN254_CIRCUIT, KECCAK_BN254_WITNESS, KECCAK_GF2_CIRCUIT, KECCAK_GF2_WITNESS,
        KECCAK_GOLDILOCKS_CIRCUIT, KECCAK_GOLDILOCKS_WITNESS, KECCAK_M31_CIRCUIT,
        KECCAK_M31_WITNESS, POSEIDON_M31_CIRCUIT, POSEIDON_M31_WITNESS,
    },
<<<<<<< HEAD
    BN254ConfigMIMC5KZG, BN254ConfigSha2Hyrax, BN254ConfigSha2Raw, GF2ExtConfigSha2Orion,
    GF2ExtConfigSha2Raw, GoldilocksExtConfigSha2Raw, M31ExtConfigSha2OrionSquare,
    M31ExtConfigSha2OrionVanilla, M31ExtConfigSha2RawSquare, M31ExtConfigSha2RawVanilla, Prover,
};
use gkr_engine::{
    root_println, FieldEngine, FieldType, GKREngine, MPIConfig, MPIEngine, PolynomialCommitmentType,
};
use poly_commit::expander_pcs_init_testing_only;
use rand::SeedableRng;
use rand_chacha::ChaCha12Rng;
use serdes::ExpSerde;
=======
    Prover,
};
use gkr_field_config::FieldType;
use gkr_field_config::GKRFieldConfig;
use mpi_config::shared_mem::SharedMemory;
use mpi_config::{root_println, MPIConfig};
use poly_commit::expander_pcs_init_testing_only;
use serdes::ExpSerde;
use std::str::FromStr;
>>>>>>> 911e0c26

/// ...
#[derive(Parser, Debug)]
#[command(author, version, about, long_about = None)]
struct Args {
    /// Field Identifier: fr, m31, m31ext3
    #[arg(short, long,default_value_t = String::from("m31ext3"))]
    field: String,

    // circuit: keccak, poseidon
    #[arg(short, long, default_value_t = String::from("keccak"))]
    circuit: String,

    /// Polynomial Commitment Scheme: Raw, Hyrax, Orion, KZG
    #[arg(short, long, default_value_t = String::from("Raw"))]
    pcs: String,

    /// number of repeat
    #[arg(short, long, default_value_t = 1)]
    repeats: usize,
}

fn main() {
    let args = Args::parse();
    print_info(&args);

<<<<<<< HEAD
    let mpi_config = MPIConfig::prover_new();
=======
    let mpi_config = MPIConfig::new();
>>>>>>> 911e0c26
    let pcs_type = PolynomialCommitmentType::from_str(&args.pcs).unwrap();

    match args.field.as_str() {
        "m31ext3" => match pcs_type {
            PolynomialCommitmentType::Raw => match args.circuit.as_str() {
<<<<<<< HEAD
                "keccak" => run_benchmark::<M31ExtConfigSha2RawVanilla>(&args, mpi_config.clone()),
                "poseidon" => run_benchmark::<M31ExtConfigSha2RawSquare>(&args, mpi_config.clone()),
                _ => unreachable!(),
            },
            PolynomialCommitmentType::Orion => match args.circuit.as_str() {
                "keccak" => {
                    run_benchmark::<M31ExtConfigSha2OrionVanilla>(&args, mpi_config.clone())
                }
                "poseidon" => {
                    run_benchmark::<M31ExtConfigSha2OrionSquare>(&args, mpi_config.clone())
                }
                _ => unreachable!(""),
=======
                "keccak" => run_benchmark::<M31ExtConfigSha2Raw>(
                    &args,
                    Config::new(GKRScheme::Vanilla, mpi_config.clone()),
                ),
                "poseidon" => run_benchmark::<M31ExtConfigSha2Raw>(
                    &args,
                    Config::new(GKRScheme::GkrSquare, mpi_config.clone()),
                ),
                _ => unreachable!(),
            },
            PolynomialCommitmentType::Orion => match args.circuit.as_str() {
                "keccak" => run_benchmark::<M31ExtConfigSha2Orion>(
                    &args,
                    Config::new(GKRScheme::Vanilla, mpi_config.clone()),
                ),
                "poseidon" => run_benchmark::<M31ExtConfigSha2Orion>(
                    &args,
                    Config::new(GKRScheme::GkrSquare, mpi_config.clone()),
                ),
                _ => unreachable!("Unsupported PCS type for M31"),
>>>>>>> 911e0c26
            },
            _ => unreachable!("Unsupported PCS type for M31"),
        },
        "fr" => match pcs_type {
            PolynomialCommitmentType::Raw => match args.circuit.as_str() {
<<<<<<< HEAD
                "keccak" => run_benchmark::<BN254ConfigSha2Raw>(&args, mpi_config.clone()),
                _ => unreachable!(),
            },
            PolynomialCommitmentType::Hyrax => match args.circuit.as_str() {
                "keccak" => run_benchmark::<BN254ConfigSha2Hyrax>(&args, mpi_config.clone()),
                _ => unreachable!(),
            },
            PolynomialCommitmentType::KZG => match args.circuit.as_str() {
                "keccak" => run_benchmark::<BN254ConfigMIMC5KZG>(&args, mpi_config.clone()),
=======
                "keccak" => run_benchmark::<BN254ConfigSha2Raw>(
                    &args,
                    Config::new(GKRScheme::Vanilla, mpi_config.clone()),
                ),
                "poseidon" => run_benchmark::<BN254ConfigSha2Raw>(
                    &args,
                    Config::new(GKRScheme::GkrSquare, mpi_config.clone()),
                ),
                _ => unreachable!(),
            },
            PolynomialCommitmentType::Hyrax => match args.circuit.as_str() {
                "keccak" => run_benchmark::<BN254ConfigSha2Hyrax>(
                    &args,
                    Config::new(GKRScheme::Vanilla, mpi_config.clone()),
                ),
                "poseidon" => run_benchmark::<BN254ConfigSha2Hyrax>(
                    &args,
                    Config::new(GKRScheme::GkrSquare, mpi_config.clone()),
                ),
                _ => unreachable!(),
            },
            PolynomialCommitmentType::KZG => match args.circuit.as_str() {
                "keccak" => run_benchmark::<BN254ConfigMIMC5KZG>(
                    &args,
                    Config::new(GKRScheme::Vanilla, mpi_config.clone()),
                ),
                "poseidon" => run_benchmark::<BN254ConfigMIMC5KZG>(
                    &args,
                    Config::new(GKRScheme::GkrSquare, mpi_config.clone()),
                ),
>>>>>>> 911e0c26
                _ => unreachable!(),
            },
            _ => unreachable!("Unsupported PCS type for BN254"),
        },
        "gf2ext128" => match pcs_type {
            PolynomialCommitmentType::Raw => match args.circuit.as_str() {
<<<<<<< HEAD
                "keccak" => run_benchmark::<GF2ExtConfigSha2Raw>(&args, mpi_config.clone()),
                _ => unreachable!(),
            },
            PolynomialCommitmentType::Orion => match args.circuit.as_str() {
                "keccak" => run_benchmark::<GF2ExtConfigSha2Orion>(&args, mpi_config.clone()),
=======
                "keccak" => run_benchmark::<GF2ExtConfigSha2Raw>(
                    &args,
                    Config::new(GKRScheme::Vanilla, mpi_config.clone()),
                ),
                "poseidon" => run_benchmark::<GF2ExtConfigSha2Raw>(
                    &args,
                    Config::new(GKRScheme::GkrSquare, mpi_config.clone()),
                ),
                _ => unreachable!(),
            },
            PolynomialCommitmentType::Orion => match args.circuit.as_str() {
                "keccak" => run_benchmark::<GF2ExtConfigSha2Orion>(
                    &args,
                    Config::new(GKRScheme::Vanilla, mpi_config.clone()),
                ),
                "poseidon" => run_benchmark::<GF2ExtConfigSha2Orion>(
                    &args,
                    Config::new(GKRScheme::GkrSquare, mpi_config.clone()),
                ),
>>>>>>> 911e0c26
                _ => unreachable!(),
            },
            _ => unreachable!("Unsupported PCS type for GF2"),
        },
        "goldilocks" => match pcs_type {
            PolynomialCommitmentType::Raw => match args.circuit.as_str() {
<<<<<<< HEAD
                "keccak" => run_benchmark::<GoldilocksExtConfigSha2Raw>(&args, mpi_config.clone()),
=======
                "keccak" => run_benchmark::<GoldilocksExtConfigSha2Raw>(
                    &args,
                    Config::new(GKRScheme::Vanilla, mpi_config.clone()),
                ),
                "poseidon" => run_benchmark::<GoldilocksExtConfigSha2Raw>(
                    &args,
                    Config::new(GKRScheme::GkrSquare, mpi_config.clone()),
                ),
>>>>>>> 911e0c26
                _ => unreachable!(),
            },
            _ => unreachable!("Unsupported PCS type for Goldilocks"),
        },
        _ => unreachable!(),
    };

    MPIConfig::finalize();
}

<<<<<<< HEAD
const PCS_TESTING_SEED_U64: u64 = 114514;

fn run_benchmark<Cfg: GKREngine>(args: &Args, mpi_config: MPIConfig) {
    let pack_size = <Cfg::FieldConfig as FieldEngine>::get_field_pack_size();

    // load circuit
    let mut circuit = match args.circuit.as_str() {
        "keccak" => match Cfg::FieldConfig::FIELD_TYPE {
            FieldType::GF2 => Circuit::<Cfg::FieldConfig>::load_circuit::<Cfg>(KECCAK_GF2_CIRCUIT),
            FieldType::M31 => Circuit::<Cfg::FieldConfig>::load_circuit::<Cfg>(KECCAK_M31_CIRCUIT),
            FieldType::BN254 => {
                Circuit::<Cfg::FieldConfig>::load_circuit::<Cfg>(KECCAK_BN254_CIRCUIT)
            }
            FieldType::Goldilocks => {
                Circuit::<Cfg::FieldConfig>::load_circuit::<Cfg>(KECCAK_GOLDILOCKS_CIRCUIT)
            }
=======
fn run_benchmark<Cfg: GKRConfig>(args: &Args, config: Config<Cfg>) {
    let pack_size = Cfg::FieldConfig::get_field_pack_size();

    // load circuit
    let (mut circuit, mut window) = match args.circuit.as_str() {
        "keccak" => match Cfg::FieldConfig::FIELD_TYPE {
            FieldType::GF2 => Circuit::<Cfg::FieldConfig>::prover_load_circuit::<Cfg>(
                KECCAK_GF2_CIRCUIT,
                &config.mpi_config,
            ),
            FieldType::M31 => Circuit::<Cfg::FieldConfig>::prover_load_circuit::<Cfg>(
                KECCAK_M31_CIRCUIT,
                &config.mpi_config,
            ),
            FieldType::BN254 => Circuit::<Cfg::FieldConfig>::prover_load_circuit::<Cfg>(
                KECCAK_BN254_CIRCUIT,
                &config.mpi_config,
            ),
            FieldType::Goldilocks => Circuit::<Cfg::FieldConfig>::prover_load_circuit::<Cfg>(
                KECCAK_GOLDILOCKS_CIRCUIT,
                &config.mpi_config,
            ),
>>>>>>> 911e0c26
        },
        "poseidon" => match Cfg::FieldConfig::FIELD_TYPE {
            FieldType::M31 => Circuit::<Cfg::FieldConfig>::prover_load_circuit::<Cfg>(
                POSEIDON_M31_CIRCUIT,
                &config.mpi_config,
            ),
            _ => unreachable!(),
        },
        _ => unreachable!(),
    };

    let witness_path = match args.circuit.as_str() {
        "keccak" => match Cfg::FieldConfig::FIELD_TYPE {
            FieldType::GF2 => KECCAK_GF2_WITNESS,
            FieldType::M31 => KECCAK_M31_WITNESS,
            FieldType::BN254 => KECCAK_BN254_WITNESS,
            FieldType::Goldilocks => KECCAK_GOLDILOCKS_WITNESS,
        },
        "poseidon" => match Cfg::FieldConfig::FIELD_TYPE {
            FieldType::M31 => POSEIDON_M31_WITNESS,
            _ => unreachable!("not supported"),
        },
        _ => unreachable!(),
    };

    circuit.load_witness_allow_padding_testing_only(witness_path, &mpi_config);

    let circuit_copy_size: usize = match (Cfg::FieldConfig::FIELD_TYPE, args.circuit.as_str()) {
        (FieldType::GF2, "keccak") => 1,
        (FieldType::M31, "keccak") => 2,
        (FieldType::BN254, "keccak") => 2,
        (FieldType::M31, "poseidon") => 120,
        (FieldType::Goldilocks, "keccak") => 2,
        _ => unreachable!(),
    };

    let mut prover = Prover::<Cfg>::new(mpi_config.clone());
    prover.prepare_mem(&circuit);

<<<<<<< HEAD
    let mut rng = ChaCha12Rng::seed_from_u64(PCS_TESTING_SEED_U64);
    let (pcs_params, pcs_proving_key, _pcs_verification_key, mut pcs_scratch) =
        expander_pcs_init_testing_only::<Cfg::FieldConfig, Cfg::PCSConfig>(
            circuit.log_input_size(),
            &mpi_config,
            &mut rng,
=======
    let (pcs_params, pcs_proving_key, _, mut pcs_scratch) =
        expander_pcs_init_testing_only::<Cfg::FieldConfig, Cfg::Transcript, Cfg::PCS>(
            circuit.log_input_size(),
            &config.mpi_config,
>>>>>>> 911e0c26
        );

    // calculate the proof size
    {
        let (claim, proof) = prover.prove(
            &mut circuit,
            &pcs_params,
            &pcs_proving_key,
            &mut pcs_scratch,
        );
        let mut buf = Vec::new();
        claim.serialize_into(&mut buf).unwrap();
        proof.serialize_into(&mut buf).unwrap();
<<<<<<< HEAD
        root_println!(mpi_config, "Proof size: {}", buf.len());
=======
        root_println!(config.mpi_config, "Proof size: {}", buf.len());
>>>>>>> 911e0c26
    }

    const N_PROOF: usize = 10;

<<<<<<< HEAD
    root_println!(mpi_config, "We are now calculating average throughput, please wait until {N_PROOF} proofs are computed");
=======
    root_println!(config.mpi_config, "We are now calculating average throughput, please wait until {N_PROOF} proofs are computed");
>>>>>>> 911e0c26
    for i in 0..args.repeats {
        mpi_config.barrier(); // wait until everyone is here
        let start_time = std::time::Instant::now();
        for _j in 0..N_PROOF {
            prover.prove(
                &mut circuit,
                &pcs_params,
                &pcs_proving_key,
                &mut pcs_scratch,
            );
        }
        let stop_time = std::time::Instant::now();
        let duration = stop_time.duration_since(start_time);
        let throughput = (N_PROOF * circuit_copy_size * pack_size * mpi_config.world_size()) as f64
            / duration.as_secs_f64();
        root_println!(
<<<<<<< HEAD
            mpi_config,
=======
            config.mpi_config,
>>>>>>> 911e0c26
            "{}-bench: throughput: {} hashes/s",
            i,
            throughput.round()
        );
    }
    circuit.discard_control_of_shared_mem();
    config.mpi_config.free_shared_mem(&mut window);
}

fn print_info(args: &Args) {
<<<<<<< HEAD
    let mpi_config = MPIConfig::prover_new();
=======
    let mpi_config = MPIConfig::new();
>>>>>>> 911e0c26
    if !mpi_config.is_root() {
        return;
    }

    let prover = match args.circuit.as_str() {
        "keccak" => "GKR",
        "poseidon" => "GKR^2",
        _ => unreachable!(),
    };

    println!("===============================");
    println!(
        "benchmarking {} with {} over {}",
        args.circuit, prover, args.field
    );
    println!("field:          {}", args.field);
    println!("#bench repeats: {}", args.repeats);
    println!("hash circuit:   {}", args.circuit);
    println!("PCS:            {}", args.pcs);
    println!("===============================")
}<|MERGE_RESOLUTION|>--- conflicted
+++ resolved
@@ -2,24 +2,12 @@
 
 use circuit::Circuit;
 use clap::Parser;
-<<<<<<< HEAD
-=======
-use config::{
-    instantiations::{
-        BN254ConfigMIMC5KZG, BN254ConfigSha2Hyrax, BN254ConfigSha2Raw, GF2ExtConfigSha2Orion,
-        GF2ExtConfigSha2Raw, GoldilocksExtConfigSha2Raw, M31ExtConfigSha2Orion,
-        M31ExtConfigSha2Raw,
-    },
-    Config, GKRConfig, GKRScheme, PolynomialCommitmentType,
-};
->>>>>>> 911e0c26
 use gkr::{
     utils::{
         KECCAK_BN254_CIRCUIT, KECCAK_BN254_WITNESS, KECCAK_GF2_CIRCUIT, KECCAK_GF2_WITNESS,
         KECCAK_GOLDILOCKS_CIRCUIT, KECCAK_GOLDILOCKS_WITNESS, KECCAK_M31_CIRCUIT,
         KECCAK_M31_WITNESS, POSEIDON_M31_CIRCUIT, POSEIDON_M31_WITNESS,
     },
-<<<<<<< HEAD
     BN254ConfigMIMC5KZG, BN254ConfigSha2Hyrax, BN254ConfigSha2Raw, GF2ExtConfigSha2Orion,
     GF2ExtConfigSha2Raw, GoldilocksExtConfigSha2Raw, M31ExtConfigSha2OrionSquare,
     M31ExtConfigSha2OrionVanilla, M31ExtConfigSha2RawSquare, M31ExtConfigSha2RawVanilla, Prover,
@@ -31,17 +19,6 @@
 use rand::SeedableRng;
 use rand_chacha::ChaCha12Rng;
 use serdes::ExpSerde;
-=======
-    Prover,
-};
-use gkr_field_config::FieldType;
-use gkr_field_config::GKRFieldConfig;
-use mpi_config::shared_mem::SharedMemory;
-use mpi_config::{root_println, MPIConfig};
-use poly_commit::expander_pcs_init_testing_only;
-use serdes::ExpSerde;
-use std::str::FromStr;
->>>>>>> 911e0c26
 
 /// ...
 #[derive(Parser, Debug)]
@@ -68,17 +45,12 @@
     let args = Args::parse();
     print_info(&args);
 
-<<<<<<< HEAD
     let mpi_config = MPIConfig::prover_new();
-=======
-    let mpi_config = MPIConfig::new();
->>>>>>> 911e0c26
     let pcs_type = PolynomialCommitmentType::from_str(&args.pcs).unwrap();
 
     match args.field.as_str() {
         "m31ext3" => match pcs_type {
             PolynomialCommitmentType::Raw => match args.circuit.as_str() {
-<<<<<<< HEAD
                 "keccak" => run_benchmark::<M31ExtConfigSha2RawVanilla>(&args, mpi_config.clone()),
                 "poseidon" => run_benchmark::<M31ExtConfigSha2RawSquare>(&args, mpi_config.clone()),
                 _ => unreachable!(),
@@ -91,34 +63,11 @@
                     run_benchmark::<M31ExtConfigSha2OrionSquare>(&args, mpi_config.clone())
                 }
                 _ => unreachable!(""),
-=======
-                "keccak" => run_benchmark::<M31ExtConfigSha2Raw>(
-                    &args,
-                    Config::new(GKRScheme::Vanilla, mpi_config.clone()),
-                ),
-                "poseidon" => run_benchmark::<M31ExtConfigSha2Raw>(
-                    &args,
-                    Config::new(GKRScheme::GkrSquare, mpi_config.clone()),
-                ),
-                _ => unreachable!(),
-            },
-            PolynomialCommitmentType::Orion => match args.circuit.as_str() {
-                "keccak" => run_benchmark::<M31ExtConfigSha2Orion>(
-                    &args,
-                    Config::new(GKRScheme::Vanilla, mpi_config.clone()),
-                ),
-                "poseidon" => run_benchmark::<M31ExtConfigSha2Orion>(
-                    &args,
-                    Config::new(GKRScheme::GkrSquare, mpi_config.clone()),
-                ),
-                _ => unreachable!("Unsupported PCS type for M31"),
->>>>>>> 911e0c26
             },
             _ => unreachable!("Unsupported PCS type for M31"),
         },
         "fr" => match pcs_type {
             PolynomialCommitmentType::Raw => match args.circuit.as_str() {
-<<<<<<< HEAD
                 "keccak" => run_benchmark::<BN254ConfigSha2Raw>(&args, mpi_config.clone()),
                 _ => unreachable!(),
             },
@@ -128,89 +77,24 @@
             },
             PolynomialCommitmentType::KZG => match args.circuit.as_str() {
                 "keccak" => run_benchmark::<BN254ConfigMIMC5KZG>(&args, mpi_config.clone()),
-=======
-                "keccak" => run_benchmark::<BN254ConfigSha2Raw>(
-                    &args,
-                    Config::new(GKRScheme::Vanilla, mpi_config.clone()),
-                ),
-                "poseidon" => run_benchmark::<BN254ConfigSha2Raw>(
-                    &args,
-                    Config::new(GKRScheme::GkrSquare, mpi_config.clone()),
-                ),
-                _ => unreachable!(),
-            },
-            PolynomialCommitmentType::Hyrax => match args.circuit.as_str() {
-                "keccak" => run_benchmark::<BN254ConfigSha2Hyrax>(
-                    &args,
-                    Config::new(GKRScheme::Vanilla, mpi_config.clone()),
-                ),
-                "poseidon" => run_benchmark::<BN254ConfigSha2Hyrax>(
-                    &args,
-                    Config::new(GKRScheme::GkrSquare, mpi_config.clone()),
-                ),
-                _ => unreachable!(),
-            },
-            PolynomialCommitmentType::KZG => match args.circuit.as_str() {
-                "keccak" => run_benchmark::<BN254ConfigMIMC5KZG>(
-                    &args,
-                    Config::new(GKRScheme::Vanilla, mpi_config.clone()),
-                ),
-                "poseidon" => run_benchmark::<BN254ConfigMIMC5KZG>(
-                    &args,
-                    Config::new(GKRScheme::GkrSquare, mpi_config.clone()),
-                ),
->>>>>>> 911e0c26
                 _ => unreachable!(),
             },
             _ => unreachable!("Unsupported PCS type for BN254"),
         },
         "gf2ext128" => match pcs_type {
             PolynomialCommitmentType::Raw => match args.circuit.as_str() {
-<<<<<<< HEAD
                 "keccak" => run_benchmark::<GF2ExtConfigSha2Raw>(&args, mpi_config.clone()),
                 _ => unreachable!(),
             },
             PolynomialCommitmentType::Orion => match args.circuit.as_str() {
                 "keccak" => run_benchmark::<GF2ExtConfigSha2Orion>(&args, mpi_config.clone()),
-=======
-                "keccak" => run_benchmark::<GF2ExtConfigSha2Raw>(
-                    &args,
-                    Config::new(GKRScheme::Vanilla, mpi_config.clone()),
-                ),
-                "poseidon" => run_benchmark::<GF2ExtConfigSha2Raw>(
-                    &args,
-                    Config::new(GKRScheme::GkrSquare, mpi_config.clone()),
-                ),
-                _ => unreachable!(),
-            },
-            PolynomialCommitmentType::Orion => match args.circuit.as_str() {
-                "keccak" => run_benchmark::<GF2ExtConfigSha2Orion>(
-                    &args,
-                    Config::new(GKRScheme::Vanilla, mpi_config.clone()),
-                ),
-                "poseidon" => run_benchmark::<GF2ExtConfigSha2Orion>(
-                    &args,
-                    Config::new(GKRScheme::GkrSquare, mpi_config.clone()),
-                ),
->>>>>>> 911e0c26
                 _ => unreachable!(),
             },
             _ => unreachable!("Unsupported PCS type for GF2"),
         },
         "goldilocks" => match pcs_type {
             PolynomialCommitmentType::Raw => match args.circuit.as_str() {
-<<<<<<< HEAD
                 "keccak" => run_benchmark::<GoldilocksExtConfigSha2Raw>(&args, mpi_config.clone()),
-=======
-                "keccak" => run_benchmark::<GoldilocksExtConfigSha2Raw>(
-                    &args,
-                    Config::new(GKRScheme::Vanilla, mpi_config.clone()),
-                ),
-                "poseidon" => run_benchmark::<GoldilocksExtConfigSha2Raw>(
-                    &args,
-                    Config::new(GKRScheme::GkrSquare, mpi_config.clone()),
-                ),
->>>>>>> 911e0c26
                 _ => unreachable!(),
             },
             _ => unreachable!("Unsupported PCS type for Goldilocks"),
@@ -221,7 +105,6 @@
     MPIConfig::finalize();
 }
 
-<<<<<<< HEAD
 const PCS_TESTING_SEED_U64: u64 = 114514;
 
 fn run_benchmark<Cfg: GKREngine>(args: &Args, mpi_config: MPIConfig) {
@@ -230,38 +113,18 @@
     // load circuit
     let mut circuit = match args.circuit.as_str() {
         "keccak" => match Cfg::FieldConfig::FIELD_TYPE {
-            FieldType::GF2 => Circuit::<Cfg::FieldConfig>::load_circuit::<Cfg>(KECCAK_GF2_CIRCUIT),
-            FieldType::M31 => Circuit::<Cfg::FieldConfig>::load_circuit::<Cfg>(KECCAK_M31_CIRCUIT),
+            FieldType::GF2 => {
+                Circuit::<Cfg::FieldConfig>::prover_load_circuit::<Cfg>(KECCAK_GF2_CIRCUIT)
+            }
+            FieldType::M31 => {
+                Circuit::<Cfg::FieldConfig>::prover_load_circuit::<Cfg>(KECCAK_M31_CIRCUIT)
+            }
             FieldType::BN254 => {
-                Circuit::<Cfg::FieldConfig>::load_circuit::<Cfg>(KECCAK_BN254_CIRCUIT)
+                Circuit::<Cfg::FieldConfig>::prover_load_circuit::<Cfg>(KECCAK_BN254_CIRCUIT)
             }
             FieldType::Goldilocks => {
-                Circuit::<Cfg::FieldConfig>::load_circuit::<Cfg>(KECCAK_GOLDILOCKS_CIRCUIT)
-            }
-=======
-fn run_benchmark<Cfg: GKRConfig>(args: &Args, config: Config<Cfg>) {
-    let pack_size = Cfg::FieldConfig::get_field_pack_size();
-
-    // load circuit
-    let (mut circuit, mut window) = match args.circuit.as_str() {
-        "keccak" => match Cfg::FieldConfig::FIELD_TYPE {
-            FieldType::GF2 => Circuit::<Cfg::FieldConfig>::prover_load_circuit::<Cfg>(
-                KECCAK_GF2_CIRCUIT,
-                &config.mpi_config,
-            ),
-            FieldType::M31 => Circuit::<Cfg::FieldConfig>::prover_load_circuit::<Cfg>(
-                KECCAK_M31_CIRCUIT,
-                &config.mpi_config,
-            ),
-            FieldType::BN254 => Circuit::<Cfg::FieldConfig>::prover_load_circuit::<Cfg>(
-                KECCAK_BN254_CIRCUIT,
-                &config.mpi_config,
-            ),
-            FieldType::Goldilocks => Circuit::<Cfg::FieldConfig>::prover_load_circuit::<Cfg>(
-                KECCAK_GOLDILOCKS_CIRCUIT,
-                &config.mpi_config,
-            ),
->>>>>>> 911e0c26
+                Circuit::<Cfg::FieldConfig>::prover_load_circuit::<Cfg>(KECCAK_GOLDILOCKS_CIRCUIT)
+            }
         },
         "poseidon" => match Cfg::FieldConfig::FIELD_TYPE {
             FieldType::M31 => Circuit::<Cfg::FieldConfig>::prover_load_circuit::<Cfg>(
@@ -301,19 +164,12 @@
     let mut prover = Prover::<Cfg>::new(mpi_config.clone());
     prover.prepare_mem(&circuit);
 
-<<<<<<< HEAD
     let mut rng = ChaCha12Rng::seed_from_u64(PCS_TESTING_SEED_U64);
     let (pcs_params, pcs_proving_key, _pcs_verification_key, mut pcs_scratch) =
         expander_pcs_init_testing_only::<Cfg::FieldConfig, Cfg::PCSConfig>(
             circuit.log_input_size(),
             &mpi_config,
             &mut rng,
-=======
-    let (pcs_params, pcs_proving_key, _, mut pcs_scratch) =
-        expander_pcs_init_testing_only::<Cfg::FieldConfig, Cfg::Transcript, Cfg::PCS>(
-            circuit.log_input_size(),
-            &config.mpi_config,
->>>>>>> 911e0c26
         );
 
     // calculate the proof size
@@ -327,20 +183,12 @@
         let mut buf = Vec::new();
         claim.serialize_into(&mut buf).unwrap();
         proof.serialize_into(&mut buf).unwrap();
-<<<<<<< HEAD
         root_println!(mpi_config, "Proof size: {}", buf.len());
-=======
-        root_println!(config.mpi_config, "Proof size: {}", buf.len());
->>>>>>> 911e0c26
     }
 
     const N_PROOF: usize = 10;
 
-<<<<<<< HEAD
     root_println!(mpi_config, "We are now calculating average throughput, please wait until {N_PROOF} proofs are computed");
-=======
-    root_println!(config.mpi_config, "We are now calculating average throughput, please wait until {N_PROOF} proofs are computed");
->>>>>>> 911e0c26
     for i in 0..args.repeats {
         mpi_config.barrier(); // wait until everyone is here
         let start_time = std::time::Instant::now();
@@ -357,11 +205,7 @@
         let throughput = (N_PROOF * circuit_copy_size * pack_size * mpi_config.world_size()) as f64
             / duration.as_secs_f64();
         root_println!(
-<<<<<<< HEAD
             mpi_config,
-=======
-            config.mpi_config,
->>>>>>> 911e0c26
             "{}-bench: throughput: {} hashes/s",
             i,
             throughput.round()
@@ -372,11 +216,7 @@
 }
 
 fn print_info(args: &Args) {
-<<<<<<< HEAD
     let mpi_config = MPIConfig::prover_new();
-=======
-    let mpi_config = MPIConfig::new();
->>>>>>> 911e0c26
     if !mpi_config.is_root() {
         return;
     }
