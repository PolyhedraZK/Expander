--- conflicted
+++ resolved
@@ -1,37 +1,28 @@
 use circuit::Circuit;
 use clap::Parser;
-<<<<<<< HEAD
-use config::{Config, GKRConfig, GKRScheme, PolynomialCommitmentType};
-use mpi_config::{root_println, MPIConfig};
-use std::str::FromStr;
-=======
 use config::{
-    instantiations::{BN254ConfigSha2Hyrax, GF2ExtConfigSha2Orion, M31ExtConfigSha2Orion},
-    Config, GKRConfig, GKRScheme,
+    instantiations::{
+        BN254ConfigMIMC5KZG, BN254ConfigSha2Hyrax, BN254ConfigSha2Raw, GF2ExtConfigSha2Orion,
+        GF2ExtConfigSha2Raw, GoldilocksExtConfigSha2Raw, M31ExtConfigSha2Orion,
+        M31ExtConfigSha2Raw,
+    },
+    Config, GKRConfig, GKRScheme, PolynomialCommitmentType,
 };
-use mpi_config::{shared_mem::SharedMemory, MPIConfig};
->>>>>>> 4a109944
-
-use gkr_field_config::GKRFieldConfig;
-use poly_commit::expander_pcs_init_testing_only;
-
 use gkr::{
     utils::{
         KECCAK_BN254_CIRCUIT, KECCAK_BN254_WITNESS, KECCAK_GF2_CIRCUIT, KECCAK_GF2_WITNESS,
         KECCAK_GOLDILOCKS_CIRCUIT, KECCAK_GOLDILOCKS_WITNESS, KECCAK_M31_CIRCUIT,
         KECCAK_M31_WITNESS, POSEIDON_M31_CIRCUIT, POSEIDON_M31_WITNESS,
     },
-<<<<<<< HEAD
-    BN254ConfigMIMC5KZG, BN254ConfigSha2Hyrax, BN254ConfigSha2Raw, GF2ExtConfigSha2Orion,
-    GF2ExtConfigSha2Raw, GoldilocksExtConfigSha2Raw, M31ExtConfigSha2Orion, M31ExtConfigSha2Raw,
-=======
->>>>>>> 4a109944
     Prover,
 };
-
+use gkr_field_config::FieldType;
+use gkr_field_config::GKRFieldConfig;
+use mpi_config::shared_mem::SharedMemory;
+use mpi_config::{root_println, MPIConfig};
+use poly_commit::expander_pcs_init_testing_only;
 use serdes::ExpSerde;
-
-use gkr_field_config::FieldType;
+use std::str::FromStr;
 
 /// ...
 #[derive(Parser, Debug)]
@@ -172,11 +163,7 @@
     let pack_size = Cfg::FieldConfig::get_field_pack_size();
 
     // load circuit
-<<<<<<< HEAD
-    let mut circuit = match args.circuit.as_str() {
-=======
-    let (mut circuit, mut window) = match args.scheme.as_str() {
->>>>>>> 4a109944
+    let (mut circuit, mut window) = match args.circuit.as_str() {
         "keccak" => match Cfg::FieldConfig::FIELD_TYPE {
             FieldType::GF2 => Circuit::<Cfg::FieldConfig>::prover_load_circuit::<Cfg>(
                 KECCAK_GF2_CIRCUIT,
