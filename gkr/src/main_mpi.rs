--- conflicted
+++ resolved
@@ -127,11 +127,7 @@
     let mut prover = Prover::new(&config);
     prover.prepare_mem(&circuit);
 
-<<<<<<< HEAD
-    let (pcs_params, pcs_proving_key, _pcs_verification_key, mut pcs_scratch) =
-=======
     let (pcs_params, pcs_proving_key, _, mut pcs_scratch) =
->>>>>>> 8c1cae53
         expander_pcs_init_testing_only::<Cfg::FieldConfig, Cfg::Transcript, Cfg::PCS>(
             circuit.log_input_size(),
             &config.mpi_config,
