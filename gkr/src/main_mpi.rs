--- conflicted
+++ resolved
@@ -111,19 +111,6 @@
     // load circuit
     let (mut circuit, mut window) = match args.circuit.as_str() {
         "keccak" => match Cfg::FieldConfig::FIELD_TYPE {
-<<<<<<< HEAD
-            FieldType::GF2 => Circuit::<Cfg::FieldConfig>::load_circuit::<Cfg>(KECCAK_GF2_CIRCUIT),
-            FieldType::M31 => Circuit::<Cfg::FieldConfig>::load_circuit::<Cfg>(KECCAK_M31_CIRCUIT),
-            FieldType::BN254 => {
-                Circuit::<Cfg::FieldConfig>::load_circuit::<Cfg>(KECCAK_BN254_CIRCUIT)
-            }
-            FieldType::Goldilocks => {
-                Circuit::<Cfg::FieldConfig>::load_circuit::<Cfg>(KECCAK_GOLDILOCKS_CIRCUIT)
-            }
-            FieldType::BabyBear => {
-                Circuit::<Cfg::FieldConfig>::load_circuit::<Cfg>(KECCAK_BABYBEAR_CIRCUIT)
-            }
-=======
             FieldType::GF2 => Circuit::<Cfg::FieldConfig>::prover_load_circuit::<Cfg>(
                 KECCAK_GF2_CIRCUIT,
                 &mpi_config,
@@ -140,7 +127,10 @@
                 KECCAK_GOLDILOCKS_CIRCUIT,
                 &mpi_config,
             ),
->>>>>>> 1612ca7d
+            FieldType::BabyBear => Circuit::<Cfg::FieldConfig>::prover_load_circuit::<Cfg>(
+                KECCAK_BABYBEAR_CIRCUIT,
+                &mpi_config,
+            ),
         },
         "poseidon" => match Cfg::FieldConfig::FIELD_TYPE {
             FieldType::M31 => Circuit::<Cfg::FieldConfig>::prover_load_circuit::<Cfg>(
