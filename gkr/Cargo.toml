[package]
name = "gkr"
version = "0.1.0"
edition = "2021"

[dependencies]
arith = { path = "../arith" }
config_macros = { path = "../config_macros" }
circuit = { path = "../circuit" }
gf2 = { path = "../arith/gf2" }
gf2_128 = { path = "../arith/gf2_128" }
<<<<<<< HEAD
gkr_engine = { path = "../gkr_engine" }
gkr_hashers = { path = "../hasher" }
=======
>>>>>>> 911e0c26
goldilocks = { path = "../arith/goldilocks" }
mersenne31 = { path = "../arith/mersenne31" }
poly_commit = { path = "../poly_commit" }
polynomials = { path = "../arith/polynomials" }
serdes = { path = "../serdes" }
sumcheck = { path = "../sumcheck" }
transcript = { path = "../transcript" }
utils = { path = "../utils" }

ark-std.workspace = true
clap.workspace = true
env_logger.workspace = true
log.workspace = true
mpi.workspace = true
rand.workspace = true
sha2.workspace = true
halo2curves.workspace = true
thiserror.workspace = true
ethnum.workspace = true

# for the server
bytes.workspace = true
tokio.workspace = true
warp.workspace = true
chrono.workspace = true
tynm.workspace = true
tiny-keccak.workspace = true

[dev-dependencies]
criterion = "0.5.1"

[[bin]]
name = "gkr-mpi"
path = "src/main_mpi.rs"

[[bin]]
name = "expander-exec"
path = "src/exec.rs"

[[bin]]
name = "dev-setup"
path = "src/utils.rs"

[features]
default = []
# default = [ "grinding" ]
grinding = [ ]
recursion = [ "transcript/recursion" ]
profile = [ "utils/profile", "sumcheck/profile" ]

[[bench]]
name = "gkr-hashes"
harness = false
path = "benches/gkr_hashes.rs"
<|MERGE_RESOLUTION|>--- conflicted
+++ resolved
@@ -9,11 +9,8 @@
 circuit = { path = "../circuit" }
 gf2 = { path = "../arith/gf2" }
 gf2_128 = { path = "../arith/gf2_128" }
-<<<<<<< HEAD
 gkr_engine = { path = "../gkr_engine" }
 gkr_hashers = { path = "../hasher" }
-=======
->>>>>>> 911e0c26
 goldilocks = { path = "../arith/goldilocks" }
 mersenne31 = { path = "../arith/mersenne31" }
 poly_commit = { path = "../poly_commit" }
