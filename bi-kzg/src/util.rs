use halo2curves::ff::{Field, PrimeField};
use rayon::iter::{IntoParallelRefIterator, ParallelIterator};

<<<<<<< HEAD
=======
pub fn primitive_root_of_unity<F: PrimeField>(group_size: usize) -> F {
    let omega = F::ROOT_OF_UNITY;
    let omega = omega.pow_vartime([(1 << F::S) / group_size as u64]);
    assert!(
        omega.pow_vartime([group_size as u64]) == F::ONE,
        "omega_0 is not root of unity for supported_n"
    );
    omega
}

pub(crate) fn powers_of_field_elements<F: Field>(x: &F, n: usize) -> Vec<F> {
    let mut powers = vec![F::ONE];
    let mut cur = *x;
    for _ in 0..n - 1 {
        powers.push(cur);
        cur *= x;
    }
    powers
}

>>>>>>> 89b74527
pub(crate) fn tensor_product_parallel<F: Field>(vec1: &[F], vec2: &[F]) -> Vec<F> {
    vec2.par_iter()
        .flat_map(|&i| vec1.iter().map(|&j| i * j).collect::<Vec<_>>())
        .collect()
}

/// This simple utility function will parallelize an operation that is to be
/// performed over a mutable slice.
/// credit: https://github.com/scroll-tech/halo2/blob/1070391642dd64b2d68b47ec246cba9e35bd3c15/halo2_proofs/src/arithmetic.rs#L546
pub(crate) fn parallelize_internal<T: Send, F: Fn(&mut [T], usize) + Send + Sync + Clone>(
    v: &mut [T],
    f: F,
) -> Vec<usize> {
    let n = v.len();
    let num_threads = rayon::current_num_threads();
    let mut chunk = n / num_threads;
    if chunk < num_threads {
        chunk = 1;
    }

    rayon::scope(|scope| {
        let mut chunk_starts = vec![];
        for (chunk_num, v) in v.chunks_mut(chunk).enumerate() {
            let f = f.clone();
            scope.spawn(move |_| {
                let start = chunk_num * chunk;
                f(v, start);
            });
            let start = chunk_num * chunk;
            chunk_starts.push(start);
        }

        chunk_starts
    })
}

pub fn parallelize<T: Send, F: Fn(&mut [T], usize) + Send + Sync + Clone>(v: &mut [T], f: F) {
    if rayon::current_num_threads() == 1 {
        // do not spawn a new thread
        f(v, 0)
    } else {
        parallelize_internal(v, f);
    }
}<|MERGE_RESOLUTION|>--- conflicted
+++ resolved
@@ -1,8 +1,6 @@
 use halo2curves::ff::{Field, PrimeField};
 use rayon::iter::{IntoParallelRefIterator, ParallelIterator};
 
-<<<<<<< HEAD
-=======
 pub fn primitive_root_of_unity<F: PrimeField>(group_size: usize) -> F {
     let omega = F::ROOT_OF_UNITY;
     let omega = omega.pow_vartime([(1 << F::S) / group_size as u64]);
@@ -23,7 +21,6 @@
     powers
 }
 
->>>>>>> 89b74527
 pub(crate) fn tensor_product_parallel<F: Field>(vec1: &[F], vec2: &[F]) -> Vec<F> {
     vec2.par_iter()
         .flat_map(|&i| vec1.iter().map(|&j| i * j).collect::<Vec<_>>())
