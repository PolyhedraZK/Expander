--- conflicted
+++ resolved
@@ -1,8 +1,3 @@
-<<<<<<< HEAD
-mod coeff_form_bi_kzg;
-mod lagrange_form_bi_kzg;
-mod pcs;
-=======
 mod bi_fft;
 pub use bi_fft::*;
 
@@ -18,23 +13,11 @@
 mod poly;
 pub use poly::*;
 
->>>>>>> 89b74527
 mod structs;
 pub use structs::*;
 
-<<<<<<< HEAD
-#[cfg(test)]
-mod tests;
-
-pub use coeff_form_bi_kzg::CoeffFormBiKZG;
-pub use lagrange_form_bi_kzg::LagrangeFormBiKZG;
-pub use pcs::PolynomialCommitmentScheme;
-pub use structs::BivariatePolynomial;
-pub use structs::{BiKZGCommitment, BiKZGProof, BiKZGSRS, BiKZGVerifierParam};
-=======
 mod util;
 pub use util::*;
 
 #[cfg(test)]
-mod tests;
->>>>>>> 89b74527
+mod tests;