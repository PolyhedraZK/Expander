use std::fs;
use std::io::Cursor;

use arith::{Field, SimdField};
use ark_std::test_rng;
<<<<<<< HEAD
use gkr_engine::{
    root_println, ExpanderPCS, FieldEngine, GKREngine, MPIConfig, MPIEngine,
    PolynomialCommitmentType, Transcript,
};
=======
use config::GKRConfig;
use gkr_field_config::GKRFieldConfig;
use mpi::ffi::ompi_win_t;
use mpi_config::{root_println, MPIConfig};
>>>>>>> 911e0c26
use serdes::ExpSerde;

use crate::*;

#[derive(Debug, Clone, Default)]
pub struct StructureInfo {
    // If a layer contains only linear combination of fan-in-one gates, we can skip the second
    // phase of sumcheck e.g. y = a + b + c, and y = a^5 + b^5 + c^5
    pub skip_sumcheck_phase_two: bool,
}

#[derive(Debug, Clone, Default)]
pub struct CircuitLayer<C: FieldEngine> {
    pub input_var_num: usize,
    pub output_var_num: usize,

    pub input_vals: Vec<C::SimdCircuitField>,
    pub output_vals: Vec<C::SimdCircuitField>, // empty most time, unless in the last layer

    pub mul: Vec<GateMul<C>>,
    pub add: Vec<GateAdd<C>>,
    pub const_: Vec<GateConst<C>>,
    pub uni: Vec<GateUni<C>>,

    pub structure_info: StructureInfo,
}

impl<C: FieldEngine> CircuitLayer<C> {
    #[inline]
    pub fn evaluate(
        &self,
        res: &mut Vec<C::SimdCircuitField>,
        public_input: &[C::SimdCircuitField],
    ) {
        res.clear();
        res.resize(1 << self.output_var_num, C::SimdCircuitField::zero());
        for gate in &self.mul {
            let i0 = &self.input_vals[gate.i_ids[0]];
            let i1 = &self.input_vals[gate.i_ids[1]];
            let o = &mut res[gate.o_id];
            let mul = *i0 * i1;
            *o += C::circuit_field_mul_simd_circuit_field(&gate.coef, &mul);
        }

        for gate in &self.add {
            let i0 = self.input_vals[gate.i_ids[0]];
            let o = &mut res[gate.o_id];
            *o += C::circuit_field_mul_simd_circuit_field(&gate.coef, &i0);
        }

        for gate in &self.const_ {
            let o = &mut res[gate.o_id];

            let coef = match gate.coef_type {
                CoefType::PublicInput(input_idx) => public_input[input_idx],
                _ => C::circuit_field_to_simd_circuit_field(&gate.coef),
            };
            *o += coef;
        }

        for gate in &self.uni {
            let i0 = &self.input_vals[gate.i_ids[0]];
            let o = &mut res[gate.o_id];
            match gate.gate_type {
                12345 => {
                    // pow5
                    let i0_2 = i0.square();
                    let i0_4 = i0_2.square();
                    let i0_5 = i0_4 * i0;
                    *o += C::circuit_field_mul_simd_circuit_field(&gate.coef, &i0_5);
                }
                12346 => {
                    // pow1
                    *o += C::circuit_field_mul_simd_circuit_field(&gate.coef, i0);
                }
                _ => panic!("Unknown gate type: {}", gate.gate_type),
            }
        }
    }

    #[inline]
    pub fn identify_rnd_coefs(&mut self, rnd_coefs: &mut Vec<*mut C::CircuitField>) {
        for gate in &mut self.mul {
            if gate.coef_type == CoefType::Random {
                rnd_coefs.push(&mut gate.coef);
            }
        }
        for gate in &mut self.add {
            if gate.coef_type == CoefType::Random {
                rnd_coefs.push(&mut gate.coef);
            }
        }
        for gate in &mut self.const_ {
            if gate.coef_type == CoefType::Random {
                rnd_coefs.push(&mut gate.coef);
            }
        }
        for gate in &mut self.uni {
            if gate.coef_type == CoefType::Random {
                rnd_coefs.push(&mut gate.coef);
            }
        }
    }

    #[inline]
    pub fn identify_structure_info(&mut self) {
        self.structure_info.skip_sumcheck_phase_two = self.mul.is_empty();
    }
}

#[derive(Debug, Default)]
pub struct Circuit<C: FieldEngine> {
    pub layers: Vec<CircuitLayer<C>>,
    pub public_input: Vec<C::SimdCircuitField>,
    pub expected_num_output_zeros: usize,

    pub rnd_coefs_identified: bool,
    pub rnd_coefs: Vec<*mut C::CircuitField>, // unsafe
}

impl<C: FieldEngine> Clone for Circuit<C> {
    fn clone(&self) -> Circuit<C> {
        let mut ret = Circuit::<C> {
            layers: self.layers.clone(),
            public_input: self.public_input.clone(),
            expected_num_output_zeros: self.expected_num_output_zeros,

            rnd_coefs_identified: false,
            rnd_coefs: vec![],
        };

        if self.rnd_coefs_identified {
            ret.identify_rnd_coefs();
        }
        ret
    }
}

unsafe impl<C> Send for Circuit<C> where C: FieldEngine {}

<<<<<<< HEAD
impl<C: FieldEngine> Circuit<C> {
    pub fn load_circuit<Cfg: GKREngine<FieldConfig = C>>(filename: &str) -> Self {
=======
impl<C: GKRFieldConfig> Circuit<C> {
    // Load a circuit from a file and flatten it
    // Used for verifier
    pub fn verifier_load_circuit<Cfg: GKRConfig<FieldConfig = C>>(filename: &str) -> Self {
>>>>>>> 911e0c26
        let rc = RecursiveCircuit::<C>::load(filename).unwrap();
        let mut c = rc.flatten::<Cfg>();
        c.pre_process_gkr::<Cfg>();
        c
    }

    // Used for prover with mpi_size = 1.
    // This avoids the overhead of shared memory
    // No need to call discard_control_of_shared_mem() and free_shared_mem(window) after this
    #[inline(always)]
    pub fn single_thread_prover_load_circuit<Cfg: GKRConfig<FieldConfig = C>>(
        filename: &str,
    ) -> Self {
        Self::verifier_load_circuit::<Cfg>(filename)
    }

    // The root process loads a circuit from a file and shares it with other processes
    // with shared memory
    // Used in the mpi case, ok if mpi_size = 1, but
    // circuit.discard_control_of_shared_mem() and mpi_config.free_shared_mem(window) should be
    // called before the end of the program
    pub fn prover_load_circuit<Cfg: GKRConfig<FieldConfig = C>>(
        filename: &str,
        mpi_config: &MPIConfig,
    ) -> (Self, *mut ompi_win_t) {
        let circuit = if mpi_config.is_root() {
            let rc = RecursiveCircuit::<C>::load(filename).unwrap();
            let circuit = rc.flatten::<Cfg>();
            Some(circuit)
        } else {
            None
        };

        let (mut circuit, window) = mpi_config.consume_obj_and_create_shared(circuit);
        circuit.pre_process_gkr::<Cfg>();
        (circuit, window)
    }

    pub fn load_witness_allow_padding_testing_only(
        &mut self,
        filename: &str,
        mpi_config: &MPIConfig,
    ) {
        let file_bytes = fs::read(filename).unwrap();
        self.load_witness_bytes(&file_bytes, mpi_config, true, true);
    }

    pub fn prover_load_witness_file(&mut self, filename: &str, mpi_config: &MPIConfig) {
        let file_bytes = fs::read(filename)
            .unwrap_or_else(|_| panic!("Failed to read witness file: {}", filename));
        self.load_witness_bytes(&file_bytes, mpi_config, true, false);
    }

    pub fn verifier_load_witness_file(&mut self, filename: &str, mpi_config: &MPIConfig) {
        let file_bytes = fs::read(filename)
            .unwrap_or_else(|_| panic!("Failed to read witness file: {}", filename));
        self.load_witness_bytes(&file_bytes, mpi_config, false, false);
    }

    pub fn load_witness_bytes(
        &mut self,
        file_bytes: &[u8],
        mpi_config: &MPIConfig,
        is_prover: bool,
        allow_padding_for_testing: bool, // TODO: Consider remove this
    ) {
        let cursor = Cursor::new(file_bytes);
        let mut witness = Witness::<C>::deserialize_from(cursor).unwrap();

        // sizes for a single piece of witness
        let private_input_size = 1 << self.log_input_size();
        let public_input_size = witness.num_public_inputs_per_witness;
        let total_size = private_input_size + public_input_size;
        assert_eq!(witness.num_private_inputs_per_witness, private_input_size);
        root_println!(
            mpi_config,
            "Witness loaded: {} private inputs, {} public inputs, x{} witnesses",
            private_input_size,
            public_input_size,
            witness.num_witnesses
        );

        // the number of witnesses should be equal to the number of MPI processes * simd width
        let desired_number_of_witnesses = C::get_field_pack_size() * mpi_config.world_size();

        #[allow(clippy::comparison_chain)]
        if witness.num_witnesses < desired_number_of_witnesses {
            if !allow_padding_for_testing {
                panic!(
                    "Not enough witness, expected {}, got {}",
                    desired_number_of_witnesses, witness.num_witnesses
                );
            } else {
                println!(
                    "Warning: padding witnesses, expected {}, got {}",
                    desired_number_of_witnesses, witness.num_witnesses
                );
                let padding_vec = witness.values[0..total_size].to_vec();
                for _ in witness.num_witnesses..desired_number_of_witnesses {
                    witness.values.extend_from_slice(&padding_vec);
                }
                witness.num_witnesses = desired_number_of_witnesses;
            }
        } else if witness.num_witnesses > desired_number_of_witnesses {
            println!(
                "Warning: dropping additional witnesses, expected {}, got {}",
                desired_number_of_witnesses, witness.num_witnesses
            );
            witness
                .values
                .truncate(desired_number_of_witnesses * total_size);
            witness.num_witnesses = desired_number_of_witnesses;
        }

        if is_prover {
            self.prover_process_witness(witness, mpi_config);
        } else {
            self.verifier_process_witness(witness, mpi_config);
        }
    }

    pub fn prover_process_witness(&mut self, witness: Witness<C>, mpi_config: &MPIConfig) {
        let rank = mpi_config.world_rank();
        let private_input_size = 1 << self.log_input_size();
        let public_input_size = witness.num_public_inputs_per_witness;
        let total_size =
            witness.num_private_inputs_per_witness + witness.num_public_inputs_per_witness;
        let input = &witness.values[rank * total_size * C::get_field_pack_size()
            ..(rank + 1) * total_size * C::get_field_pack_size()];
        let private_input = &mut self.layers[0].input_vals;
        let public_input = &mut self.public_input;

        private_input.clear();
        public_input.clear();

        for i in 0..private_input_size {
            let mut private_wit_i = vec![];
            for j in 0..C::get_field_pack_size() {
                private_wit_i.push(input[j * total_size + i]);
            }
            private_input.push(C::SimdCircuitField::pack(&private_wit_i));
        }

        for i in 0..public_input_size {
            let mut public_wit_i = vec![];
            for j in 0..C::get_field_pack_size() {
                public_wit_i.push(input[j * total_size + private_input_size + i]);
            }
            public_input.push(C::SimdCircuitField::pack(&public_wit_i));
        }
    }

    pub fn verifier_process_witness(&mut self, witness: Witness<C>, mpi_config: &MPIConfig) {
        let private_input_size = 1 << self.log_input_size();
        let public_input_size = witness.num_public_inputs_per_witness;
        let total_size =
            witness.num_private_inputs_per_witness + witness.num_public_inputs_per_witness;

        let public_input = &mut self.public_input;
        public_input.clear();

        for i_rank in 0..mpi_config.world_size() {
            let input = &witness.values[i_rank * total_size * C::get_field_pack_size()
                ..(i_rank + 1) * total_size * C::get_field_pack_size()];

            for i in 0..public_input_size {
                let mut public_wit_i = vec![];
                for j in 0..C::get_field_pack_size() {
                    public_wit_i.push(input[j * total_size + private_input_size + i]);
                }
                public_input.push(C::SimdCircuitField::pack(&public_wit_i));
            }
        }
    }
}

impl<C: FieldEngine> Circuit<C> {
    pub fn log_input_size(&self) -> usize {
        self.layers[0].input_var_num
    }

    // Build a random mock circuit with binary inputs
    pub fn set_random_input_for_test(&mut self) {
        let mut rng = test_rng();
        self.layers[0].input_vals = (0..(1 << self.log_input_size()))
            .map(|_| C::SimdCircuitField::random_unsafe(&mut rng))
            .collect();
    }

    pub fn evaluate(&mut self) {
        for i in 0..self.layers.len() - 1 {
            let (layer_p_1, layer_p_2) = self.layers.split_at_mut(i + 1);
            layer_p_1
                .last()
                .unwrap()
                .evaluate(&mut layer_p_2[0].input_vals, &self.public_input);
            log::trace!(
                "layer {} evaluated - First 10 values: {:?}",
                i,
                self.layers[i + 1]
                    .input_vals
                    .iter()
                    .take(10)
                    .collect::<Vec<_>>()
            );
        }
        let mut output = vec![];
        self.layers
            .last()
            .unwrap()
            .evaluate(&mut output, &self.public_input);
        self.layers.last_mut().unwrap().output_vals = output;

        log::trace!("output evaluated");
        log::trace!(
            "First ten values: {:?}",
            self.layers
                .last()
                .unwrap()
                .output_vals
                .iter()
                .take(10)
                .collect::<Vec<_>>()
        );
    }

    pub fn pre_process_gkr<Cfg: GKREngine<FieldConfig = C>>(&mut self) {
        self.identify_rnd_coefs();
        self.identify_structure_info();

        // If there will be two claims for the input
        // Introduce an extra relay layer before the input layer
        if !self.layers[0].structure_info.skip_sumcheck_phase_two {
            match <Cfg::PCSConfig as ExpanderPCS<C>>::PCS_TYPE {
                // Raw PCS costs nothing in opening, so no need to add relay layer
                // But we can probably add it in the future for verifier's convenience
                PolynomialCommitmentType::Raw => (),
                _ => self.add_input_relay_layer(),
            }
        }
    }

    pub fn identify_rnd_coefs(&mut self) {
        self.rnd_coefs.clear();
        for layer in &mut self.layers {
            layer.identify_rnd_coefs(&mut self.rnd_coefs);
        }
        self.rnd_coefs_identified = true;
    }

    pub fn fill_rnd_coefs<T: Transcript<C::ChallengeField>>(&mut self, transcript: &mut T) {
        assert!(self.rnd_coefs_identified);
        let sampled_circuit_fs = transcript.generate_circuit_field_elements(self.rnd_coefs.len());
        self.rnd_coefs
            .iter()
            .zip(sampled_circuit_fs.iter())
            .for_each(|(&r, sr)| unsafe { *r = *sr });
    }

    pub fn identify_structure_info(&mut self) {
        for layer in &mut self.layers {
            layer.identify_structure_info();
        }
    }

    /// Add a layer before the input layer that contains only relays
    /// The purpose is to make the input layer contain only addition gates,
    /// and thus reduces the number of input claims from 2 to 1,
    /// saving the PCS opening time.
    pub fn add_input_relay_layer(&mut self) {
        let input_var_num = self.layers[0].input_var_num;
        let mut input_relay_layer = CircuitLayer::<C> {
            input_var_num,
            output_var_num: input_var_num,
            ..Default::default()
        };

        for i in 0..(1 << input_var_num) {
            input_relay_layer.add.push(GateAdd {
                i_ids: [i],
                o_id: i,
                coef: C::CircuitField::ONE,
                coef_type: CoefType::Constant,
                gate_type: 0,
            });
        }

        input_relay_layer.structure_info.skip_sumcheck_phase_two = true;

        self.layers.insert(0, input_relay_layer);
    }
}<|MERGE_RESOLUTION|>--- conflicted
+++ resolved
@@ -3,17 +3,12 @@
 
 use arith::{Field, SimdField};
 use ark_std::test_rng;
-<<<<<<< HEAD
+use config::GKRConfig;
 use gkr_engine::{
     root_println, ExpanderPCS, FieldEngine, GKREngine, MPIConfig, MPIEngine,
     PolynomialCommitmentType, Transcript,
 };
-=======
-use config::GKRConfig;
-use gkr_field_config::GKRFieldConfig;
 use mpi::ffi::ompi_win_t;
-use mpi_config::{root_println, MPIConfig};
->>>>>>> 911e0c26
 use serdes::ExpSerde;
 
 use crate::*;
@@ -154,15 +149,10 @@
 
 unsafe impl<C> Send for Circuit<C> where C: FieldEngine {}
 
-<<<<<<< HEAD
 impl<C: FieldEngine> Circuit<C> {
-    pub fn load_circuit<Cfg: GKREngine<FieldConfig = C>>(filename: &str) -> Self {
-=======
-impl<C: GKRFieldConfig> Circuit<C> {
     // Load a circuit from a file and flatten it
     // Used for verifier
-    pub fn verifier_load_circuit<Cfg: GKRConfig<FieldConfig = C>>(filename: &str) -> Self {
->>>>>>> 911e0c26
+    pub fn verifier_load_circuit<Cfg: GKREngine<FieldConfig = C>>(filename: &str) -> Self {
         let rc = RecursiveCircuit::<C>::load(filename).unwrap();
         let mut c = rc.flatten::<Cfg>();
         c.pre_process_gkr::<Cfg>();
