use circuit::Circuit;
use config_macros::declare_gkr_config;
use gkr_engine::{
    root_println, BN254Config, FieldEngine, FieldType, GF2ExtConfig, GKREngine, GKRScheme,
    M31x16Config, MPIConfig, MPIEngine,
};
use gkr_hashers::SHA256hasher;
use poly_commit::RawExpanderGKR;
use serdes::ExpSerde;
use transcript::BytesHashTranscript;

// circuit for repeating Keccak for 2 times
pub const KECCAK_M31_CIRCUIT: &str = "data/circuit_m31.txt";
pub const KECCAK_GF2_CIRCUIT: &str = "data/circuit_gf2.txt";
pub const KECCAK_BN254_CIRCUIT: &str = "data/circuit_bn254.txt";
pub const KECCAK_GOLDILOCKS_CIRCUIT: &str = "data/circuit_goldilocks.txt";

declare_gkr_config!(
    pub M31x16ConfigSha2Raw,
    FieldType::M31x16,
    FiatShamirHashType::SHA256,
    PolynomialCommitmentType::Raw,
    GKRScheme::Vanilla,
);

declare_gkr_config!(
    pub GF2ExtConfigSha2Raw,
    FieldType::GF2Ext128,
    FiatShamirHashType::SHA256,
    PolynomialCommitmentType::Raw,
    GKRScheme::Vanilla,
);

declare_gkr_config!(
    pub BN254ConfigSha2Raw,
    FieldType::BN254,
    FiatShamirHashType::SHA256,
    PolynomialCommitmentType::Raw,
    GKRScheme::Vanilla,
);

#[test]
fn test_circuit_serde() {
<<<<<<< HEAD
    let mpi_config = MPIConfig::prover_new();
=======
    let universe = MPIConfig::init().unwrap();
    let world = universe.world();
    let mpi_config = MPIConfig::prover_new(Some(&universe), Some(&world));
>>>>>>> 410d99d0
    test_circuit_serde_helper::<M31x16ConfigSha2Raw>(&mpi_config);
    test_circuit_serde_helper::<GF2ExtConfigSha2Raw>(&mpi_config);
    test_circuit_serde_helper::<BN254ConfigSha2Raw>(&mpi_config);
}

#[allow(unreachable_patterns)]
fn test_circuit_serde_helper<Cfg: GKREngine>(mpi_config: &MPIConfig) {
    root_println!(
        mpi_config,
        "Field Type: {:?}",
        <Cfg as GKREngine>::FieldConfig::FIELD_TYPE
    );

    let circuit_path = match Cfg::FieldConfig::FIELD_TYPE {
        FieldType::GF2Ext128 => "../".to_owned() + KECCAK_GF2_CIRCUIT,
        FieldType::M31x16 => "../".to_owned() + KECCAK_M31_CIRCUIT,
        FieldType::BN254 => "../".to_owned() + KECCAK_BN254_CIRCUIT,
        FieldType::Goldilocksx8 => "../".to_owned() + KECCAK_GOLDILOCKS_CIRCUIT,
        _ => unreachable!(),
    };
    let circuit =
        Circuit::<Cfg::FieldConfig>::single_thread_prover_load_circuit::<Cfg>(&circuit_path);
    root_println!(mpi_config, "Circuit loaded.");

    let mut buffer = vec![];
    circuit.serialize_into(&mut buffer).unwrap();
    let circuit_deserialized = Circuit::<Cfg::FieldConfig>::deserialize_from(&buffer[..]).unwrap();

    let mut buffer2 = vec![];
    circuit_deserialized.serialize_into(&mut buffer2).unwrap();
    assert_eq!(buffer, buffer2);
}<|MERGE_RESOLUTION|>--- conflicted
+++ resolved
@@ -41,13 +41,9 @@
 
 #[test]
 fn test_circuit_serde() {
-<<<<<<< HEAD
-    let mpi_config = MPIConfig::prover_new();
-=======
     let universe = MPIConfig::init().unwrap();
     let world = universe.world();
     let mpi_config = MPIConfig::prover_new(Some(&universe), Some(&world));
->>>>>>> 410d99d0
     test_circuit_serde_helper::<M31x16ConfigSha2Raw>(&mpi_config);
     test_circuit_serde_helper::<GF2ExtConfigSha2Raw>(&mpi_config);
     test_circuit_serde_helper::<BN254ConfigSha2Raw>(&mpi_config);
