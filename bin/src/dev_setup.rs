//! Development environment setup
//! Download precomputed circuit and witness files.
//! (Those files can be generated and double checked with ExpanderCompilerCollection)
//! Download the precomputed proofs for these circuits and witnesses.

use std::fs::File;
use std::io::Read;
use std::io::Write;
use std::path::Path;

use circuit::Circuit;
use clap::Parser;
use gkr::Verifier;
use gkr::{
    BN254ConfigSha2Raw, GF2ExtConfigSha2Raw, M31x16ConfigSha2RawVanilla, Prover,
    utils::{
        KECCAK_BN254_CIRCUIT, KECCAK_BN254_WITNESS, KECCAK_GF2_CIRCUIT, KECCAK_GF2_WITNESS,
        KECCAK_M31_CIRCUIT, KECCAK_M31_WITNESS, dev_env_data_setup,
    },
};
use gkr_engine::{FieldEngine, FieldType, GKREngine, MPIConfig};
use poly_commit::expander_pcs_init_testing_only;
use serdes::ExpSerde;

/// ...
#[derive(Parser, Debug)]
#[command(author, version, about, long_about = None)]
struct Args {
    /// compare generated and downloaded proof files
    /// default: false
    #[arg(short, long, default_value_t = false)]
    compare: bool,
}

fn main() {
    let args = Args::parse();

    dev_env_data_setup();
    if args.compare {
        // check if the downloaded proofs match the one been generated
<<<<<<< HEAD
        proof_gen::<GF2ExtConfigSha2Raw>();
        proof_gen::<M31x16ConfigSha2RawVanilla>();
        proof_gen::<BN254ConfigSha2Raw>();
=======
        let universe = MPIConfig::init().unwrap();
        let world = universe.world();
        let mpi_config = MPIConfig::prover_new(Some(&universe), Some(&world));

        proof_gen::<GF2ExtConfigSha2Raw>(mpi_config.clone());
        proof_gen::<M31x16ConfigSha2RawVanilla>(mpi_config.clone());
        proof_gen::<BN254ConfigSha2Raw>(mpi_config.clone());
>>>>>>> 410d99d0
        compare_proof_files();
    }
}

fn proof_gen<'a, C: GKREngine>(mpi_config: MPIConfig<'a>)
where
    C::FieldConfig: FieldEngine<SimdCircuitField = C::PCSField>,
{
    // load circuit
    let mut circuit = match C::FieldConfig::FIELD_TYPE {
        FieldType::GF2Ext128 => {
            Circuit::<C::FieldConfig>::single_thread_prover_load_circuit::<C>(KECCAK_GF2_CIRCUIT)
        }
        FieldType::M31x16 => {
            Circuit::<C::FieldConfig>::single_thread_prover_load_circuit::<C>(KECCAK_M31_CIRCUIT)
        }
        FieldType::BN254 => {
            Circuit::<C::FieldConfig>::single_thread_prover_load_circuit::<C>(KECCAK_BN254_CIRCUIT)
        }
        _ => unreachable!(),
    };

    let witness_path = match C::FieldConfig::FIELD_TYPE {
        FieldType::GF2Ext128 => KECCAK_GF2_WITNESS,
        FieldType::M31x16 => KECCAK_M31_WITNESS,
        FieldType::BN254 => KECCAK_BN254_WITNESS,
        _ => unreachable!(),
    };

    let proof_file_name = match C::FieldConfig::FIELD_TYPE {
        FieldType::GF2Ext128 => "data/proof_gf2_regen.txt",
        FieldType::M31x16 => "data/proof_m31_regen.txt",
        FieldType::BN254 => "data/proof_bn254_regen.txt",
        _ => unreachable!(),
    };

    circuit.load_witness_allow_padding_testing_only(witness_path, &mpi_config);

    circuit.evaluate();

    let (pcs_params, pcs_proving_key, pcs_verification_key, pcs_scratch) =
        expander_pcs_init_testing_only::<C::FieldConfig, C::PCSField, C::PCSConfig>(
            circuit.log_input_size(),
            &mpi_config,
        );

    let (claim, proof) = {
        // generate the proof
        let mut local_circuit = circuit.clone();
        let pcs_params = pcs_params.clone();
        let pcs_proving_key = pcs_proving_key.clone();
        let mut pcs_scratch = pcs_scratch.clone();
        let mut prover = Prover::<C>::new(mpi_config.clone());
        prover.prepare_mem(&local_circuit);

        let (claim, proof) = prover.prove(
            &mut local_circuit,
            &pcs_params,
            &pcs_proving_key,
            &mut pcs_scratch,
        );
        let mut buf = Vec::new();
        claim.serialize_into(&mut buf).unwrap();
        proof.serialize_into(&mut buf).unwrap();

        let mut file = std::fs::File::create(proof_file_name).unwrap();
        file.write_all(buf.as_ref()).expect("Unable to write data");
        println!("{proof_file_name} generated");

        (claim, proof)
    };

    {
        // verify the proof
        let verifier = Verifier::<C>::new(mpi_config.clone());

        let public_input = circuit.public_input.clone();

        assert!(verifier.verify(
            &mut circuit,
            &public_input,
            &claim,
            &pcs_params,
            &pcs_verification_key,
            &proof
        ));

        println!("{proof_file_name} verified");
    }
}

fn compare_proof_files() {
    let field_types = [
        ("GF2", "data/proof_gf2_regen.txt", "data/proof_gf2.txt"),
        ("M31", "data/proof_m31_regen.txt", "data/proof_m31.txt"),
        (
            "BN254",
            "data/proof_bn254_regen.txt",
            "data/proof_bn254.txt",
        ),
    ];

    for (field_type, generated_path, downloaded_path) in field_types.iter() {
        println!("\nComparing {field_type} proof files:");

        // Check if both files exist
        if !Path::new(generated_path).exists() {
            println!("Error: Generated file '{generated_path}' does not exist");
            continue;
        }

        if !Path::new(downloaded_path).exists() {
            println!("Error: Downloaded file '{downloaded_path}' does not exist");
            continue;
        }

        // Read the files
        let mut generated_content = Vec::new();
        let mut downloaded_content = Vec::new();

        let mut generated_file = File::open(generated_path).expect("Failed to open generated file");
        let mut downloaded_file =
            File::open(downloaded_path).expect("Failed to open downloaded file");

        generated_file
            .read_to_end(&mut generated_content)
            .expect("Failed to read generated file");
        downloaded_file
            .read_to_end(&mut downloaded_content)
            .expect("Failed to read downloaded file");

        // Compare file sizes
        println!("Generated file size: {} bytes", generated_content.len());
        println!("Downloaded file size: {} bytes", downloaded_content.len());

        if generated_content.len() != downloaded_content.len() {
            println!("Files have different sizes!");
            continue;
        }

        // Compare content
        let mut differences = 0;
        for (i, (gen_byte, down_byte)) in generated_content
            .iter()
            .zip(downloaded_content.iter())
            .enumerate()
        {
            if gen_byte != down_byte {
                differences += 1;
                if differences <= 10 {
                    // Show only first 10 differences
                    println!(
                        "Difference at byte {i}: generated={gen_byte:02x}, downloaded={down_byte:02x}"
                    );
                }
            }
        }

        if differences == 0 {
            println!("Files are identical!");
        } else {
            println!("Files differ in {differences} bytes");
        }
    }
}<|MERGE_RESOLUTION|>--- conflicted
+++ resolved
@@ -38,11 +38,6 @@
     dev_env_data_setup();
     if args.compare {
         // check if the downloaded proofs match the one been generated
-<<<<<<< HEAD
-        proof_gen::<GF2ExtConfigSha2Raw>();
-        proof_gen::<M31x16ConfigSha2RawVanilla>();
-        proof_gen::<BN254ConfigSha2Raw>();
-=======
         let universe = MPIConfig::init().unwrap();
         let world = universe.world();
         let mpi_config = MPIConfig::prover_new(Some(&universe), Some(&world));
@@ -50,7 +45,6 @@
         proof_gen::<GF2ExtConfigSha2Raw>(mpi_config.clone());
         proof_gen::<M31x16ConfigSha2RawVanilla>(mpi_config.clone());
         proof_gen::<BN254ConfigSha2Raw>(mpi_config.clone());
->>>>>>> 410d99d0
         compare_proof_files();
     }
 }
