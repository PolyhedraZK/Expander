[package]
name = "expander-rs"
version = "0.1.0"
edition = "2021"
default-run = "expander-rs" # default

[dependencies]
arith = { path = "arith" }
ark-std.workspace = true
clap.workspace = true
log.workspace = true
rand.workspace = true
sha2.workspace = true
halo2curves.workspace = true

# for the server
<<<<<<< HEAD
bytes.workspace = true
tokio.workspace = true
warp.workspace = true
=======
warp = "0.3.7"
tokio = { version = "1.38.0", features = ["full"] }
bytes = "1.6.0"
env_logger = "0.11.3"
>>>>>>> 9de29c75

[[bin]]
name = "expander-exec"
path = "src/exec.rs"

[workspace]
members = [
    "arith",
    "bi-kzg"
]

[workspace.dependencies]
ark-std = "0.4"
ark-bn254 = "0.4.0"
ark-ec = "0.4.0"
ark-ff = { version = "0.4" }
bytes = "1.6.0"
clap = { version = "4.1", features = ["derive"] }
criterion = { version = "0.5", features = ["html_reports"] }
halo2curves = { git = "https://github.com/PolyhedraZK/halo2curves", default-features = false, features = [
    "bits",
] }
itertools = "0.13"
log = "0.4"
rand = "0.8.5"
rayon = "1.10"
sha2 = "0.10.8"
tokio = { version = "1.38.0", features = ["full"] }
tynm = { version = "0.1.6", default-features = false }
warp = "0.3.7"<|MERGE_RESOLUTION|>--- conflicted
+++ resolved
@@ -14,16 +14,9 @@
 halo2curves.workspace = true
 
 # for the server
-<<<<<<< HEAD
 bytes.workspace = true
 tokio.workspace = true
 warp.workspace = true
-=======
-warp = "0.3.7"
-tokio = { version = "1.38.0", features = ["full"] }
-bytes = "1.6.0"
-env_logger = "0.11.3"
->>>>>>> 9de29c75
 
 [[bin]]
 name = "expander-exec"
@@ -53,4 +46,4 @@
 sha2 = "0.10.8"
 tokio = { version = "1.38.0", features = ["full"] }
 tynm = { version = "0.1.6", default-features = false }
-warp = "0.3.7"+warp = "0.3.7"
