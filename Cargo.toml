[workspace]
members = [
    "arith", # definitions of Field, Extensions, SIMDS
    "arith/gf2",
    "arith/gf2_128",
    "arith/goldilocks",
    "arith/mersenne31",
    "arith/polynomials",
<<<<<<< HEAD
    "bi-kzg",
    "circuit",
    "config",
    "gkr",
=======
    "bi-kzg", 
    "circuit", 
    "config", # gkr_field_config + pcs_config + transcript_config
    "config/gkr_field_config", # definitions of all field types used in gkr and pcs
    "config/mpi_config", # definitions of mpi communication toolkit
    "config/config_macros", # proc macros used to declare a new config, this has to a separate crate due to rust compilation issues
    "gkr", 
>>>>>>> efc2a3ba
    "pcs",
    "sumcheck",
    "tree",
    "transcript",
    "tree"
]
resolver = "2"

[workspace.dependencies]
ark-std = "0.4"
ark-bn254 = "0.4.0"
ark-ec = "0.4.0"
ark-ff = { version = "0.4" }
bytes = "1.6.0"
chrono = "0.4.38"
clap = { version = "4.1", features = ["derive"] }
criterion = { version = "0.5", features = ["html_reports"] }
env_logger = "0.11.3"
halo2curves = { git = "https://github.com/PolyhedraZK/halo2curves", default-features = false, features = [
    "bits",
] }
itertools = "0.13"
log = "0.4"
mpi = "0.8.0"
rand = "0.8.5"
rayon = "1.10"
sha2 = "0.10.8"
tiny-keccak = { version = "2.0.2", features = [ "sha3" ] }
tokio = { version = "1.38.0", features = ["full"] }
tynm = { version = "0.1.6", default-features = false }
warp = "0.3.7"
thiserror = "1.0.63"
ethnum = "1.5.0"<|MERGE_RESOLUTION|>--- conflicted
+++ resolved
@@ -6,20 +6,14 @@
     "arith/goldilocks",
     "arith/mersenne31",
     "arith/polynomials",
-<<<<<<< HEAD
     "bi-kzg",
     "circuit",
     "config",
-    "gkr",
-=======
-    "bi-kzg", 
-    "circuit", 
     "config", # gkr_field_config + pcs_config + transcript_config
     "config/gkr_field_config", # definitions of all field types used in gkr and pcs
     "config/mpi_config", # definitions of mpi communication toolkit
     "config/config_macros", # proc macros used to declare a new config, this has to a separate crate due to rust compilation issues
-    "gkr", 
->>>>>>> efc2a3ba
+    "gkr",
     "pcs",
     "sumcheck",
     "tree",
